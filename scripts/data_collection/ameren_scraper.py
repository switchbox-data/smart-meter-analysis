"""
Enhanced Ameren WebFTP CSV Downloader with S3 Upload Integration

IMPORTANT: This script typically requires 2-3 runs to successfully download all
files due to external factors beyond my control:

1. Ameren's server intermittently blocks large file downloads after processing
   several GB of data, returning HTML error pages instead of CSV files
2. The WebFTP page uses heavy JavaScript that sometimes fails to load file
    listings on the first attempt.

The script checks S3 before downloading and skips files that already exist.
This means you can safely re-run the command multiple times until all files are
successfully uploaded.

Typical workflow:
- Run 1: Downloads 3 of 4 files (one fails due to server-side issues)
- Run 2: Skips the 3 successful files, downloads the remaining file

Workflow per file:
1. Check if CSV already exists in S3
2. Ask user for permission to proceed (unless --force)
3. Create isolated browser session with fresh authentication
4. Download CSV to local temp directory (with 3 automatic retries)
5. Upload to S3 in dated folder structure (ameren-data/YYYYMM/filename.csv)
6. Delete local file after successful upload
7. Close browser session

Usage:
    python ameren_downloader.py
    python ameren_downloader.py --force
    python ameren_downloader.py --bucket-name my-bucket

Known Limitations:
- Large file downloads (5-7 GB) occasionally fail due to network/server issues
- Page scraping intermittently returns 0 files; simply re-run if this occurs
- Ameren's server may rate-limit or invalidate sessions unpredictably
- If an S3 bucket is not provided, files are not saved locally--the program
just exits.
- If an S3 bucket is provided, the program will not check against local files

These limitations are handled through the idempotent design - failures are
expected and resolved by re-running the script.
"""

from __future__ import annotations

<<<<<<< HEAD
import contextlib
import logging
import os
=======
import argparse
import re
>>>>>>> 7351d2f4
import time
from pathlib import Path
from urllib.parse import urljoin

import boto3
import requests
import yaml
from botocore.exceptions import ClientError
from selenium import webdriver
from selenium.common.exceptions import TimeoutException
from selenium.webdriver.chrome.options import Options
from selenium.webdriver.chrome.service import Service
from selenium.webdriver.common.by import By
from selenium.webdriver.support import expected_conditions as EC
from selenium.webdriver.support.ui import WebDriverWait

# ============================================================================
# Configuration
# ============================================================================

CREDENTIALS_FILE = Path(".secrets/config.yaml")
FOLDER_URL = "https://webftp.ameren.com/file/d/Switchbox/"
DOWNLOAD_DIR = Path("data/raw/ameren")
DEFAULT_S3_BUCKET = "smart-meter-data-sb"

CHROME_BINARY = "/usr/bin/chromium"
CHROMEDRIVER_BINARY = "/usr/bin/chromedriver"
BROWSER_USER_AGENT = "Mozilla/5.0 (Windows NT 10.0; Win64; x64) AppleWebKit/537.36"

PROGRESS_STEP_BYTES = 50 * 1024 * 1024  # Print progress every 50MB


# ============================================================================
# Browser & Authentication
# ============================================================================

# Module logger
logger = logging.getLogger(__name__)


def load_credentials(path: Path) -> dict:
    """Load YAML credentials file with username and password."""
    with path.open("r", encoding="utf-8") as f:
        return yaml.safe_load(f)


def setup_driver() -> webdriver.Chrome:
    """Initialize headless Chrome browser."""
    options = Options()
    options.add_argument("--headless")
    options.add_argument("--no-sandbox")
    options.add_argument("--disable-dev-shm-usage")
    options.binary_location = CHROME_BINARY
    service = Service(CHROMEDRIVER_BINARY)
    return webdriver.Chrome(service=service, options=options)


def login_and_get_cookies(driver: webdriver.Chrome, username: str, password: str) -> list[dict]:
<<<<<<< HEAD
    """Open login page, submit credentials, wait for redirect, return cookies."""
    logger.info("Logging in…")
=======
    """Login to Ameren WebFTP and return session cookies."""
    print("Logging in to Ameren WebFTP...")
>>>>>>> 7351d2f4
    driver.get("https://webftp.ameren.com/login")

    # Fill login form
    username_field = WebDriverWait(driver, 15).until(EC.presence_of_element_located((By.NAME, "username")))
    password_field = driver.find_element(By.NAME, "password")
    username_field.send_keys(username)
    password_field.send_keys(password)

    # Submit and wait for redirect
    submit_button = driver.find_element(By.CSS_SELECTOR, 'button[type="submit"]')
    driver.execute_script("arguments[0].click();", submit_button)
    WebDriverWait(driver, 15).until(lambda d: d.current_url != "https://webftp.ameren.com/login")
<<<<<<< HEAD
    logger.info("Login successful → %s", driver.current_url)
=======

    print("Login successful")
>>>>>>> 7351d2f4
    return driver.get_cookies()


def list_csv_urls_in_folder(driver: webdriver.Chrome, folder_url: str) -> list[str]:
<<<<<<< HEAD
    """Visit folder page and collect all anchor hrefs ending with .csv."""
    logger.info("Opening folder: %s", folder_url)
=======
    """Scrape folder page and return list of CSV file URLs."""
    print(f"Scanning folder: {folder_url}")
>>>>>>> 7351d2f4
    driver.get(folder_url)

    # Wait for page content to load - look for table or file list elements
    try:
        WebDriverWait(driver, 20).until(EC.presence_of_element_located((By.TAG_NAME, "table")))
    except TimeoutException:
        print("Warning: Table element not found, proceeding anyway...")

    # Additional wait for JavaScript to finish rendering
    time.sleep(5)

    # Scroll to trigger lazy-loading until page height stabilizes
    last_height = driver.execute_script("return document.body.scrollHeight")
    scroll_attempts = 0
    max_scroll_attempts = 10

    while scroll_attempts < max_scroll_attempts:
        driver.execute_script("window.scrollTo(0, document.body.scrollHeight);")
        time.sleep(1.5)
        new_height = driver.execute_script("return document.body.scrollHeight")
        if new_height == last_height:
            break
        last_height = new_height
        scroll_attempts += 1

    # Collect all CSV links
    csv_urls = []
    all_anchors = driver.find_elements(By.TAG_NAME, "a")

    for anchor in all_anchors:
        href = anchor.get_attribute("href")
        text = anchor.text

        # Check multiple indicators that this is a CSV link
        is_csv = (
            (href and href.lower().endswith(".csv"))
            or (href and ".csv" in href.lower())
            or (text and text.lower().endswith(".csv"))
        )

        if is_csv and href:
            abs_url = urljoin(folder_url, href)
            if abs_url not in csv_urls:
                csv_urls.append(abs_url)

    print(f"Found {len(csv_urls)} CSV file(s)")

<<<<<<< HEAD
    # De-duplicate while preserving order
    seen: set[str] = set()
    unique: list[str] = []
    for u in csv_urls:
        if u not in seen:
            seen.add(u)
            unique.append(u)

    logger.info("Found %d CSV file(s).", len(unique))
    return unique


def make_authenticated_session(cookies: list[dict], referer: str) -> requests.Session:
    """Build a requests.Session that carries Selenium cookies and headers."""
    s = requests.Session()
    for c in cookies:
        s.cookies.set(c["name"], c["value"])
    s.headers.update({"User-Agent": BROWSER_USER_AGENT, "Referer": referer, "Accept": "*/*"})
    return s


def _print_content_headers(r: requests.Response) -> int | None:
    """Log content-type/length if present; return total_bytes (or None)."""
    ctype = r.headers.get("content-type", "")
    clen = r.headers.get("content-length")
    if ctype:
        logger.info("Content-Type:   %s", ctype)
    if clen:
        total_bytes = int(clen)
        logger.info("Content-Length: %s bytes (~%.2f GB)", f"{total_bytes:,}", total_bytes / 1024 / 1024 / 1024)
        return total_bytes
    return None


def _stream_to_file(r: requests.Response, filepath: Path, total_bytes: int | None) -> int:
    """Write response body to `filepath` in 1 MB chunks; DEBUG-log ~50MB progress; return size on disk."""
    chunk_size = 1024 * 1024  # 1 MB
    downloaded = 0
    with filepath.open("wb") as f:
        for chunk in r.iter_content(chunk_size=chunk_size):
            if not chunk:
                continue
            f.write(chunk)
            downloaded += len(chunk)
            if total_bytes and downloaded % PROGRESS_STEP_BYTES == 0:
                pct = (downloaded / total_bytes) * 100
                downloaded_mb = downloaded // (1024 * 1024)
                total_mb = total_bytes // (1024 * 1024)
                logger.debug("Progress: %5.1f%% (%s MB / %s MB)", pct, f"{downloaded_mb:,}", f"{total_mb:,}")
    return filepath.stat().st_size


def download_file_with_cookies(file_url: str, cookies: list[dict], out_dir: Path) -> bool:
    """
    Stream one CSV to disk. Prints progress roughly every 50 MB.
    Returns True on success (non-empty file), False on failure (and removes partial).
=======
    # Debug info if no files found
    if not csv_urls:
        print(f"Debug: Total anchor elements found: {len(all_anchors)}")
        print("Debug: Sample of first 5 links:")
        for i, anchor in enumerate(all_anchors[:5]):
            print(f"  Link {i}: text='{anchor.text}' href='{anchor.get_attribute('href')}'")

    return csv_urls


# ============================================================================
# File Download
# ============================================================================


def make_authenticated_session(cookies: list[dict], referer: str) -> requests.Session:
    """Create requests session with Selenium cookies and headers."""
    session = requests.Session()
    for cookie in cookies:
        session.cookies.set(cookie["name"], cookie["value"])
    session.headers.update({"User-Agent": BROWSER_USER_AGENT, "Referer": referer, "Accept": "*/*"})
    return session


def is_valid_csv(filepath: Path) -> bool:
    """Check if downloaded file is actually a CSV and not an HTML error page."""
    if filepath.stat().st_size == 0:
        return False

    # Check first 1KB for HTML markers
    with filepath.open("rb") as f:
        first_bytes = f.read(1024)
        if b"<!DOCTYPE html>" in first_bytes or b"<html" in first_bytes:
            return False

    return True


def download_csv(file_url: str, cookies: list[dict], out_dir: Path, max_retries: int = 3) -> Path | None:
    """
    Download CSV file to local directory with retry logic.
    Returns filepath on success, None on failure.
>>>>>>> 7351d2f4
    """
    out_dir.mkdir(parents=True, exist_ok=True)
    filename = file_url.rstrip("/").split("/")[-1]
    filepath = out_dir / filename

<<<<<<< HEAD
    if filepath.exists():
        logger.info("[skip] %s already exists", filename)
        return True

    logger.info("Downloading: %s", filename)
    logger.info("From:        %s", file_url)
=======
    for attempt in range(1, max_retries + 1):
        if attempt > 1:
            wait_time = 2**attempt  # Exponential backoff: 4, 8, 16 seconds
            print(f"Retry attempt {attempt}/{max_retries} after {wait_time}s delay...")
            time.sleep(wait_time)
        else:
            print(f"Downloading: {filename}")

        session = make_authenticated_session(cookies, referer=file_url.rsplit("/", 1)[0] + "/")

        try:
            with session.get(file_url, stream=True, timeout=120) as response:
                response.raise_for_status()

                # Get file size for progress tracking
                total_bytes = None
                content_length = response.headers.get("content-length")
                if content_length:
                    total_bytes = int(content_length)
                    size_gb = total_bytes / (1024**3)
                    print(f"  Size: {total_bytes:,} bytes (~{size_gb:.2f} GB)")

                # Stream to disk with progress updates
                downloaded = 0
                with filepath.open("wb") as f:
                    for chunk in response.iter_content(chunk_size=1024 * 1024):
                        if chunk:
                            f.write(chunk)
                            downloaded += len(chunk)

                            # Print progress every 50MB if size is known
                            if total_bytes and downloaded % PROGRESS_STEP_BYTES < 1024 * 1024:
                                percent = (downloaded / total_bytes) * 100
                                print(f"  Progress: {percent:5.1f}%")

            # Verify file is valid CSV
            if not is_valid_csv(filepath):
                print("ERROR: Downloaded HTML error page instead of CSV (session expired)")
                filepath.unlink(missing_ok=True)
                continue  # Retry

        except Exception as e:
            print(f"Download failed: {e}")
            filepath.unlink(missing_ok=True)
            if attempt == max_retries:
                print(f"All {max_retries} retry attempts exhausted")
                return None
            # Continue to next retry attempt
        else:
            size = filepath.stat().st_size
            print(f"Download complete: {size:,} bytes")
            return filepath

    return None
>>>>>>> 7351d2f4


<<<<<<< HEAD
    try:
        with session.get(file_url, stream=True, timeout=60) as r:
            r.raise_for_status()
            total_bytes = _print_content_headers(r)
            size_on_disk = _stream_to_file(r, filepath, total_bytes)

        logger.info("Finished:   %s (%s bytes)", filename, f"{size_on_disk:,}")

        if size_on_disk == 0:
            logger.warning("File is empty; removing.")
            filepath.unlink(missing_ok=True)
=======
# ============================================================================
# S3 Operations
# ============================================================================


def extract_date_from_filename(filename: str) -> str | None:
    """Extract YYYYMM date from filename, returns None if not found."""
    base_name = filename.replace(".csv", "")
    matches = re.findall(r"\d{6}", base_name)

    for match in matches:
        year = int(match[:4])
        month = int(match[4:6])
        if 2000 <= year <= 2099 and 1 <= month <= 12:
            return match

    return None


def get_s3_key(filename: str) -> str:
    """Generate S3 key with folder structure: ameren-data/YYYYMM/filename.csv"""
    date_str = extract_date_from_filename(filename)

    if date_str is None:
        print(f"⚠️  WARNING: Could not extract date from filename: {filename}")
        print("    Expected format: filename with YYYYMM (e.g., usage_202401.csv)")
        print(f"    File will be stored in 'undated' folder: ameren-data/undated/{filename}")
        folder = "undated"
    else:
        folder = date_str

    return f"ameren-data/{folder}/{filename}"


def file_exists_in_s3(s3_client, bucket: str, key: str) -> bool:
    """Check if file exists in S3 bucket."""
    try:
        s3_client.head_object(Bucket=bucket, Key=key)
    except ClientError as e:
        if e.response["Error"]["Code"] == "404":
>>>>>>> 7351d2f4
            return False
        raise
    else:
        return True


<<<<<<< HEAD
    except Exception:
        # .exception() already includes the exception info + traceback.
        logger.exception("Download failed for %s", filename)
        with contextlib.suppress(Exception):
            filepath.unlink(missing_ok=True)
=======
def upload_to_s3(s3_client, local_path: Path, bucket: str, key: str) -> bool:
    """Upload file to S3. Returns True on success."""
    try:
        file_size = local_path.stat().st_size
        size_gb = file_size / (1024**3)
        print(f"Uploading to S3: s3://{bucket}/{key}")
        print(f"  Size: {file_size:,} bytes (~{size_gb:.2f} GB)")

        s3_client.upload_file(str(local_path), bucket, key)
        print("Upload complete")
    except Exception as e:
        print(f"Upload failed: {e}")
>>>>>>> 7351d2f4
        return False
    else:
        return True


<<<<<<< HEAD
def download_all_csvs(cookies: list[dict], driver: webdriver.Chrome, out_dir: Path, folder_url: str) -> tuple[int, int]:
    """Find every .csv on the folder page and download each one."""
    urls = list_csv_urls_in_folder(driver, folder_url)
    ok, fail = 0, 0
    failed_urls: list[str] = []
    for u in urls:
        if download_file_with_cookies(u, cookies, out_dir):
            ok += 1
        else:
            fail += 1
            failed_urls.append(u)
    logger.info("Summary: %d succeeded, %d failed.", ok, fail)
    if failed_urls:
        logger.error("Failed downloads (%d):\n%s", len(failed_urls), "\n".join(f"  • {u}" for u in failed_urls))
    return ok, fail
=======
# ============================================================================
# User Interaction
# ============================================================================


def ask_overwrite_permission(filename: str, s3_key: str, bucket: str) -> bool:
    """Ask user if they want to overwrite existing S3 file."""
    print("\nFile already exists in S3:")
    print(f"  Location: s3://{bucket}/{s3_key}")

    while True:
        response = input("  Overwrite? (y/n): ").strip().lower()
        if response in ("y", "yes"):
            return True
        if response in ("n", "no"):
            return False
        print("  Please enter 'y' or 'n'")


# ============================================================================
# Main Workflow
# ============================================================================


def download_single_file_with_cookies(file_url: str, cookies: list[dict], s3_client, bucket: str) -> bool:
    """
    Download one file using existing cookies. Then upload it to S3.
    """
    filename = file_url.rstrip("/").split("/")[-1]
    s3_key = get_s3_key(filename)

    # Download using provided cookies (no browser needed)
    local_path = download_csv(file_url, cookies, DOWNLOAD_DIR)
    if not local_path:
        return False

    upload_success = upload_to_s3(s3_client, local_path, bucket, s3_key)

    if upload_success:
        local_path.unlink()

    return upload_success

>>>>>>> 7351d2f4

def main():
    """Main entry point: process each file with its own isolated browser session."""
    parser = argparse.ArgumentParser(description="Download Ameren CSV files and upload to S3")
    parser.add_argument(
        "--bucket-name", default=DEFAULT_S3_BUCKET, help=f"S3 bucket name (default: {DEFAULT_S3_BUCKET})"
    )
    parser.add_argument("--force", action="store_true", help="Skip confirmation prompts for existing files")
    args = parser.parse_args()

<<<<<<< HEAD
def main() -> None:
    """Load credentials → login → list .csv links → download them → quit."""
    # Basic logging config; override with LOGLEVEL=DEBUG for more detail.
    logging.basicConfig(
        level=os.environ.get("LOGLEVEL", "INFO"),
        format="%(asctime)s - %(levelname)s - %(name)s - %(message)s",
    )

    creds = load_credentials(CREDENTIALS_FILE)
    username, password = creds["username"], creds["password"]
=======
    print("Enhanced Ameren CSV Downloader with S3 Integration")
    print(f"Target S3 bucket: {args.bucket_name}\n")
>>>>>>> 7351d2f4

    # Load credentials
    try:
        creds = load_credentials(CREDENTIALS_FILE)
        username, password = creds["username"], creds["password"]
    except Exception as e:
        print(f"ERROR: Failed to load credentials from {CREDENTIALS_FILE}: {e}")
        return 1

    # Initialize S3 client. If the program can't connect it exits.
    try:
        s3_client = boto3.client("s3")
        s3_client.list_buckets()
    except Exception as e:
        print(f"ERROR: Failed to connect to S3: {e}")
        print("Make sure AWS credentials are configured")
        return 1

    # Get list of CSV files with initial browser session
    print("Scanning for CSV files...")
    driver = setup_driver()
    try:
        # Login for session side-effects; cookies not used directly here
        login_and_get_cookies(driver, username, password)
        csv_urls = list_csv_urls_in_folder(driver, FOLDER_URL)
    finally:
        driver.quit()

    if not csv_urls:
        print("ERROR: No CSV files found")
        return 1

    print(f"\nFound {len(csv_urls)} file(s) to process")
    print("Each file will be downloaded in its own isolated session\n")

    # Process each file with its own fresh browser session
    successful = 0
    failed = 0

    # Filter files already in S3
    files_to_download = []
    for url in csv_urls:
        filename = url.rstrip("/").split("/")[-1]
        s3_key = get_s3_key(filename)

        if file_exists_in_s3(s3_client, args.bucket_name, s3_key):
            if not args.force:
                print(f"Skipping {filename} - already in S3")
                continue
            else:
                print(f"File {filename} exists but will re-download (--force)")

        files_to_download.append(url)

    print(f"\nNeed to download: {len(files_to_download)} file(s)")

    if not files_to_download:
        print("Nothing to download!")
        return 0

    driver = setup_driver()
    try:
        print("Creating session...")
        cookies = login_and_get_cookies(driver, username, password)

        # Download all files in one session
        for i, file_url in enumerate(files_to_download, 1):
            print(f"\nFile {i}/{len(files_to_download)}")

            if download_single_file_with_cookies(file_url, cookies, s3_client, args.bucket_name):
                successful += 1
            else:
                failed += 1

            # Brief pause between files to be nice to the server
            if i < len(files_to_download):
                print("Waiting 5 seconds before next file...")
                time.sleep(5)
    finally:
        driver.quit()
        print("Closed session")

    # Summary
    print(f"\n{'=' * 80}")
    print("Processing complete!")
    print(f"  Successful: {successful}")
    print(f"  Failed: {failed}")
    print(f"  Total: {len(csv_urls)}")

    if failed > 0:
        print(f"\nNote: {failed} file(s) failed to download.")
        print("This is expected behavior due to Ameren's server limitations.")
        print("\nSimply re-run this command to complete the remaining downloads:")
        print("  python scripts/data_collection/ameren_downloader.py --force")
        print("\nThe script will automatically skip files already in S3 and only")
        print("download the failed files. You may need to run 2-3 times total.")
        return 1
    else:
        print("\nAll files successfully downloaded and uploaded to S3!")
        return 0


if __name__ == "__main__":
    main()<|MERGE_RESOLUTION|>--- conflicted
+++ resolved
@@ -45,14 +45,8 @@
 
 from __future__ import annotations
 
-<<<<<<< HEAD
-import contextlib
-import logging
-import os
-=======
 import argparse
 import re
->>>>>>> 7351d2f4
 import time
 from pathlib import Path
 from urllib.parse import urljoin
@@ -89,9 +83,6 @@
 # Browser & Authentication
 # ============================================================================
 
-# Module logger
-logger = logging.getLogger(__name__)
-
 
 def load_credentials(path: Path) -> dict:
     """Load YAML credentials file with username and password."""
@@ -111,13 +102,8 @@
 
 
 def login_and_get_cookies(driver: webdriver.Chrome, username: str, password: str) -> list[dict]:
-<<<<<<< HEAD
-    """Open login page, submit credentials, wait for redirect, return cookies."""
-    logger.info("Logging in…")
-=======
     """Login to Ameren WebFTP and return session cookies."""
     print("Logging in to Ameren WebFTP...")
->>>>>>> 7351d2f4
     driver.get("https://webftp.ameren.com/login")
 
     # Fill login form
@@ -130,23 +116,14 @@
     submit_button = driver.find_element(By.CSS_SELECTOR, 'button[type="submit"]')
     driver.execute_script("arguments[0].click();", submit_button)
     WebDriverWait(driver, 15).until(lambda d: d.current_url != "https://webftp.ameren.com/login")
-<<<<<<< HEAD
-    logger.info("Login successful → %s", driver.current_url)
-=======
 
     print("Login successful")
->>>>>>> 7351d2f4
     return driver.get_cookies()
 
 
 def list_csv_urls_in_folder(driver: webdriver.Chrome, folder_url: str) -> list[str]:
-<<<<<<< HEAD
-    """Visit folder page and collect all anchor hrefs ending with .csv."""
-    logger.info("Opening folder: %s", folder_url)
-=======
     """Scrape folder page and return list of CSV file URLs."""
     print(f"Scanning folder: {folder_url}")
->>>>>>> 7351d2f4
     driver.get(folder_url)
 
     # Wait for page content to load - look for table or file list elements
@@ -194,64 +171,6 @@
 
     print(f"Found {len(csv_urls)} CSV file(s)")
 
-<<<<<<< HEAD
-    # De-duplicate while preserving order
-    seen: set[str] = set()
-    unique: list[str] = []
-    for u in csv_urls:
-        if u not in seen:
-            seen.add(u)
-            unique.append(u)
-
-    logger.info("Found %d CSV file(s).", len(unique))
-    return unique
-
-
-def make_authenticated_session(cookies: list[dict], referer: str) -> requests.Session:
-    """Build a requests.Session that carries Selenium cookies and headers."""
-    s = requests.Session()
-    for c in cookies:
-        s.cookies.set(c["name"], c["value"])
-    s.headers.update({"User-Agent": BROWSER_USER_AGENT, "Referer": referer, "Accept": "*/*"})
-    return s
-
-
-def _print_content_headers(r: requests.Response) -> int | None:
-    """Log content-type/length if present; return total_bytes (or None)."""
-    ctype = r.headers.get("content-type", "")
-    clen = r.headers.get("content-length")
-    if ctype:
-        logger.info("Content-Type:   %s", ctype)
-    if clen:
-        total_bytes = int(clen)
-        logger.info("Content-Length: %s bytes (~%.2f GB)", f"{total_bytes:,}", total_bytes / 1024 / 1024 / 1024)
-        return total_bytes
-    return None
-
-
-def _stream_to_file(r: requests.Response, filepath: Path, total_bytes: int | None) -> int:
-    """Write response body to `filepath` in 1 MB chunks; DEBUG-log ~50MB progress; return size on disk."""
-    chunk_size = 1024 * 1024  # 1 MB
-    downloaded = 0
-    with filepath.open("wb") as f:
-        for chunk in r.iter_content(chunk_size=chunk_size):
-            if not chunk:
-                continue
-            f.write(chunk)
-            downloaded += len(chunk)
-            if total_bytes and downloaded % PROGRESS_STEP_BYTES == 0:
-                pct = (downloaded / total_bytes) * 100
-                downloaded_mb = downloaded // (1024 * 1024)
-                total_mb = total_bytes // (1024 * 1024)
-                logger.debug("Progress: %5.1f%% (%s MB / %s MB)", pct, f"{downloaded_mb:,}", f"{total_mb:,}")
-    return filepath.stat().st_size
-
-
-def download_file_with_cookies(file_url: str, cookies: list[dict], out_dir: Path) -> bool:
-    """
-    Stream one CSV to disk. Prints progress roughly every 50 MB.
-    Returns True on success (non-empty file), False on failure (and removes partial).
-=======
     # Debug info if no files found
     if not csv_urls:
         print(f"Debug: Total anchor elements found: {len(all_anchors)}")
@@ -294,20 +213,11 @@
     """
     Download CSV file to local directory with retry logic.
     Returns filepath on success, None on failure.
->>>>>>> 7351d2f4
     """
     out_dir.mkdir(parents=True, exist_ok=True)
     filename = file_url.rstrip("/").split("/")[-1]
     filepath = out_dir / filename
 
-<<<<<<< HEAD
-    if filepath.exists():
-        logger.info("[skip] %s already exists", filename)
-        return True
-
-    logger.info("Downloading: %s", filename)
-    logger.info("From:        %s", file_url)
-=======
     for attempt in range(1, max_retries + 1):
         if attempt > 1:
             wait_time = 2**attempt  # Exponential backoff: 4, 8, 16 seconds
@@ -362,22 +272,8 @@
             return filepath
 
     return None
->>>>>>> 7351d2f4
-
-
-<<<<<<< HEAD
-    try:
-        with session.get(file_url, stream=True, timeout=60) as r:
-            r.raise_for_status()
-            total_bytes = _print_content_headers(r)
-            size_on_disk = _stream_to_file(r, filepath, total_bytes)
-
-        logger.info("Finished:   %s (%s bytes)", filename, f"{size_on_disk:,}")
-
-        if size_on_disk == 0:
-            logger.warning("File is empty; removing.")
-            filepath.unlink(missing_ok=True)
-=======
+
+
 # ============================================================================
 # S3 Operations
 # ============================================================================
@@ -418,20 +314,12 @@
         s3_client.head_object(Bucket=bucket, Key=key)
     except ClientError as e:
         if e.response["Error"]["Code"] == "404":
->>>>>>> 7351d2f4
             return False
         raise
     else:
         return True
 
 
-<<<<<<< HEAD
-    except Exception:
-        # .exception() already includes the exception info + traceback.
-        logger.exception("Download failed for %s", filename)
-        with contextlib.suppress(Exception):
-            filepath.unlink(missing_ok=True)
-=======
 def upload_to_s3(s3_client, local_path: Path, bucket: str, key: str) -> bool:
     """Upload file to S3. Returns True on success."""
     try:
@@ -444,29 +332,11 @@
         print("Upload complete")
     except Exception as e:
         print(f"Upload failed: {e}")
->>>>>>> 7351d2f4
         return False
     else:
         return True
 
 
-<<<<<<< HEAD
-def download_all_csvs(cookies: list[dict], driver: webdriver.Chrome, out_dir: Path, folder_url: str) -> tuple[int, int]:
-    """Find every .csv on the folder page and download each one."""
-    urls = list_csv_urls_in_folder(driver, folder_url)
-    ok, fail = 0, 0
-    failed_urls: list[str] = []
-    for u in urls:
-        if download_file_with_cookies(u, cookies, out_dir):
-            ok += 1
-        else:
-            fail += 1
-            failed_urls.append(u)
-    logger.info("Summary: %d succeeded, %d failed.", ok, fail)
-    if failed_urls:
-        logger.error("Failed downloads (%d):\n%s", len(failed_urls), "\n".join(f"  • {u}" for u in failed_urls))
-    return ok, fail
-=======
 # ============================================================================
 # User Interaction
 # ============================================================================
@@ -510,7 +380,6 @@
 
     return upload_success
 
->>>>>>> 7351d2f4
 
 def main():
     """Main entry point: process each file with its own isolated browser session."""
@@ -521,21 +390,8 @@
     parser.add_argument("--force", action="store_true", help="Skip confirmation prompts for existing files")
     args = parser.parse_args()
 
-<<<<<<< HEAD
-def main() -> None:
-    """Load credentials → login → list .csv links → download them → quit."""
-    # Basic logging config; override with LOGLEVEL=DEBUG for more detail.
-    logging.basicConfig(
-        level=os.environ.get("LOGLEVEL", "INFO"),
-        format="%(asctime)s - %(levelname)s - %(name)s - %(message)s",
-    )
-
-    creds = load_credentials(CREDENTIALS_FILE)
-    username, password = creds["username"], creds["password"]
-=======
     print("Enhanced Ameren CSV Downloader with S3 Integration")
     print(f"Target S3 bucket: {args.bucket_name}\n")
->>>>>>> 7351d2f4
 
     # Load credentials
     try:
