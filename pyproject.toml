--- conflicted
+++ resolved
@@ -5,12 +5,11 @@
 authors = [{ name = "Switchbox", email = "hello@switch.box" }]
 readme = "README.md"
 keywords = ['python']
-requires-python = ">=3.9,<4.0"
+requires-python = ">=3.10,<4.0"
 classifiers = [
     "Intended Audience :: Developers",
     "Programming Language :: Python",
     "Programming Language :: Python :: 3",
-    "Programming Language :: Python :: 3.9",
     "Programming Language :: Python :: 3.10",
     "Programming Language :: Python :: 3.11",
     "Programming Language :: Python :: 3.12",
@@ -18,7 +17,6 @@
     "Topic :: Software Development :: Libraries :: Python Modules",
 ]
 dependencies = [
-<<<<<<< HEAD
     "boto3>=1.40.46",
     "botocore>=1.40.47",
     "cenpy>=1.0.1",
@@ -31,35 +29,30 @@
     "requests>=2.32.5",
     "scikit-learn>=1.6.1",
     "seaborn>=0.13.2",
-    "selenium>=4.32.0",
-=======
-    "boto3>=1.7.84",
-    "pyyaml>=6.0.2",
-    "requests>=2.32.4",
-    "selenium>=4.35.0",
->>>>>>> 7351d2f4
+    "selenium>=4.37.0",
 ]
 
 [project.urls]
 Homepage = "https://switchbox-data.github.io/smart-meter-analysis/"
 Repository = "https://github.com/switchbox-data/smart-meter-analysis"
 Documentation = "https://switchbox-data.github.io/smart-meter-analysis/"
-<<<<<<< HEAD
-=======
 
 [tool.deptry]
 exclude = ["archive", ".venv", "tests"]
 
 [tool.deptry.per_rule_ignores]
 DEP002 = [
-  "ipykernel>=6.30.1",
-  "quarto>=0.1.0",
-  "beautifulsoup4>=4.12.0",
-  "webdriver-manager>=4.0.2",
+  "ipykernel",
+  "cenpy",
+  "openpyxl",
+  "scikit-learn",
+  "quarto",
+  "beautifulsoup4",
+  "webdriver-manager",
+  "pyarrow"
 ]
 DEP003 = ["botocore"]
 DEP004 = ["botocore"]
->>>>>>> 7351d2f4
 
 [dependency-groups]
 dev = [
@@ -123,21 +116,11 @@
 
 [tool.ruff.lint.per-file-ignores]
 "tests/*" = ["S101"]
-<<<<<<< HEAD
 "scripts/diagnostics/*.py" = ["C901"]
 "smart_meter_analysis/pipeline_validator.py" = ["C901", "PGH003"]
-=======
 "tests/test_aws_transform.py" = ["E402"]
 "tests/test_census.py" = ["E402"]
 "scripts/data_collection/*" = ["C901"]
->>>>>>> 7351d2f4
 
 [tool.ruff.format]
-preview = true
-
-[tool.deptry]
-# Ignore dependencies that will be used soon
-known_first_party = ["smart_meter_analysis"]
-
-[tool.deptry.per_rule_ignores]
-DEP002 = ["cenpy", "ipykernel", "openpyxl", "scikit-learn", "pyarrow"]+preview = true