version = 1
revision = 3
requires-python = ">=3.9, <4.0"
resolution-markers = [
    "python_full_version >= '3.12'",
    "python_full_version == '3.11.*'",
    "python_full_version == '3.10.*'",
    "python_full_version < '3.10'",
]

[[package]]
<<<<<<< HEAD
name = "appnope"
version = "0.1.4"
source = { registry = "https://pypi.org/simple" }
sdist = { url = "https://files.pythonhosted.org/packages/35/5d/752690df9ef5b76e169e68d6a129fa6d08a7100ca7f754c89495db3c6019/appnope-0.1.4.tar.gz", hash = "sha256:1de3860566df9caf38f01f86f65e0e13e379af54f9e4bee1e66b48f2efffd1ee", size = 4170, upload-time = "2024-02-06T09:43:11.258Z" }
wheels = [
    { url = "https://files.pythonhosted.org/packages/81/29/5ecc3a15d5a33e31b26c11426c45c501e439cb865d0bff96315d86443b78/appnope-0.1.4-py2.py3-none-any.whl", hash = "sha256:502575ee11cd7a28c0205f379b525beefebab9d161b7c964670864014ed7213c", size = 4321, upload-time = "2024-02-06T09:43:09.663Z" },
]

[[package]]
name = "asttokens"
version = "3.0.0"
source = { registry = "https://pypi.org/simple" }
sdist = { url = "https://files.pythonhosted.org/packages/4a/e7/82da0a03e7ba5141f05cce0d302e6eed121ae055e0456ca228bf693984bc/asttokens-3.0.0.tar.gz", hash = "sha256:0dcd8baa8d62b0c1d118b399b2ddba3c4aff271d0d7a9e0d4c1681c79035bbc7", size = 61978, upload-time = "2024-11-30T04:30:14.439Z" }
wheels = [
    { url = "https://files.pythonhosted.org/packages/25/8a/c46dcc25341b5bce5472c718902eb3d38600a903b14fa6aeecef3f21a46f/asttokens-3.0.0-py3-none-any.whl", hash = "sha256:e3078351a059199dd5138cb1c706e6430c05eff2ff136af5eb4790f9d28932e2", size = 26918, upload-time = "2024-11-30T04:30:10.946Z" },
=======
name = "attrs"
version = "25.3.0"
source = { registry = "https://pypi.org/simple" }
sdist = { url = "https://files.pythonhosted.org/packages/5a/b0/1367933a8532ee6ff8d63537de4f1177af4bff9f3e829baf7331f595bb24/attrs-25.3.0.tar.gz", hash = "sha256:75d7cefc7fb576747b2c81b4442d4d4a1ce0900973527c011d1030fd3bf4af1b", size = 812032, upload-time = "2025-03-13T11:10:22.779Z" }
wheels = [
    { url = "https://files.pythonhosted.org/packages/77/06/bb80f5f86020c4551da315d78b3ab75e8228f89f0162f2c3a819e407941a/attrs-25.3.0-py3-none-any.whl", hash = "sha256:427318ce031701fea540783410126f03899a97ffc6f61596ad581ac2e40e3bc3", size = 63815, upload-time = "2025-03-13T11:10:21.14Z" },
>>>>>>> 8c405ea2
]

[[package]]
name = "babel"
version = "2.17.0"
source = { registry = "https://pypi.org/simple" }
sdist = { url = "https://files.pythonhosted.org/packages/7d/6b/d52e42361e1aa00709585ecc30b3f9684b3ab62530771402248b1b1d6240/babel-2.17.0.tar.gz", hash = "sha256:0c54cffb19f690cdcc52a3b50bcbf71e07a808d1c80d549f2459b9d2cf0afb9d", size = 9951852, upload-time = "2025-02-01T15:17:41.026Z" }
wheels = [
    { url = "https://files.pythonhosted.org/packages/b7/b8/3fe70c75fe32afc4bb507f75563d39bc5642255d1d94f1f23604725780bf/babel-2.17.0-py3-none-any.whl", hash = "sha256:4d0b53093fdfb4b21c92b5213dba5a1b23885afa8383709427046b21c366e5f2", size = 10182537, upload-time = "2025-02-01T15:17:37.39Z" },
]

[[package]]
name = "backrefs"
version = "5.9"
source = { registry = "https://pypi.org/simple" }
sdist = { url = "https://files.pythonhosted.org/packages/eb/a7/312f673df6a79003279e1f55619abbe7daebbb87c17c976ddc0345c04c7b/backrefs-5.9.tar.gz", hash = "sha256:808548cb708d66b82ee231f962cb36faaf4f2baab032f2fbb783e9c2fdddaa59", size = 5765857, upload-time = "2025-06-22T19:34:13.97Z" }
wheels = [
    { url = "https://files.pythonhosted.org/packages/19/4d/798dc1f30468134906575156c089c492cf79b5a5fd373f07fe26c4d046bf/backrefs-5.9-py310-none-any.whl", hash = "sha256:db8e8ba0e9de81fcd635f440deab5ae5f2591b54ac1ebe0550a2ca063488cd9f", size = 380267, upload-time = "2025-06-22T19:34:05.252Z" },
    { url = "https://files.pythonhosted.org/packages/55/07/f0b3375bf0d06014e9787797e6b7cc02b38ac9ff9726ccfe834d94e9991e/backrefs-5.9-py311-none-any.whl", hash = "sha256:6907635edebbe9b2dc3de3a2befff44d74f30a4562adbb8b36f21252ea19c5cf", size = 392072, upload-time = "2025-06-22T19:34:06.743Z" },
    { url = "https://files.pythonhosted.org/packages/9d/12/4f345407259dd60a0997107758ba3f221cf89a9b5a0f8ed5b961aef97253/backrefs-5.9-py312-none-any.whl", hash = "sha256:7fdf9771f63e6028d7fee7e0c497c81abda597ea45d6b8f89e8ad76994f5befa", size = 397947, upload-time = "2025-06-22T19:34:08.172Z" },
    { url = "https://files.pythonhosted.org/packages/10/bf/fa31834dc27a7f05e5290eae47c82690edc3a7b37d58f7fb35a1bdbf355b/backrefs-5.9-py313-none-any.whl", hash = "sha256:cc37b19fa219e93ff825ed1fed8879e47b4d89aa7a1884860e2db64ccd7c676b", size = 399843, upload-time = "2025-06-22T19:34:09.68Z" },
    { url = "https://files.pythonhosted.org/packages/fc/24/b29af34b2c9c41645a9f4ff117bae860291780d73880f449e0b5d948c070/backrefs-5.9-py314-none-any.whl", hash = "sha256:df5e169836cc8acb5e440ebae9aad4bf9d15e226d3bad049cf3f6a5c20cc8dc9", size = 411762, upload-time = "2025-06-22T19:34:11.037Z" },
    { url = "https://files.pythonhosted.org/packages/41/ff/392bff89415399a979be4a65357a41d92729ae8580a66073d8ec8d810f98/backrefs-5.9-py39-none-any.whl", hash = "sha256:f48ee18f6252b8f5777a22a00a09a85de0ca931658f1dd96d4406a34f3748c60", size = 380265, upload-time = "2025-06-22T19:34:12.405Z" },
]

[[package]]
name = "beautifulsoup4"
version = "4.14.2"
source = { registry = "https://pypi.org/simple" }
dependencies = [
    { name = "soupsieve" },
    { name = "typing-extensions" },
]
sdist = { url = "https://files.pythonhosted.org/packages/77/e9/df2358efd7659577435e2177bfa69cba6c33216681af51a707193dec162a/beautifulsoup4-4.14.2.tar.gz", hash = "sha256:2a98ab9f944a11acee9cc848508ec28d9228abfd522ef0fad6a02a72e0ded69e", size = 625822, upload-time = "2025-09-29T10:05:42.613Z" }
wheels = [
    { url = "https://files.pythonhosted.org/packages/94/fe/3aed5d0be4d404d12d36ab97e2f1791424d9ca39c2f754a6285d59a3b01d/beautifulsoup4-4.14.2-py3-none-any.whl", hash = "sha256:5ef6fa3a8cbece8488d66985560f97ed091e22bbc4e9c2338508a9d5de6d4515", size = 106392, upload-time = "2025-09-29T10:05:43.771Z" },
]

[[package]]
name = "boto3"
version = "1.40.46"
source = { registry = "https://pypi.org/simple" }
dependencies = [
    { name = "botocore" },
    { name = "jmespath" },
    { name = "s3transfer" },
]
sdist = { url = "https://files.pythonhosted.org/packages/3c/21/200d23b5144fb2b9917b23924810b85ec6d5db45e0a5315ea1ad7d759170/boto3-1.40.46.tar.gz", hash = "sha256:3676767a03d84544b01b3390a2bbdc3b98479223661e90f0ba0b22f4d3f0cb9f", size = 111577, upload-time = "2025-10-06T20:20:14.775Z" }
wheels = [
    { url = "https://files.pythonhosted.org/packages/ae/d8/d7364fc8aa4ff7e1fa9afa17801d822feb0f21cf8a1b5808a0ce7ed4b40a/boto3-1.40.46-py3-none-any.whl", hash = "sha256:0dfdc13992ceac1ef36a3ab0ac281cd4a45210a53181dc9a71afabfc1db889fe", size = 139346, upload-time = "2025-10-06T20:20:12.497Z" },
]

[[package]]
name = "boto3-stubs"
version = "1.40.46"
source = { registry = "https://pypi.org/simple" }
dependencies = [
    { name = "botocore-stubs" },
    { name = "types-s3transfer" },
    { name = "typing-extensions", marker = "python_full_version < '3.12'" },
]
sdist = { url = "https://files.pythonhosted.org/packages/a1/08/3d8d0257737b2ddae54bd13d2f5cfab82d1a9ade2a6bdd8c32e52bda225c/boto3_stubs-1.40.46.tar.gz", hash = "sha256:4cc46f868674bea17008b17cbe530ad9d3b9cd5efbac44ccaca453bd59b3ed4d", size = 100819, upload-time = "2025-10-06T20:37:58.402Z" }
wheels = [
    { url = "https://files.pythonhosted.org/packages/f4/43/6b207fd1fb2ed676b785ed025a1648139686a66be4da73779bcc02526046/boto3_stubs-1.40.46-py3-none-any.whl", hash = "sha256:922e2f055dca0751e51e1b7a70df0835d1ba30b71d143af043760b3674221061", size = 69690, upload-time = "2025-10-06T20:37:46.861Z" },
]

[[package]]
name = "botocore"
version = "1.40.46"
source = { registry = "https://pypi.org/simple" }
dependencies = [
    { name = "jmespath" },
    { name = "python-dateutil" },
    { name = "urllib3", version = "1.26.20", source = { registry = "https://pypi.org/simple" }, marker = "python_full_version < '3.10'" },
    { name = "urllib3", version = "2.5.0", source = { registry = "https://pypi.org/simple" }, marker = "python_full_version >= '3.10'" },
]
sdist = { url = "https://files.pythonhosted.org/packages/88/0d/479610d986aaba0379a6d40ec07e52826fd4d8fa3eb7745b60071f35d41a/botocore-1.40.46.tar.gz", hash = "sha256:4b0c0efdba788117ef365bf930c0be7300fa052e5e195ea3ed53ab278fc6d7b1", size = 14402476, upload-time = "2025-10-06T20:20:03.311Z" }
wheels = [
    { url = "https://files.pythonhosted.org/packages/66/9a/3d1a9f50ce8b264a88032f05d79e0a6bac2ba34212428c5569547b4169d3/botocore-1.40.46-py3-none-any.whl", hash = "sha256:d2c8e0d9ba804d6fd9b942db0aa3e6cfbdd9aab86581b472ee97809b6e5103e0", size = 14072131, upload-time = "2025-10-06T20:20:00.891Z" },
]

[[package]]
name = "botocore-stubs"
version = "1.40.33"
source = { registry = "https://pypi.org/simple" }
dependencies = [
    { name = "types-awscrt" },
]
sdist = { url = "https://files.pythonhosted.org/packages/ae/94/16f8e1f41feaa38f1350aa5a4c60c5724b6c8524ca0e6c28523bf5070e74/botocore_stubs-1.40.33.tar.gz", hash = "sha256:89c51ae0b28d9d79fde8c497cf908ddf872ce027d2737d4d4ba473fde9cdaa82", size = 42742, upload-time = "2025-09-17T20:25:56.388Z" }
wheels = [
    { url = "https://files.pythonhosted.org/packages/af/7b/6d8fe12a955b16094460e89ea7c4e063f131f4b3bd461b96bcd625d0c79e/botocore_stubs-1.40.33-py3-none-any.whl", hash = "sha256:ad21fee32cbdc7ad4730f29baf88424c7086bf88a745f8e43660ca3e9a7e5f89", size = 66843, upload-time = "2025-09-17T20:25:54.052Z" },
]

[[package]]
name = "cachetools"
version = "6.1.0"
source = { registry = "https://pypi.org/simple" }
sdist = { url = "https://files.pythonhosted.org/packages/8a/89/817ad5d0411f136c484d535952aef74af9b25e0d99e90cdffbe121e6d628/cachetools-6.1.0.tar.gz", hash = "sha256:b4c4f404392848db3ce7aac34950d17be4d864da4b8b66911008e430bc544587", size = 30714, upload-time = "2025-06-16T18:51:03.07Z" }
wheels = [
    { url = "https://files.pythonhosted.org/packages/00/f0/2ef431fe4141f5e334759d73e81120492b23b2824336883a91ac04ba710b/cachetools-6.1.0-py3-none-any.whl", hash = "sha256:1c7bb3cf9193deaf3508b7c5f2a79986c13ea38965c5adcff1f84519cf39163e", size = 11189, upload-time = "2025-06-16T18:51:01.514Z" },
]

[[package]]
name = "cenpy"
version = "1.0.1"
source = { registry = "https://pypi.org/simple" }
dependencies = [
    { name = "fuzzywuzzy" },
    { name = "geopandas", version = "1.0.1", source = { registry = "https://pypi.org/simple" }, marker = "python_full_version < '3.10'" },
    { name = "geopandas", version = "1.1.1", source = { registry = "https://pypi.org/simple" }, marker = "python_full_version >= '3.10'" },
    { name = "libpysal", version = "4.8.1", source = { registry = "https://pypi.org/simple" }, marker = "python_full_version < '3.10'" },
    { name = "libpysal", version = "4.13.0", source = { registry = "https://pypi.org/simple" }, marker = "python_full_version >= '3.10'" },
    { name = "numpy", version = "2.0.2", source = { registry = "https://pypi.org/simple" }, marker = "python_full_version < '3.10'" },
    { name = "numpy", version = "2.2.6", source = { registry = "https://pypi.org/simple" }, marker = "python_full_version == '3.10.*'" },
    { name = "numpy", version = "2.3.3", source = { registry = "https://pypi.org/simple" }, marker = "python_full_version >= '3.11'" },
    { name = "pandas" },
    { name = "requests" },
    { name = "rtree" },
    { name = "six" },
]
sdist = { url = "https://files.pythonhosted.org/packages/4c/9a/7718386aa4b7b35d9d3bf7197f4e82aeff49916bde73e23a6f4d5dd6c094/cenpy-1.0.1.tar.gz", hash = "sha256:077fd2cc6d69b99da3d85b16a560087e3e455e67a43e934fe5fa1f84c4635f58", size = 30838, upload-time = "2022-09-21T15:32:28.787Z" }

[[package]]
name = "certifi"
version = "2025.8.3"
source = { registry = "https://pypi.org/simple" }
sdist = { url = "https://files.pythonhosted.org/packages/dc/67/960ebe6bf230a96cda2e0abcf73af550ec4f090005363542f0765df162e0/certifi-2025.8.3.tar.gz", hash = "sha256:e564105f78ded564e3ae7c923924435e1daa7463faeab5bb932bc53ffae63407", size = 162386, upload-time = "2025-08-03T03:07:47.08Z" }
wheels = [
    { url = "https://files.pythonhosted.org/packages/e5/48/1549795ba7742c948d2ad169c1c8cdbae65bc450d6cd753d124b17c8cd32/certifi-2025.8.3-py3-none-any.whl", hash = "sha256:f6c12493cfb1b06ba2ff328595af9350c65d6644968e5d3a2ffd78699af217a5", size = 161216, upload-time = "2025-08-03T03:07:45.777Z" },
]

[[package]]
name = "cffi"
version = "2.0.0"
source = { registry = "https://pypi.org/simple" }
dependencies = [
    { name = "pycparser", marker = "implementation_name != 'PyPy'" },
]
sdist = { url = "https://files.pythonhosted.org/packages/eb/56/b1ba7935a17738ae8453301356628e8147c79dbb825bcbc73dc7401f9846/cffi-2.0.0.tar.gz", hash = "sha256:44d1b5909021139fe36001ae048dbdde8214afa20200eda0f64c068cac5d5529", size = 523588, upload-time = "2025-09-08T23:24:04.541Z" }
wheels = [
    { url = "https://files.pythonhosted.org/packages/e2/cc/027d7fb82e58c48ea717149b03bcadcbdc293553edb283af792bd4bcbb3f/cffi-2.0.0-cp310-cp310-win32.whl", hash = "sha256:1f72fb8906754ac8a2cc3f9f5aaa298070652a0ffae577e0ea9bd480dc3c931a", size = 172184, upload-time = "2025-09-08T23:22:23.328Z" },
    { url = "https://files.pythonhosted.org/packages/33/fa/072dd15ae27fbb4e06b437eb6e944e75b068deb09e2a2826039e49ee2045/cffi-2.0.0-cp310-cp310-win_amd64.whl", hash = "sha256:b18a3ed7d5b3bd8d9ef7a8cb226502c6bf8308df1525e1cc676c3680e7176739", size = 182790, upload-time = "2025-09-08T23:22:24.752Z" },
    { url = "https://files.pythonhosted.org/packages/2b/c0/015b25184413d7ab0a410775fdb4a50fca20f5589b5dab1dbbfa3baad8ce/cffi-2.0.0-cp311-cp311-win32.whl", hash = "sha256:c649e3a33450ec82378822b3dad03cc228b8f5963c0c12fc3b1e0ab940f768a5", size = 172076, upload-time = "2025-09-08T23:22:40.95Z" },
    { url = "https://files.pythonhosted.org/packages/ae/8f/dc5531155e7070361eb1b7e4c1a9d896d0cb21c49f807a6c03fd63fc877e/cffi-2.0.0-cp311-cp311-win_amd64.whl", hash = "sha256:66f011380d0e49ed280c789fbd08ff0d40968ee7b665575489afa95c98196ab5", size = 182820, upload-time = "2025-09-08T23:22:42.463Z" },
    { url = "https://files.pythonhosted.org/packages/95/5c/1b493356429f9aecfd56bc171285a4c4ac8697f76e9bbbbb105e537853a1/cffi-2.0.0-cp311-cp311-win_arm64.whl", hash = "sha256:c6638687455baf640e37344fe26d37c404db8b80d037c3d29f58fe8d1c3b194d", size = 177635, upload-time = "2025-09-08T23:22:43.623Z" },
    { url = "https://files.pythonhosted.org/packages/7b/2b/2b6435f76bfeb6bbf055596976da087377ede68df465419d192acf00c437/cffi-2.0.0-cp312-cp312-win32.whl", hash = "sha256:da902562c3e9c550df360bfa53c035b2f241fed6d9aef119048073680ace4a18", size = 172932, upload-time = "2025-09-08T23:22:57.188Z" },
    { url = "https://files.pythonhosted.org/packages/f8/ed/13bd4418627013bec4ed6e54283b1959cf6db888048c7cf4b4c3b5b36002/cffi-2.0.0-cp312-cp312-win_amd64.whl", hash = "sha256:da68248800ad6320861f129cd9c1bf96ca849a2771a59e0344e88681905916f5", size = 183557, upload-time = "2025-09-08T23:22:58.351Z" },
    { url = "https://files.pythonhosted.org/packages/95/31/9f7f93ad2f8eff1dbc1c3656d7ca5bfd8fb52c9d786b4dcf19b2d02217fa/cffi-2.0.0-cp312-cp312-win_arm64.whl", hash = "sha256:4671d9dd5ec934cb9a73e7ee9676f9362aba54f7f34910956b84d727b0d73fb6", size = 177762, upload-time = "2025-09-08T23:22:59.668Z" },
    { url = "https://files.pythonhosted.org/packages/eb/6d/bf9bda840d5f1dfdbf0feca87fbdb64a918a69bca42cfa0ba7b137c48cb8/cffi-2.0.0-cp313-cp313-win32.whl", hash = "sha256:74a03b9698e198d47562765773b4a8309919089150a0bb17d829ad7b44b60d27", size = 172909, upload-time = "2025-09-08T23:23:14.32Z" },
    { url = "https://files.pythonhosted.org/packages/37/18/6519e1ee6f5a1e579e04b9ddb6f1676c17368a7aba48299c3759bbc3c8b3/cffi-2.0.0-cp313-cp313-win_amd64.whl", hash = "sha256:19f705ada2530c1167abacb171925dd886168931e0a7b78f5bffcae5c6b5be75", size = 183402, upload-time = "2025-09-08T23:23:15.535Z" },
    { url = "https://files.pythonhosted.org/packages/cb/0e/02ceeec9a7d6ee63bb596121c2c8e9b3a9e150936f4fbef6ca1943e6137c/cffi-2.0.0-cp313-cp313-win_arm64.whl", hash = "sha256:256f80b80ca3853f90c21b23ee78cd008713787b1b1e93eae9f3d6a7134abd91", size = 177780, upload-time = "2025-09-08T23:23:16.761Z" },
    { url = "https://files.pythonhosted.org/packages/3e/aa/df335faa45b395396fcbc03de2dfcab242cd61a9900e914fe682a59170b1/cffi-2.0.0-cp314-cp314-win32.whl", hash = "sha256:087067fa8953339c723661eda6b54bc98c5625757ea62e95eb4898ad5e776e9f", size = 175328, upload-time = "2025-09-08T23:23:44.61Z" },
    { url = "https://files.pythonhosted.org/packages/bb/92/882c2d30831744296ce713f0feb4c1cd30f346ef747b530b5318715cc367/cffi-2.0.0-cp314-cp314-win_amd64.whl", hash = "sha256:203a48d1fb583fc7d78a4c6655692963b860a417c0528492a6bc21f1aaefab25", size = 185650, upload-time = "2025-09-08T23:23:45.848Z" },
    { url = "https://files.pythonhosted.org/packages/9f/2c/98ece204b9d35a7366b5b2c6539c350313ca13932143e79dc133ba757104/cffi-2.0.0-cp314-cp314-win_arm64.whl", hash = "sha256:dbd5c7a25a7cb98f5ca55d258b103a2054f859a46ae11aaf23134f9cc0d356ad", size = 180687, upload-time = "2025-09-08T23:23:47.105Z" },
    { url = "https://files.pythonhosted.org/packages/a0/1d/ec1a60bd1a10daa292d3cd6bb0b359a81607154fb8165f3ec95fe003b85c/cffi-2.0.0-cp314-cp314t-win32.whl", hash = "sha256:1fc9ea04857caf665289b7a75923f2c6ed559b8298a1b8c49e59f7dd95c8481e", size = 180487, upload-time = "2025-09-08T23:23:40.423Z" },
    { url = "https://files.pythonhosted.org/packages/bf/41/4c1168c74fac325c0c8156f04b6749c8b6a8f405bbf91413ba088359f60d/cffi-2.0.0-cp314-cp314t-win_amd64.whl", hash = "sha256:d68b6cef7827e8641e8ef16f4494edda8b36104d79773a334beaa1e3521430f6", size = 191726, upload-time = "2025-09-08T23:23:41.742Z" },
    { url = "https://files.pythonhosted.org/packages/ae/3a/dbeec9d1ee0844c679f6bb5d6ad4e9f198b1224f4e7a32825f47f6192b0c/cffi-2.0.0-cp314-cp314t-win_arm64.whl", hash = "sha256:0a1527a803f0a659de1af2e1fd700213caba79377e27e4693648c2923da066f9", size = 184195, upload-time = "2025-09-08T23:23:43.004Z" },
    { url = "https://files.pythonhosted.org/packages/aa/d9/6218d78f920dcd7507fc16a766b5ef8f3b913cc7aa938e7fc80b9978d089/cffi-2.0.0-cp39-cp39-win32.whl", hash = "sha256:2081580ebb843f759b9f617314a24ed5738c51d2aee65d31e02f6f7a2b97707a", size = 172138, upload-time = "2025-09-08T23:24:01.7Z" },
    { url = "https://files.pythonhosted.org/packages/54/8f/a1e836f82d8e32a97e6b29cc8f641779181ac7363734f12df27db803ebda/cffi-2.0.0-cp39-cp39-win_amd64.whl", hash = "sha256:b882b3df248017dba09d6b16defe9b5c407fe32fc7c65a9c69798e6175601be9", size = 182794, upload-time = "2025-09-08T23:24:02.943Z" },
]

[[package]]
name = "cfgv"
version = "3.4.0"
source = { registry = "https://pypi.org/simple" }
sdist = { url = "https://files.pythonhosted.org/packages/11/74/539e56497d9bd1d484fd863dd69cbbfa653cd2aa27abfe35653494d85e94/cfgv-3.4.0.tar.gz", hash = "sha256:e52591d4c5f5dead8e0f673fb16db7949d2cfb3f7da4582893288f0ded8fe560", size = 7114, upload-time = "2023-08-12T20:38:17.776Z" }
wheels = [
    { url = "https://files.pythonhosted.org/packages/c5/55/51844dd50c4fc7a33b653bfaba4c2456f06955289ca770a5dbd5fd267374/cfgv-3.4.0-py2.py3-none-any.whl", hash = "sha256:b7265b1f29fd3316bfcd2b330d63d024f2bfd8bcb8b0272f8e19a504856c48f9", size = 7249, upload-time = "2023-08-12T20:38:16.269Z" },
]

[[package]]
name = "chardet"
version = "5.2.0"
source = { registry = "https://pypi.org/simple" }
sdist = { url = "https://files.pythonhosted.org/packages/f3/0d/f7b6ab21ec75897ed80c17d79b15951a719226b9fababf1e40ea74d69079/chardet-5.2.0.tar.gz", hash = "sha256:1b3b6ff479a8c414bc3fa2c0852995695c4a026dcd6d0633b2dd092ca39c1cf7", size = 2069618, upload-time = "2023-08-01T19:23:02.662Z" }
wheels = [
    { url = "https://files.pythonhosted.org/packages/38/6f/f5fbc992a329ee4e0f288c1fe0e2ad9485ed064cac731ed2fe47dcc38cbf/chardet-5.2.0-py3-none-any.whl", hash = "sha256:e1cf59446890a00105fe7b7912492ea04b6e6f06d4b742b2c788469e34c82970", size = 199385, upload-time = "2023-08-01T19:23:00.661Z" },
]

[[package]]
name = "charset-normalizer"
version = "3.4.2"
source = { registry = "https://pypi.org/simple" }
sdist = { url = "https://files.pythonhosted.org/packages/e4/33/89c2ced2b67d1c2a61c19c6751aa8902d46ce3dacb23600a283619f5a12d/charset_normalizer-3.4.2.tar.gz", hash = "sha256:5baececa9ecba31eff645232d59845c07aa030f0c81ee70184a90d35099a0e63", size = 126367, upload-time = "2025-05-02T08:34:42.01Z" }
wheels = [
    { url = "https://files.pythonhosted.org/packages/95/28/9901804da60055b406e1a1c5ba7aac1276fb77f1dde635aabfc7fd84b8ab/charset_normalizer-3.4.2-cp310-cp310-macosx_10_9_universal2.whl", hash = "sha256:7c48ed483eb946e6c04ccbe02c6b4d1d48e51944b6db70f697e089c193404941", size = 201818, upload-time = "2025-05-02T08:31:46.725Z" },
    { url = "https://files.pythonhosted.org/packages/d9/9b/892a8c8af9110935e5adcbb06d9c6fe741b6bb02608c6513983048ba1a18/charset_normalizer-3.4.2-cp310-cp310-manylinux_2_17_aarch64.manylinux2014_aarch64.whl", hash = "sha256:b2d318c11350e10662026ad0eb71bb51c7812fc8590825304ae0bdd4ac283acd", size = 144649, upload-time = "2025-05-02T08:31:48.889Z" },
    { url = "https://files.pythonhosted.org/packages/7b/a5/4179abd063ff6414223575e008593861d62abfc22455b5d1a44995b7c101/charset_normalizer-3.4.2-cp310-cp310-manylinux_2_17_ppc64le.manylinux2014_ppc64le.whl", hash = "sha256:9cbfacf36cb0ec2897ce0ebc5d08ca44213af24265bd56eca54bee7923c48fd6", size = 155045, upload-time = "2025-05-02T08:31:50.757Z" },
    { url = "https://files.pythonhosted.org/packages/3b/95/bc08c7dfeddd26b4be8c8287b9bb055716f31077c8b0ea1cd09553794665/charset_normalizer-3.4.2-cp310-cp310-manylinux_2_17_s390x.manylinux2014_s390x.whl", hash = "sha256:18dd2e350387c87dabe711b86f83c9c78af772c748904d372ade190b5c7c9d4d", size = 147356, upload-time = "2025-05-02T08:31:52.634Z" },
    { url = "https://files.pythonhosted.org/packages/a8/2d/7a5b635aa65284bf3eab7653e8b4151ab420ecbae918d3e359d1947b4d61/charset_normalizer-3.4.2-cp310-cp310-manylinux_2_17_x86_64.manylinux2014_x86_64.whl", hash = "sha256:8075c35cd58273fee266c58c0c9b670947c19df5fb98e7b66710e04ad4e9ff86", size = 149471, upload-time = "2025-05-02T08:31:56.207Z" },
    { url = "https://files.pythonhosted.org/packages/ae/38/51fc6ac74251fd331a8cfdb7ec57beba8c23fd5493f1050f71c87ef77ed0/charset_normalizer-3.4.2-cp310-cp310-manylinux_2_5_i686.manylinux1_i686.manylinux_2_17_i686.manylinux2014_i686.whl", hash = "sha256:5bf4545e3b962767e5c06fe1738f951f77d27967cb2caa64c28be7c4563e162c", size = 151317, upload-time = "2025-05-02T08:31:57.613Z" },
    { url = "https://files.pythonhosted.org/packages/b7/17/edee1e32215ee6e9e46c3e482645b46575a44a2d72c7dfd49e49f60ce6bf/charset_normalizer-3.4.2-cp310-cp310-musllinux_1_2_aarch64.whl", hash = "sha256:7a6ab32f7210554a96cd9e33abe3ddd86732beeafc7a28e9955cdf22ffadbab0", size = 146368, upload-time = "2025-05-02T08:31:59.468Z" },
    { url = "https://files.pythonhosted.org/packages/26/2c/ea3e66f2b5f21fd00b2825c94cafb8c326ea6240cd80a91eb09e4a285830/charset_normalizer-3.4.2-cp310-cp310-musllinux_1_2_i686.whl", hash = "sha256:b33de11b92e9f75a2b545d6e9b6f37e398d86c3e9e9653c4864eb7e89c5773ef", size = 154491, upload-time = "2025-05-02T08:32:01.219Z" },
    { url = "https://files.pythonhosted.org/packages/52/47/7be7fa972422ad062e909fd62460d45c3ef4c141805b7078dbab15904ff7/charset_normalizer-3.4.2-cp310-cp310-musllinux_1_2_ppc64le.whl", hash = "sha256:8755483f3c00d6c9a77f490c17e6ab0c8729e39e6390328e42521ef175380ae6", size = 157695, upload-time = "2025-05-02T08:32:03.045Z" },
    { url = "https://files.pythonhosted.org/packages/2f/42/9f02c194da282b2b340f28e5fb60762de1151387a36842a92b533685c61e/charset_normalizer-3.4.2-cp310-cp310-musllinux_1_2_s390x.whl", hash = "sha256:68a328e5f55ec37c57f19ebb1fdc56a248db2e3e9ad769919a58672958e8f366", size = 154849, upload-time = "2025-05-02T08:32:04.651Z" },
    { url = "https://files.pythonhosted.org/packages/67/44/89cacd6628f31fb0b63201a618049be4be2a7435a31b55b5eb1c3674547a/charset_normalizer-3.4.2-cp310-cp310-musllinux_1_2_x86_64.whl", hash = "sha256:21b2899062867b0e1fde9b724f8aecb1af14f2778d69aacd1a5a1853a597a5db", size = 150091, upload-time = "2025-05-02T08:32:06.719Z" },
    { url = "https://files.pythonhosted.org/packages/1f/79/4b8da9f712bc079c0f16b6d67b099b0b8d808c2292c937f267d816ec5ecc/charset_normalizer-3.4.2-cp310-cp310-win32.whl", hash = "sha256:e8082b26888e2f8b36a042a58307d5b917ef2b1cacab921ad3323ef91901c71a", size = 98445, upload-time = "2025-05-02T08:32:08.66Z" },
    { url = "https://files.pythonhosted.org/packages/7d/d7/96970afb4fb66497a40761cdf7bd4f6fca0fc7bafde3a84f836c1f57a926/charset_normalizer-3.4.2-cp310-cp310-win_amd64.whl", hash = "sha256:f69a27e45c43520f5487f27627059b64aaf160415589230992cec34c5e18a509", size = 105782, upload-time = "2025-05-02T08:32:10.46Z" },
    { url = "https://files.pythonhosted.org/packages/05/85/4c40d00dcc6284a1c1ad5de5e0996b06f39d8232f1031cd23c2f5c07ee86/charset_normalizer-3.4.2-cp311-cp311-macosx_10_9_universal2.whl", hash = "sha256:be1e352acbe3c78727a16a455126d9ff83ea2dfdcbc83148d2982305a04714c2", size = 198794, upload-time = "2025-05-02T08:32:11.945Z" },
    { url = "https://files.pythonhosted.org/packages/41/d9/7a6c0b9db952598e97e93cbdfcb91bacd89b9b88c7c983250a77c008703c/charset_normalizer-3.4.2-cp311-cp311-manylinux_2_17_aarch64.manylinux2014_aarch64.whl", hash = "sha256:aa88ca0b1932e93f2d961bf3addbb2db902198dca337d88c89e1559e066e7645", size = 142846, upload-time = "2025-05-02T08:32:13.946Z" },
    { url = "https://files.pythonhosted.org/packages/66/82/a37989cda2ace7e37f36c1a8ed16c58cf48965a79c2142713244bf945c89/charset_normalizer-3.4.2-cp311-cp311-manylinux_2_17_ppc64le.manylinux2014_ppc64le.whl", hash = "sha256:d524ba3f1581b35c03cb42beebab4a13e6cdad7b36246bd22541fa585a56cccd", size = 153350, upload-time = "2025-05-02T08:32:15.873Z" },
    { url = "https://files.pythonhosted.org/packages/df/68/a576b31b694d07b53807269d05ec3f6f1093e9545e8607121995ba7a8313/charset_normalizer-3.4.2-cp311-cp311-manylinux_2_17_s390x.manylinux2014_s390x.whl", hash = "sha256:28a1005facc94196e1fb3e82a3d442a9d9110b8434fc1ded7a24a2983c9888d8", size = 145657, upload-time = "2025-05-02T08:32:17.283Z" },
    { url = "https://files.pythonhosted.org/packages/92/9b/ad67f03d74554bed3aefd56fe836e1623a50780f7c998d00ca128924a499/charset_normalizer-3.4.2-cp311-cp311-manylinux_2_17_x86_64.manylinux2014_x86_64.whl", hash = "sha256:fdb20a30fe1175ecabed17cbf7812f7b804b8a315a25f24678bcdf120a90077f", size = 147260, upload-time = "2025-05-02T08:32:18.807Z" },
    { url = "https://files.pythonhosted.org/packages/a6/e6/8aebae25e328160b20e31a7e9929b1578bbdc7f42e66f46595a432f8539e/charset_normalizer-3.4.2-cp311-cp311-manylinux_2_5_i686.manylinux1_i686.manylinux_2_17_i686.manylinux2014_i686.whl", hash = "sha256:0f5d9ed7f254402c9e7d35d2f5972c9bbea9040e99cd2861bd77dc68263277c7", size = 149164, upload-time = "2025-05-02T08:32:20.333Z" },
    { url = "https://files.pythonhosted.org/packages/8b/f2/b3c2f07dbcc248805f10e67a0262c93308cfa149a4cd3d1fe01f593e5fd2/charset_normalizer-3.4.2-cp311-cp311-musllinux_1_2_aarch64.whl", hash = "sha256:efd387a49825780ff861998cd959767800d54f8308936b21025326de4b5a42b9", size = 144571, upload-time = "2025-05-02T08:32:21.86Z" },
    { url = "https://files.pythonhosted.org/packages/60/5b/c3f3a94bc345bc211622ea59b4bed9ae63c00920e2e8f11824aa5708e8b7/charset_normalizer-3.4.2-cp311-cp311-musllinux_1_2_i686.whl", hash = "sha256:f0aa37f3c979cf2546b73e8222bbfa3dc07a641585340179d768068e3455e544", size = 151952, upload-time = "2025-05-02T08:32:23.434Z" },
    { url = "https://files.pythonhosted.org/packages/e2/4d/ff460c8b474122334c2fa394a3f99a04cf11c646da895f81402ae54f5c42/charset_normalizer-3.4.2-cp311-cp311-musllinux_1_2_ppc64le.whl", hash = "sha256:e70e990b2137b29dc5564715de1e12701815dacc1d056308e2b17e9095372a82", size = 155959, upload-time = "2025-05-02T08:32:24.993Z" },
    { url = "https://files.pythonhosted.org/packages/a2/2b/b964c6a2fda88611a1fe3d4c400d39c66a42d6c169c924818c848f922415/charset_normalizer-3.4.2-cp311-cp311-musllinux_1_2_s390x.whl", hash = "sha256:0c8c57f84ccfc871a48a47321cfa49ae1df56cd1d965a09abe84066f6853b9c0", size = 153030, upload-time = "2025-05-02T08:32:26.435Z" },
    { url = "https://files.pythonhosted.org/packages/59/2e/d3b9811db26a5ebf444bc0fa4f4be5aa6d76fc6e1c0fd537b16c14e849b6/charset_normalizer-3.4.2-cp311-cp311-musllinux_1_2_x86_64.whl", hash = "sha256:6b66f92b17849b85cad91259efc341dce9c1af48e2173bf38a85c6329f1033e5", size = 148015, upload-time = "2025-05-02T08:32:28.376Z" },
    { url = "https://files.pythonhosted.org/packages/90/07/c5fd7c11eafd561bb51220d600a788f1c8d77c5eef37ee49454cc5c35575/charset_normalizer-3.4.2-cp311-cp311-win32.whl", hash = "sha256:daac4765328a919a805fa5e2720f3e94767abd632ae410a9062dff5412bae65a", size = 98106, upload-time = "2025-05-02T08:32:30.281Z" },
    { url = "https://files.pythonhosted.org/packages/a8/05/5e33dbef7e2f773d672b6d79f10ec633d4a71cd96db6673625838a4fd532/charset_normalizer-3.4.2-cp311-cp311-win_amd64.whl", hash = "sha256:e53efc7c7cee4c1e70661e2e112ca46a575f90ed9ae3fef200f2a25e954f4b28", size = 105402, upload-time = "2025-05-02T08:32:32.191Z" },
    { url = "https://files.pythonhosted.org/packages/d7/a4/37f4d6035c89cac7930395a35cc0f1b872e652eaafb76a6075943754f095/charset_normalizer-3.4.2-cp312-cp312-macosx_10_13_universal2.whl", hash = "sha256:0c29de6a1a95f24b9a1aa7aefd27d2487263f00dfd55a77719b530788f75cff7", size = 199936, upload-time = "2025-05-02T08:32:33.712Z" },
    { url = "https://files.pythonhosted.org/packages/ee/8a/1a5e33b73e0d9287274f899d967907cd0bf9c343e651755d9307e0dbf2b3/charset_normalizer-3.4.2-cp312-cp312-manylinux_2_17_aarch64.manylinux2014_aarch64.whl", hash = "sha256:cddf7bd982eaa998934a91f69d182aec997c6c468898efe6679af88283b498d3", size = 143790, upload-time = "2025-05-02T08:32:35.768Z" },
    { url = "https://files.pythonhosted.org/packages/66/52/59521f1d8e6ab1482164fa21409c5ef44da3e9f653c13ba71becdd98dec3/charset_normalizer-3.4.2-cp312-cp312-manylinux_2_17_ppc64le.manylinux2014_ppc64le.whl", hash = "sha256:fcbe676a55d7445b22c10967bceaaf0ee69407fbe0ece4d032b6eb8d4565982a", size = 153924, upload-time = "2025-05-02T08:32:37.284Z" },
    { url = "https://files.pythonhosted.org/packages/86/2d/fb55fdf41964ec782febbf33cb64be480a6b8f16ded2dbe8db27a405c09f/charset_normalizer-3.4.2-cp312-cp312-manylinux_2_17_s390x.manylinux2014_s390x.whl", hash = "sha256:d41c4d287cfc69060fa91cae9683eacffad989f1a10811995fa309df656ec214", size = 146626, upload-time = "2025-05-02T08:32:38.803Z" },
    { url = "https://files.pythonhosted.org/packages/8c/73/6ede2ec59bce19b3edf4209d70004253ec5f4e319f9a2e3f2f15601ed5f7/charset_normalizer-3.4.2-cp312-cp312-manylinux_2_17_x86_64.manylinux2014_x86_64.whl", hash = "sha256:4e594135de17ab3866138f496755f302b72157d115086d100c3f19370839dd3a", size = 148567, upload-time = "2025-05-02T08:32:40.251Z" },
    { url = "https://files.pythonhosted.org/packages/09/14/957d03c6dc343c04904530b6bef4e5efae5ec7d7990a7cbb868e4595ee30/charset_normalizer-3.4.2-cp312-cp312-manylinux_2_5_i686.manylinux1_i686.manylinux_2_17_i686.manylinux2014_i686.whl", hash = "sha256:cf713fe9a71ef6fd5adf7a79670135081cd4431c2943864757f0fa3a65b1fafd", size = 150957, upload-time = "2025-05-02T08:32:41.705Z" },
    { url = "https://files.pythonhosted.org/packages/0d/c8/8174d0e5c10ccebdcb1b53cc959591c4c722a3ad92461a273e86b9f5a302/charset_normalizer-3.4.2-cp312-cp312-musllinux_1_2_aarch64.whl", hash = "sha256:a370b3e078e418187da8c3674eddb9d983ec09445c99a3a263c2011993522981", size = 145408, upload-time = "2025-05-02T08:32:43.709Z" },
    { url = "https://files.pythonhosted.org/packages/58/aa/8904b84bc8084ac19dc52feb4f5952c6df03ffb460a887b42615ee1382e8/charset_normalizer-3.4.2-cp312-cp312-musllinux_1_2_i686.whl", hash = "sha256:a955b438e62efdf7e0b7b52a64dc5c3396e2634baa62471768a64bc2adb73d5c", size = 153399, upload-time = "2025-05-02T08:32:46.197Z" },
    { url = "https://files.pythonhosted.org/packages/c2/26/89ee1f0e264d201cb65cf054aca6038c03b1a0c6b4ae998070392a3ce605/charset_normalizer-3.4.2-cp312-cp312-musllinux_1_2_ppc64le.whl", hash = "sha256:7222ffd5e4de8e57e03ce2cef95a4c43c98fcb72ad86909abdfc2c17d227fc1b", size = 156815, upload-time = "2025-05-02T08:32:48.105Z" },
    { url = "https://files.pythonhosted.org/packages/fd/07/68e95b4b345bad3dbbd3a8681737b4338ff2c9df29856a6d6d23ac4c73cb/charset_normalizer-3.4.2-cp312-cp312-musllinux_1_2_s390x.whl", hash = "sha256:bee093bf902e1d8fc0ac143c88902c3dfc8941f7ea1d6a8dd2bcb786d33db03d", size = 154537, upload-time = "2025-05-02T08:32:49.719Z" },
    { url = "https://files.pythonhosted.org/packages/77/1a/5eefc0ce04affb98af07bc05f3bac9094513c0e23b0562d64af46a06aae4/charset_normalizer-3.4.2-cp312-cp312-musllinux_1_2_x86_64.whl", hash = "sha256:dedb8adb91d11846ee08bec4c8236c8549ac721c245678282dcb06b221aab59f", size = 149565, upload-time = "2025-05-02T08:32:51.404Z" },
    { url = "https://files.pythonhosted.org/packages/37/a0/2410e5e6032a174c95e0806b1a6585eb21e12f445ebe239fac441995226a/charset_normalizer-3.4.2-cp312-cp312-win32.whl", hash = "sha256:db4c7bf0e07fc3b7d89ac2a5880a6a8062056801b83ff56d8464b70f65482b6c", size = 98357, upload-time = "2025-05-02T08:32:53.079Z" },
    { url = "https://files.pythonhosted.org/packages/6c/4f/c02d5c493967af3eda9c771ad4d2bbc8df6f99ddbeb37ceea6e8716a32bc/charset_normalizer-3.4.2-cp312-cp312-win_amd64.whl", hash = "sha256:5a9979887252a82fefd3d3ed2a8e3b937a7a809f65dcb1e068b090e165bbe99e", size = 105776, upload-time = "2025-05-02T08:32:54.573Z" },
    { url = "https://files.pythonhosted.org/packages/ea/12/a93df3366ed32db1d907d7593a94f1fe6293903e3e92967bebd6950ed12c/charset_normalizer-3.4.2-cp313-cp313-macosx_10_13_universal2.whl", hash = "sha256:926ca93accd5d36ccdabd803392ddc3e03e6d4cd1cf17deff3b989ab8e9dbcf0", size = 199622, upload-time = "2025-05-02T08:32:56.363Z" },
    { url = "https://files.pythonhosted.org/packages/04/93/bf204e6f344c39d9937d3c13c8cd5bbfc266472e51fc8c07cb7f64fcd2de/charset_normalizer-3.4.2-cp313-cp313-manylinux_2_17_aarch64.manylinux2014_aarch64.whl", hash = "sha256:eba9904b0f38a143592d9fc0e19e2df0fa2e41c3c3745554761c5f6447eedabf", size = 143435, upload-time = "2025-05-02T08:32:58.551Z" },
    { url = "https://files.pythonhosted.org/packages/22/2a/ea8a2095b0bafa6c5b5a55ffdc2f924455233ee7b91c69b7edfcc9e02284/charset_normalizer-3.4.2-cp313-cp313-manylinux_2_17_ppc64le.manylinux2014_ppc64le.whl", hash = "sha256:3fddb7e2c84ac87ac3a947cb4e66d143ca5863ef48e4a5ecb83bd48619e4634e", size = 153653, upload-time = "2025-05-02T08:33:00.342Z" },
    { url = "https://files.pythonhosted.org/packages/b6/57/1b090ff183d13cef485dfbe272e2fe57622a76694061353c59da52c9a659/charset_normalizer-3.4.2-cp313-cp313-manylinux_2_17_s390x.manylinux2014_s390x.whl", hash = "sha256:98f862da73774290f251b9df8d11161b6cf25b599a66baf087c1ffe340e9bfd1", size = 146231, upload-time = "2025-05-02T08:33:02.081Z" },
    { url = "https://files.pythonhosted.org/packages/e2/28/ffc026b26f441fc67bd21ab7f03b313ab3fe46714a14b516f931abe1a2d8/charset_normalizer-3.4.2-cp313-cp313-manylinux_2_17_x86_64.manylinux2014_x86_64.whl", hash = "sha256:6c9379d65defcab82d07b2a9dfbfc2e95bc8fe0ebb1b176a3190230a3ef0e07c", size = 148243, upload-time = "2025-05-02T08:33:04.063Z" },
    { url = "https://files.pythonhosted.org/packages/c0/0f/9abe9bd191629c33e69e47c6ef45ef99773320e9ad8e9cb08b8ab4a8d4cb/charset_normalizer-3.4.2-cp313-cp313-manylinux_2_5_i686.manylinux1_i686.manylinux_2_17_i686.manylinux2014_i686.whl", hash = "sha256:e635b87f01ebc977342e2697d05b56632f5f879a4f15955dfe8cef2448b51691", size = 150442, upload-time = "2025-05-02T08:33:06.418Z" },
    { url = "https://files.pythonhosted.org/packages/67/7c/a123bbcedca91d5916c056407f89a7f5e8fdfce12ba825d7d6b9954a1a3c/charset_normalizer-3.4.2-cp313-cp313-musllinux_1_2_aarch64.whl", hash = "sha256:1c95a1e2902a8b722868587c0e1184ad5c55631de5afc0eb96bc4b0d738092c0", size = 145147, upload-time = "2025-05-02T08:33:08.183Z" },
    { url = "https://files.pythonhosted.org/packages/ec/fe/1ac556fa4899d967b83e9893788e86b6af4d83e4726511eaaad035e36595/charset_normalizer-3.4.2-cp313-cp313-musllinux_1_2_i686.whl", hash = "sha256:ef8de666d6179b009dce7bcb2ad4c4a779f113f12caf8dc77f0162c29d20490b", size = 153057, upload-time = "2025-05-02T08:33:09.986Z" },
    { url = "https://files.pythonhosted.org/packages/2b/ff/acfc0b0a70b19e3e54febdd5301a98b72fa07635e56f24f60502e954c461/charset_normalizer-3.4.2-cp313-cp313-musllinux_1_2_ppc64le.whl", hash = "sha256:32fc0341d72e0f73f80acb0a2c94216bd704f4f0bce10aedea38f30502b271ff", size = 156454, upload-time = "2025-05-02T08:33:11.814Z" },
    { url = "https://files.pythonhosted.org/packages/92/08/95b458ce9c740d0645feb0e96cea1f5ec946ea9c580a94adfe0b617f3573/charset_normalizer-3.4.2-cp313-cp313-musllinux_1_2_s390x.whl", hash = "sha256:289200a18fa698949d2b39c671c2cc7a24d44096784e76614899a7ccf2574b7b", size = 154174, upload-time = "2025-05-02T08:33:13.707Z" },
    { url = "https://files.pythonhosted.org/packages/78/be/8392efc43487ac051eee6c36d5fbd63032d78f7728cb37aebcc98191f1ff/charset_normalizer-3.4.2-cp313-cp313-musllinux_1_2_x86_64.whl", hash = "sha256:4a476b06fbcf359ad25d34a057b7219281286ae2477cc5ff5e3f70a246971148", size = 149166, upload-time = "2025-05-02T08:33:15.458Z" },
    { url = "https://files.pythonhosted.org/packages/44/96/392abd49b094d30b91d9fbda6a69519e95802250b777841cf3bda8fe136c/charset_normalizer-3.4.2-cp313-cp313-win32.whl", hash = "sha256:aaeeb6a479c7667fbe1099af9617c83aaca22182d6cf8c53966491a0f1b7ffb7", size = 98064, upload-time = "2025-05-02T08:33:17.06Z" },
    { url = "https://files.pythonhosted.org/packages/e9/b0/0200da600134e001d91851ddc797809e2fe0ea72de90e09bec5a2fbdaccb/charset_normalizer-3.4.2-cp313-cp313-win_amd64.whl", hash = "sha256:aa6af9e7d59f9c12b33ae4e9450619cf2488e2bbe9b44030905877f0b2324980", size = 105641, upload-time = "2025-05-02T08:33:18.753Z" },
    { url = "https://files.pythonhosted.org/packages/28/f8/dfb01ff6cc9af38552c69c9027501ff5a5117c4cc18dcd27cb5259fa1888/charset_normalizer-3.4.2-cp39-cp39-macosx_10_9_universal2.whl", hash = "sha256:005fa3432484527f9732ebd315da8da8001593e2cf46a3d817669f062c3d9ed4", size = 201671, upload-time = "2025-05-02T08:34:12.696Z" },
    { url = "https://files.pythonhosted.org/packages/32/fb/74e26ee556a9dbfe3bd264289b67be1e6d616329403036f6507bb9f3f29c/charset_normalizer-3.4.2-cp39-cp39-manylinux_2_17_aarch64.manylinux2014_aarch64.whl", hash = "sha256:e92fca20c46e9f5e1bb485887d074918b13543b1c2a1185e69bb8d17ab6236a7", size = 144744, upload-time = "2025-05-02T08:34:14.665Z" },
    { url = "https://files.pythonhosted.org/packages/ad/06/8499ee5aa7addc6f6d72e068691826ff093329fe59891e83b092ae4c851c/charset_normalizer-3.4.2-cp39-cp39-manylinux_2_17_ppc64le.manylinux2014_ppc64le.whl", hash = "sha256:50bf98d5e563b83cc29471fa114366e6806bc06bc7a25fd59641e41445327836", size = 154993, upload-time = "2025-05-02T08:34:17.134Z" },
    { url = "https://files.pythonhosted.org/packages/f1/a2/5e4c187680728219254ef107a6949c60ee0e9a916a5dadb148c7ae82459c/charset_normalizer-3.4.2-cp39-cp39-manylinux_2_17_s390x.manylinux2014_s390x.whl", hash = "sha256:721c76e84fe669be19c5791da68232ca2e05ba5185575086e384352e2c309597", size = 147382, upload-time = "2025-05-02T08:34:19.081Z" },
    { url = "https://files.pythonhosted.org/packages/4c/fe/56aca740dda674f0cc1ba1418c4d84534be51f639b5f98f538b332dc9a95/charset_normalizer-3.4.2-cp39-cp39-manylinux_2_17_x86_64.manylinux2014_x86_64.whl", hash = "sha256:82d8fd25b7f4675d0c47cf95b594d4e7b158aca33b76aa63d07186e13c0e0ab7", size = 149536, upload-time = "2025-05-02T08:34:21.073Z" },
    { url = "https://files.pythonhosted.org/packages/53/13/db2e7779f892386b589173dd689c1b1e304621c5792046edd8a978cbf9e0/charset_normalizer-3.4.2-cp39-cp39-manylinux_2_5_i686.manylinux1_i686.manylinux_2_17_i686.manylinux2014_i686.whl", hash = "sha256:b3daeac64d5b371dea99714f08ffc2c208522ec6b06fbc7866a450dd446f5c0f", size = 151349, upload-time = "2025-05-02T08:34:23.193Z" },
    { url = "https://files.pythonhosted.org/packages/69/35/e52ab9a276186f729bce7a0638585d2982f50402046e4b0faa5d2c3ef2da/charset_normalizer-3.4.2-cp39-cp39-musllinux_1_2_aarch64.whl", hash = "sha256:dccab8d5fa1ef9bfba0590ecf4d46df048d18ffe3eec01eeb73a42e0d9e7a8ba", size = 146365, upload-time = "2025-05-02T08:34:25.187Z" },
    { url = "https://files.pythonhosted.org/packages/a6/d8/af7333f732fc2e7635867d56cb7c349c28c7094910c72267586947561b4b/charset_normalizer-3.4.2-cp39-cp39-musllinux_1_2_i686.whl", hash = "sha256:aaf27faa992bfee0264dc1f03f4c75e9fcdda66a519db6b957a3f826e285cf12", size = 154499, upload-time = "2025-05-02T08:34:27.359Z" },
    { url = "https://files.pythonhosted.org/packages/7a/3d/a5b2e48acef264d71e036ff30bcc49e51bde80219bb628ba3e00cf59baac/charset_normalizer-3.4.2-cp39-cp39-musllinux_1_2_ppc64le.whl", hash = "sha256:eb30abc20df9ab0814b5a2524f23d75dcf83cde762c161917a2b4b7b55b1e518", size = 157735, upload-time = "2025-05-02T08:34:29.798Z" },
    { url = "https://files.pythonhosted.org/packages/85/d8/23e2c112532a29f3eef374375a8684a4f3b8e784f62b01da931186f43494/charset_normalizer-3.4.2-cp39-cp39-musllinux_1_2_s390x.whl", hash = "sha256:c72fbbe68c6f32f251bdc08b8611c7b3060612236e960ef848e0a517ddbe76c5", size = 154786, upload-time = "2025-05-02T08:34:31.858Z" },
    { url = "https://files.pythonhosted.org/packages/c7/57/93e0169f08ecc20fe82d12254a200dfaceddc1c12a4077bf454ecc597e33/charset_normalizer-3.4.2-cp39-cp39-musllinux_1_2_x86_64.whl", hash = "sha256:982bb1e8b4ffda883b3d0a521e23abcd6fd17418f6d2c4118d257a10199c0ce3", size = 150203, upload-time = "2025-05-02T08:34:33.88Z" },
    { url = "https://files.pythonhosted.org/packages/2c/9d/9bf2b005138e7e060d7ebdec7503d0ef3240141587651f4b445bdf7286c2/charset_normalizer-3.4.2-cp39-cp39-win32.whl", hash = "sha256:43e0933a0eff183ee85833f341ec567c0980dae57c464d8a508e1b2ceb336471", size = 98436, upload-time = "2025-05-02T08:34:35.907Z" },
    { url = "https://files.pythonhosted.org/packages/6d/24/5849d46cf4311bbf21b424c443b09b459f5b436b1558c04e45dbb7cc478b/charset_normalizer-3.4.2-cp39-cp39-win_amd64.whl", hash = "sha256:d11b54acf878eef558599658b0ffca78138c8c3655cf4f3a4a673c437e67732e", size = 105772, upload-time = "2025-05-02T08:34:37.935Z" },
    { url = "https://files.pythonhosted.org/packages/20/94/c5790835a017658cbfabd07f3bfb549140c3ac458cfc196323996b10095a/charset_normalizer-3.4.2-py3-none-any.whl", hash = "sha256:7f56930ab0abd1c45cd15be65cc741c28b1c9a34876ce8c17a2fa107810c0af0", size = 52626, upload-time = "2025-05-02T08:34:40.053Z" },
]

[[package]]
name = "click"
version = "8.1.8"
source = { registry = "https://pypi.org/simple" }
resolution-markers = [
    "python_full_version < '3.10'",
]
dependencies = [
    { name = "colorama", marker = "python_full_version < '3.10' and sys_platform == 'win32'" },
]
sdist = { url = "https://files.pythonhosted.org/packages/b9/2e/0090cbf739cee7d23781ad4b89a9894a41538e4fcf4c31dcdd705b78eb8b/click-8.1.8.tar.gz", hash = "sha256:ed53c9d8990d83c2a27deae68e4ee337473f6330c040a31d4225c9574d16096a", size = 226593, upload-time = "2024-12-21T18:38:44.339Z" }
wheels = [
    { url = "https://files.pythonhosted.org/packages/7e/d4/7ebdbd03970677812aac39c869717059dbb71a4cfc033ca6e5221787892c/click-8.1.8-py3-none-any.whl", hash = "sha256:63c132bbbed01578a06712a2d1f497bb62d9c1c0d329b7903a866228027263b2", size = 98188, upload-time = "2024-12-21T18:38:41.666Z" },
]

[[package]]
name = "click"
version = "8.2.1"
source = { registry = "https://pypi.org/simple" }
resolution-markers = [
    "python_full_version >= '3.12'",
    "python_full_version == '3.11.*'",
    "python_full_version == '3.10.*'",
]
dependencies = [
    { name = "colorama", marker = "python_full_version >= '3.10' and sys_platform == 'win32'" },
]
sdist = { url = "https://files.pythonhosted.org/packages/60/6c/8ca2efa64cf75a977a0d7fac081354553ebe483345c734fb6b6515d96bbc/click-8.2.1.tar.gz", hash = "sha256:27c491cc05d968d271d5a1db13e3b5a184636d9d930f148c50b038f0d0646202", size = 286342, upload-time = "2025-05-20T23:19:49.832Z" }
wheels = [
    { url = "https://files.pythonhosted.org/packages/85/32/10bb5764d90a8eee674e9dc6f4db6a0ab47c8c4d0d83c27f7c39ac415a4d/click-8.2.1-py3-none-any.whl", hash = "sha256:61a3265b914e850b85317d0b3109c7f8cd35a670f963866005d6ef1d5175a12b", size = 102215, upload-time = "2025-05-20T23:19:47.796Z" },
]

[[package]]
name = "colorama"
version = "0.4.6"
source = { registry = "https://pypi.org/simple" }
sdist = { url = "https://files.pythonhosted.org/packages/d8/53/6f443c9a4a8358a93a6792e2acffb9d9d5cb0a5cfd8802644b7b1c9a02e4/colorama-0.4.6.tar.gz", hash = "sha256:08695f5cb7ed6e0531a20572697297273c47b8cae5a63ffc6d6ed5c201be6e44", size = 27697, upload-time = "2022-10-25T02:36:22.414Z" }
wheels = [
    { url = "https://files.pythonhosted.org/packages/d1/d6/3965ed04c63042e047cb6a3e6ed1a63a35087b6a609aa3a15ed8ac56c221/colorama-0.4.6-py2.py3-none-any.whl", hash = "sha256:4f1d9991f5acc0ca119f9d443620b77f9d6b33703e51011c16baf57afb285fc6", size = 25335, upload-time = "2022-10-25T02:36:20.889Z" },
]

[[package]]
name = "deptry"
version = "0.23.1"
source = { registry = "https://pypi.org/simple" }
dependencies = [
    { name = "click", version = "8.1.8", source = { registry = "https://pypi.org/simple" }, marker = "python_full_version < '3.10'" },
    { name = "click", version = "8.2.1", source = { registry = "https://pypi.org/simple" }, marker = "python_full_version >= '3.10'" },
    { name = "colorama", marker = "sys_platform == 'win32'" },
    { name = "packaging" },
    { name = "requirements-parser" },
    { name = "tomli", marker = "python_full_version < '3.11'" },
]
sdist = { url = "https://files.pythonhosted.org/packages/a3/31/3e2f4a9b43bd807b28a49d673b9b5f8dcc7265d43950b24e875ba90e6205/deptry-0.23.1.tar.gz", hash = "sha256:5d23e0ef25f3c56405c05383a476edda55944563c5c47a3e9249ed3ec860d382", size = 460016, upload-time = "2025-07-31T05:54:49.681Z" }
wheels = [
    { url = "https://files.pythonhosted.org/packages/cb/d0/9785c0e7fdab12f5324467d70ba65ad03b9d4071a13fc182b6d98bab6208/deptry-0.23.1-cp39-abi3-macosx_10_12_x86_64.whl", hash = "sha256:f0b231d098fb5b48d8973c9f192c353ffdd395770063424969fa7f15ddfea7d8", size = 1768731, upload-time = "2025-07-31T05:54:47.348Z" },
    { url = "https://files.pythonhosted.org/packages/c5/4b/46aded35e0de153936b2214e49e5935179eed9f23cbd3a9a0cd9a5ab0abd/deptry-0.23.1-cp39-abi3-macosx_11_0_arm64.whl", hash = "sha256:bf057f514bb2fa18a2b192a7f7372bd14577ff46b11486933e8383dfef461983", size = 1667240, upload-time = "2025-07-31T05:54:43.956Z" },
    { url = "https://files.pythonhosted.org/packages/ef/f7/206330f68280a1af7edb8bea87f383dbaa4e3b02b37199d40f86e4c43048/deptry-0.23.1-cp39-abi3-manylinux_2_17_aarch64.manylinux2014_aarch64.whl", hash = "sha256:1ee3f5663bb1c048e2aaf25a4d9e6d09cc1f3b3396ee248980878c6a6c9c0e21", size = 1772019, upload-time = "2025-07-31T05:54:31.165Z" },
    { url = "https://files.pythonhosted.org/packages/c5/80/51a9e94349b47013e2fd78fd221b12202a7866cd2e0882cfd87d63055e88/deptry-0.23.1-cp39-abi3-manylinux_2_17_x86_64.manylinux2014_x86_64.whl", hash = "sha256:ae0366dc5f50a5fb29cf90de1110c5e368513de6c1b2dac439f2817f3f752616", size = 1855973, upload-time = "2025-07-31T05:54:37.733Z" },
    { url = "https://files.pythonhosted.org/packages/d5/7a/bff10ddd26ce39c56a9a35bdc98fcf44c2befe5954c8da4bb895e3f750bb/deptry-0.23.1-cp39-abi3-musllinux_1_1_aarch64.whl", hash = "sha256:ab156a90a9eda5819aeb1c1da585dd4d5ec509029399a38771a49e78f40db90f", size = 1946957, upload-time = "2025-07-31T05:54:34.567Z" },
    { url = "https://files.pythonhosted.org/packages/7e/b6/c80b190cbd817d1f75f8d02d4b6f4d430b2f3014a09d3895684e291e473b/deptry-0.23.1-cp39-abi3-musllinux_1_1_x86_64.whl", hash = "sha256:651c7eb168233755152fcc468713c024d64a03069645187edb4a17ba61ce6133", size = 2025282, upload-time = "2025-07-31T05:54:40.906Z" },
    { url = "https://files.pythonhosted.org/packages/3c/58/1dfb7a6c4ec2daf123264d2c30f53f45791fee46cd0244be5bf97597d2aa/deptry-0.23.1-cp39-abi3-win_amd64.whl", hash = "sha256:8da1e8f70e7086ebc228f3a4a3cfb5aa127b09b5eef60d694503d6bb79809025", size = 1631377, upload-time = "2025-07-31T05:54:51.951Z" },
    { url = "https://files.pythonhosted.org/packages/18/d3/667b974cf42fc50245a8028beb9966643ee214ca567cc6df6e876feca5ed/deptry-0.23.1-cp39-abi3-win_arm64.whl", hash = "sha256:f589497a5809717db4dcf2aa840f2847c0a4c489331608e538850b6a9ab1c30b", size = 1551113, upload-time = "2025-07-31T05:54:50.679Z" },
    { url = "https://files.pythonhosted.org/packages/1a/9f/94f582b1134ce7b5bb1ddacc6d421294064c74451744cebdf7acd009c545/deptry-0.23.1-pp310-pypy310_pp73-macosx_10_12_x86_64.whl", hash = "sha256:6af91d86380ef703adb6ae65f273d88e3cca7fd315c4c309da857a0cfa728244", size = 1768259, upload-time = "2025-07-31T05:54:48.529Z" },
    { url = "https://files.pythonhosted.org/packages/5b/e7/07f43e87e3eef96d1ddd52610de2b125f8a562f7585be027f2f1d4fff03d/deptry-0.23.1-pp310-pypy310_pp73-macosx_11_0_arm64.whl", hash = "sha256:42a249d317c3128c286035a1f7aaa41a0c3c967f17848817c2e07ca50d5ed450", size = 1667238, upload-time = "2025-07-31T05:54:45.675Z" },
    { url = "https://files.pythonhosted.org/packages/80/4f/4ae155a301fdeddfde724540495bb359774065947cbd4ce31b62cf23719e/deptry-0.23.1-pp310-pypy310_pp73-manylinux_2_17_aarch64.manylinux2014_aarch64.whl", hash = "sha256:d988c7c75201997970bae1e8d564b4c7a14d350556c4f7c269fd33f3b081c314", size = 1771347, upload-time = "2025-07-31T05:54:33.254Z" },
    { url = "https://files.pythonhosted.org/packages/ea/7d/3e2ee4de068a72a960dddb985d9a0198d3c7db261d7cd6ea8bb967161068/deptry-0.23.1-pp310-pypy310_pp73-manylinux_2_17_x86_64.manylinux2014_x86_64.whl", hash = "sha256:ae13d8e65ae88b77632c45edb4038301a6f9efcac06715abfde9a029e5879698", size = 1855446, upload-time = "2025-07-31T05:54:39.418Z" },
    { url = "https://files.pythonhosted.org/packages/14/35/018016d88c6602755a75cbb9013c5822f4bacf329a501b638365351f3e44/deptry-0.23.1-pp310-pypy310_pp73-musllinux_1_1_aarch64.whl", hash = "sha256:40058a7a3fe9dacb745668897ee992e58daf5aac406b668ff2eaaf0f6f586550", size = 1946581, upload-time = "2025-07-31T05:54:36.206Z" },
    { url = "https://files.pythonhosted.org/packages/90/d0/ee75b72ffdebe73ef6a8e1d3960cbdabecd39358516592c1b17ea65f1e98/deptry-0.23.1-pp310-pypy310_pp73-musllinux_1_1_x86_64.whl", hash = "sha256:d111cf4261eeadbdb20051d8d542f04deb3cfced0cb280ece8d654f7f6055921", size = 2024895, upload-time = "2025-07-31T05:54:42.178Z" },
    { url = "https://files.pythonhosted.org/packages/32/72/ac643d909da2e50b1fb78143591079f21649f60572d8224be4ba4d795c2c/deptry-0.23.1-pp310-pypy310_pp73-win_amd64.whl", hash = "sha256:9f9bbb92f95ada9ccfa5ecefee05ba3c39cfa0734b5483a3a1a3c4eeb9c99054", size = 1631828, upload-time = "2025-07-31T05:54:53.486Z" },
]

[[package]]
name = "distlib"
version = "0.4.0"
source = { registry = "https://pypi.org/simple" }
sdist = { url = "https://files.pythonhosted.org/packages/96/8e/709914eb2b5749865801041647dc7f4e6d00b549cfe88b65ca192995f07c/distlib-0.4.0.tar.gz", hash = "sha256:feec40075be03a04501a973d81f633735b4b69f98b05450592310c0f401a4e0d", size = 614605, upload-time = "2025-07-17T16:52:00.465Z" }
wheels = [
    { url = "https://files.pythonhosted.org/packages/33/6b/e0547afaf41bf2c42e52430072fa5658766e3d65bd4b03a563d1b6336f57/distlib-0.4.0-py2.py3-none-any.whl", hash = "sha256:9659f7d87e46584a30b5780e43ac7a2143098441670ff0a49d5f9034c54a6c16", size = 469047, upload-time = "2025-07-17T16:51:58.613Z" },
]

[[package]]
name = "et-xmlfile"
version = "2.0.0"
source = { registry = "https://pypi.org/simple" }
sdist = { url = "https://files.pythonhosted.org/packages/d3/38/af70d7ab1ae9d4da450eeec1fa3918940a5fafb9055e934af8d6eb0c2313/et_xmlfile-2.0.0.tar.gz", hash = "sha256:dab3f4764309081ce75662649be815c4c9081e88f0837825f90fd28317d4da54", size = 17234, upload-time = "2024-10-25T17:25:40.039Z" }
wheels = [
    { url = "https://files.pythonhosted.org/packages/c1/8b/5fe2cc11fee489817272089c4203e679c63b570a5aaeb18d852ae3cbba6a/et_xmlfile-2.0.0-py3-none-any.whl", hash = "sha256:7a91720bc756843502c3b7504c77b8fe44217c85c537d85037f0f536151b2caa", size = 18059, upload-time = "2024-10-25T17:25:39.051Z" },
]

[[package]]
name = "exceptiongroup"
version = "1.3.0"
source = { registry = "https://pypi.org/simple" }
dependencies = [
    { name = "typing-extensions", marker = "python_full_version < '3.11'" },
]
sdist = { url = "https://files.pythonhosted.org/packages/0b/9f/a65090624ecf468cdca03533906e7c69ed7588582240cfe7cc9e770b50eb/exceptiongroup-1.3.0.tar.gz", hash = "sha256:b241f5885f560bc56a59ee63ca4c6a8bfa46ae4ad651af316d4e81817bb9fd88", size = 29749, upload-time = "2025-05-10T17:42:51.123Z" }
wheels = [
    { url = "https://files.pythonhosted.org/packages/36/f4/c6e662dade71f56cd2f3735141b265c3c79293c109549c1e6933b0651ffc/exceptiongroup-1.3.0-py3-none-any.whl", hash = "sha256:4d111e6e0c13d0644cad6ddaa7ed0261a0b36971f6d23e7ec9b4b9097da78a10", size = 16674, upload-time = "2025-05-10T17:42:49.33Z" },
]

[[package]]
<<<<<<< HEAD
name = "executing"
version = "2.2.0"
source = { registry = "https://pypi.org/simple" }
sdist = { url = "https://files.pythonhosted.org/packages/91/50/a9d80c47ff289c611ff12e63f7c5d13942c65d68125160cefd768c73e6e4/executing-2.2.0.tar.gz", hash = "sha256:5d108c028108fe2551d1a7b2e8b713341e2cb4fc0aa7dcf966fa4327a5226755", size = 978693, upload-time = "2025-01-22T15:41:29.403Z" }
wheels = [
    { url = "https://files.pythonhosted.org/packages/7b/8f/c4d9bafc34ad7ad5d8dc16dd1347ee0e507a52c3adb6bfa8887e1c6a26ba/executing-2.2.0-py2.py3-none-any.whl", hash = "sha256:11387150cad388d62750327a53d3339fad4888b39a6fe233c3afbb54ecffd3aa", size = 26702, upload-time = "2025-01-22T15:41:25.929Z" },
]

[[package]]
name = "filelock"
version = "3.18.0"
source = { registry = "https://pypi.org/simple" }
sdist = { url = "https://files.pythonhosted.org/packages/0a/10/c23352565a6544bdc5353e0b15fc1c563352101f30e24bf500207a54df9a/filelock-3.18.0.tar.gz", hash = "sha256:adbc88eabb99d2fec8c9c1b229b171f18afa655400173ddc653d5d01501fb9f2", size = 18075, upload-time = "2025-03-14T07:11:40.47Z" }
wheels = [
    { url = "https://files.pythonhosted.org/packages/4d/36/2a115987e2d8c300a974597416d9de88f2444426de9571f4b59b2cca3acc/filelock-3.18.0-py3-none-any.whl", hash = "sha256:c401f4f8377c4464e6db25fff06205fd89bdd83b65eb0488ed1b160f780e21de", size = 16215, upload-time = "2025-03-14T07:11:39.145Z" },
]

[[package]]
name = "fuzzywuzzy"
version = "0.18.0"
=======
name = "filelock"
version = "3.18.0"
>>>>>>> 8c405ea2
source = { registry = "https://pypi.org/simple" }
sdist = { url = "https://files.pythonhosted.org/packages/11/4b/0a002eea91be6048a2b5d53c5f1b4dafd57ba2e36eea961d05086d7c28ce/fuzzywuzzy-0.18.0.tar.gz", hash = "sha256:45016e92264780e58972dca1b3d939ac864b78437422beecebb3095f8efd00e8", size = 28888, upload-time = "2020-02-13T21:06:27.054Z" }
wheels = [
    { url = "https://files.pythonhosted.org/packages/43/ff/74f23998ad2f93b945c0309f825be92e04e0348e062026998b5eefef4c33/fuzzywuzzy-0.18.0-py2.py3-none-any.whl", hash = "sha256:928244b28db720d1e0ee7587acf660ea49d7e4c632569cad4f1cd7e68a5f0993", size = 18272, upload-time = "2020-02-13T21:06:25.209Z" },
]

[[package]]
name = "geopandas"
version = "1.0.1"
source = { registry = "https://pypi.org/simple" }
resolution-markers = [
    "python_full_version < '3.10'",
]
dependencies = [
    { name = "numpy", version = "2.0.2", source = { registry = "https://pypi.org/simple" }, marker = "python_full_version < '3.10'" },
    { name = "packaging", marker = "python_full_version < '3.10'" },
    { name = "pandas", marker = "python_full_version < '3.10'" },
    { name = "pyogrio", marker = "python_full_version < '3.10'" },
    { name = "pyproj", version = "3.6.1", source = { registry = "https://pypi.org/simple" }, marker = "python_full_version < '3.10'" },
    { name = "shapely", version = "2.0.7", source = { registry = "https://pypi.org/simple" }, marker = "python_full_version < '3.10'" },
]
sdist = { url = "https://files.pythonhosted.org/packages/39/08/2cf5d85356e45b10b8d066cf4c3ba1e9e3185423c48104eed87e8afd0455/geopandas-1.0.1.tar.gz", hash = "sha256:b8bf70a5534588205b7a56646e2082fb1de9a03599651b3d80c99ea4c2ca08ab", size = 317736, upload-time = "2024-07-02T12:26:52.928Z" }
wheels = [
    { url = "https://files.pythonhosted.org/packages/c4/64/7d344cfcef5efddf9cf32f59af7f855828e9d74b5f862eddf5bfd9f25323/geopandas-1.0.1-py3-none-any.whl", hash = "sha256:01e147d9420cc374d26f51fc23716ac307f32b49406e4bd8462c07e82ed1d3d6", size = 323587, upload-time = "2024-07-02T12:26:50.876Z" },
]

[[package]]
name = "geopandas"
version = "1.1.1"
source = { registry = "https://pypi.org/simple" }
resolution-markers = [
    "python_full_version >= '3.12'",
    "python_full_version == '3.11.*'",
    "python_full_version == '3.10.*'",
]
dependencies = [
    { name = "numpy", version = "2.2.6", source = { registry = "https://pypi.org/simple" }, marker = "python_full_version == '3.10.*'" },
    { name = "numpy", version = "2.3.3", source = { registry = "https://pypi.org/simple" }, marker = "python_full_version >= '3.11'" },
    { name = "packaging", marker = "python_full_version >= '3.10'" },
    { name = "pandas", marker = "python_full_version >= '3.10'" },
    { name = "pyogrio", marker = "python_full_version >= '3.10'" },
    { name = "pyproj", version = "3.7.1", source = { registry = "https://pypi.org/simple" }, marker = "python_full_version == '3.10.*'" },
    { name = "pyproj", version = "3.7.2", source = { registry = "https://pypi.org/simple" }, marker = "python_full_version >= '3.11'" },
    { name = "shapely", version = "2.1.2", source = { registry = "https://pypi.org/simple" }, marker = "python_full_version >= '3.10'" },
]
sdist = { url = "https://files.pythonhosted.org/packages/8c/76/e1960ba846f153ab109575242abf89dc98f8e057faa32f3decf4cce9247a/geopandas-1.1.1.tar.gz", hash = "sha256:1745713f64d095c43e72e08e753dbd271678254b24f2e01db8cdb8debe1d293d", size = 332655, upload-time = "2025-06-26T21:04:56.57Z" }
wheels = [
    { url = "https://files.pythonhosted.org/packages/0b/70/d5cd0696eff08e62fdbdebe5b46527facb4e7220eabe0ac6225efab50168/geopandas-1.1.1-py3-none-any.whl", hash = "sha256:589e61aaf39b19828843df16cb90234e72897e2579be236f10eee0d052ad98e8", size = 338365, upload-time = "2025-06-26T21:04:55.139Z" },
]

[[package]]
name = "ghp-import"
version = "2.1.0"
source = { registry = "https://pypi.org/simple" }
dependencies = [
    { name = "python-dateutil" },
]
sdist = { url = "https://files.pythonhosted.org/packages/d9/29/d40217cbe2f6b1359e00c6c307bb3fc876ba74068cbab3dde77f03ca0dc4/ghp-import-2.1.0.tar.gz", hash = "sha256:9c535c4c61193c2df8871222567d7fd7e5014d835f97dc7b7439069e2413d343", size = 10943, upload-time = "2022-05-02T15:47:16.11Z" }
wheels = [
    { url = "https://files.pythonhosted.org/packages/f7/ec/67fbef5d497f86283db54c22eec6f6140243aae73265799baaaa19cd17fb/ghp_import-2.1.0-py3-none-any.whl", hash = "sha256:8337dd7b50877f163d4c0289bc1f1c7f127550241988d568c1db512c4324a619", size = 11034, upload-time = "2022-05-02T15:47:14.552Z" },
]

[[package]]
name = "griffe"
version = "1.9.0"
source = { registry = "https://pypi.org/simple" }
dependencies = [
    { name = "colorama" },
]
sdist = { url = "https://files.pythonhosted.org/packages/2d/42/486d21a6c33ff69a7381511d507b6db7a7b7f4d5bec3279bc0dc45c658a9/griffe-1.9.0.tar.gz", hash = "sha256:b5531cf45e9b73f0842c2121cc4d4bcbb98a55475e191fc9830e7aef87a920a0", size = 409341, upload-time = "2025-07-28T17:45:38.712Z" }
wheels = [
    { url = "https://files.pythonhosted.org/packages/e6/65/7b3fcef8c9fb6d1023484d9caf87e78450a5c9cd1e191ce9632990b65284/griffe-1.9.0-py3-none-any.whl", hash = "sha256:bcf90ee3ad42bbae70a2a490c782fc8e443de9b84aa089d857c278a4e23215fc", size = 137060, upload-time = "2025-07-28T17:45:36.973Z" },
]

[[package]]
name = "h11"
version = "0.16.0"
source = { registry = "https://pypi.org/simple" }
sdist = { url = "https://files.pythonhosted.org/packages/01/ee/02a2c011bdab74c6fb3c75474d40b3052059d95df7e73351460c8588d963/h11-0.16.0.tar.gz", hash = "sha256:4e35b956cf45792e4caa5885e69fba00bdbc6ffafbfa020300e549b208ee5ff1", size = 101250, upload-time = "2025-04-24T03:35:25.427Z" }
wheels = [
    { url = "https://files.pythonhosted.org/packages/04/4b/29cac41a4d98d144bf5f6d33995617b185d14b22401f75ca86f384e87ff1/h11-0.16.0-py3-none-any.whl", hash = "sha256:63cf8bbe7522de3bf65932fda1d9c2772064ffb3dae62d55932da54b31cb6c86", size = 37515, upload-time = "2025-04-24T03:35:24.344Z" },
]

[[package]]
name = "identify"
version = "2.6.12"
source = { registry = "https://pypi.org/simple" }
sdist = { url = "https://files.pythonhosted.org/packages/a2/88/d193a27416618628a5eea64e3223acd800b40749a96ffb322a9b55a49ed1/identify-2.6.12.tar.gz", hash = "sha256:d8de45749f1efb108badef65ee8386f0f7bb19a7f26185f74de6367bffbaf0e6", size = 99254, upload-time = "2025-05-23T20:37:53.3Z" }
wheels = [
    { url = "https://files.pythonhosted.org/packages/7a/cd/18f8da995b658420625f7ef13f037be53ae04ec5ad33f9b718240dcfd48c/identify-2.6.12-py2.py3-none-any.whl", hash = "sha256:ad9672d5a72e0d2ff7c5c8809b62dfa60458626352fb0eb7b55e69bdc45334a2", size = 99145, upload-time = "2025-05-23T20:37:51.495Z" },
]

[[package]]
name = "idna"
version = "3.10"
source = { registry = "https://pypi.org/simple" }
sdist = { url = "https://files.pythonhosted.org/packages/f1/70/7703c29685631f5a7590aa73f1f1d3fa9a380e654b86af429e0934a32f7d/idna-3.10.tar.gz", hash = "sha256:12f65c9b470abda6dc35cf8e63cc574b1c52b11df2c86030af0ac09b01b13ea9", size = 190490, upload-time = "2024-09-15T18:07:39.745Z" }
wheels = [
    { url = "https://files.pythonhosted.org/packages/76/c6/c88e154df9c4e1a2a66ccf0005a88dfb2650c1dffb6f5ce603dfbd452ce3/idna-3.10-py3-none-any.whl", hash = "sha256:946d195a0d259cbba61165e88e65941f16e9b36ea6ddb97f00452bae8b1287d3", size = 70442, upload-time = "2024-09-15T18:07:37.964Z" },
]

[[package]]
name = "importlib-metadata"
version = "8.7.0"
source = { registry = "https://pypi.org/simple" }
dependencies = [
    { name = "zipp", marker = "python_full_version < '3.10'" },
]
sdist = { url = "https://files.pythonhosted.org/packages/76/66/650a33bd90f786193e4de4b3ad86ea60b53c89b669a5c7be931fac31cdb0/importlib_metadata-8.7.0.tar.gz", hash = "sha256:d13b81ad223b890aa16c5471f2ac3056cf76c5f10f82d6f9292f0b415f389000", size = 56641, upload-time = "2025-04-27T15:29:01.736Z" }
wheels = [
    { url = "https://files.pythonhosted.org/packages/20/b0/36bd937216ec521246249be3bf9855081de4c5e06a0c9b4219dbeda50373/importlib_metadata-8.7.0-py3-none-any.whl", hash = "sha256:e5dd1551894c77868a30651cef00984d50e1002d06942a7101d34870c5f02afd", size = 27656, upload-time = "2025-04-27T15:29:00.214Z" },
]

[[package]]
name = "iniconfig"
version = "2.1.0"
source = { registry = "https://pypi.org/simple" }
sdist = { url = "https://files.pythonhosted.org/packages/f2/97/ebf4da567aa6827c909642694d71c9fcf53e5b504f2d96afea02718862f3/iniconfig-2.1.0.tar.gz", hash = "sha256:3abbd2e30b36733fee78f9c7f7308f2d0050e88f0087fd25c2645f63c773e1c7", size = 4793, upload-time = "2025-03-19T20:09:59.721Z" }
wheels = [
    { url = "https://files.pythonhosted.org/packages/2c/e1/e6716421ea10d38022b952c159d5161ca1193197fb744506875fbb87ea7b/iniconfig-2.1.0-py3-none-any.whl", hash = "sha256:9deba5723312380e77435581c6bf4935c94cbfab9b1ed33ef8d238ea168eb760", size = 6050, upload-time = "2025-03-19T20:10:01.071Z" },
]

[[package]]
<<<<<<< HEAD
name = "ipykernel"
version = "6.30.1"
source = { registry = "https://pypi.org/simple" }
dependencies = [
    { name = "appnope", marker = "sys_platform == 'darwin'" },
    { name = "comm" },
    { name = "debugpy" },
    { name = "ipython", version = "8.18.1", source = { registry = "https://pypi.org/simple" }, marker = "python_full_version < '3.10'" },
    { name = "ipython", version = "8.37.0", source = { registry = "https://pypi.org/simple" }, marker = "python_full_version == '3.10.*'" },
    { name = "ipython", version = "9.4.0", source = { registry = "https://pypi.org/simple" }, marker = "python_full_version >= '3.11'" },
    { name = "jupyter-client" },
    { name = "jupyter-core" },
    { name = "matplotlib-inline" },
    { name = "nest-asyncio" },
    { name = "packaging" },
    { name = "psutil" },
    { name = "pyzmq" },
    { name = "tornado" },
    { name = "traitlets" },
]
sdist = { url = "https://files.pythonhosted.org/packages/bb/76/11082e338e0daadc89c8ff866185de11daf67d181901038f9e139d109761/ipykernel-6.30.1.tar.gz", hash = "sha256:6abb270161896402e76b91394fcdce5d1be5d45f456671e5080572f8505be39b", size = 166260, upload-time = "2025-08-04T15:47:35.018Z" }
wheels = [
    { url = "https://files.pythonhosted.org/packages/fc/c7/b445faca8deb954fe536abebff4ece5b097b923de482b26e78448c89d1dd/ipykernel-6.30.1-py3-none-any.whl", hash = "sha256:aa6b9fb93dca949069d8b85b6c79b2518e32ac583ae9c7d37c51d119e18b3fb4", size = 117484, upload-time = "2025-08-04T15:47:32.622Z" },
]

[[package]]
name = "ipython"
version = "8.18.1"
source = { registry = "https://pypi.org/simple" }
resolution-markers = [
    "python_full_version < '3.10'",
]
dependencies = [
    { name = "colorama", marker = "python_full_version < '3.10' and sys_platform == 'win32'" },
    { name = "decorator", marker = "python_full_version < '3.10'" },
    { name = "exceptiongroup", marker = "python_full_version < '3.10'" },
    { name = "jedi", marker = "python_full_version < '3.10'" },
    { name = "matplotlib-inline", marker = "python_full_version < '3.10'" },
    { name = "pexpect", marker = "python_full_version < '3.10' and sys_platform != 'win32'" },
    { name = "prompt-toolkit", marker = "python_full_version < '3.10'" },
    { name = "pygments", marker = "python_full_version < '3.10'" },
    { name = "stack-data", marker = "python_full_version < '3.10'" },
    { name = "traitlets", marker = "python_full_version < '3.10'" },
    { name = "typing-extensions", marker = "python_full_version < '3.10'" },
]
sdist = { url = "https://files.pythonhosted.org/packages/b1/b9/3ba6c45a6df813c09a48bac313c22ff83efa26cbb55011218d925a46e2ad/ipython-8.18.1.tar.gz", hash = "sha256:ca6f079bb33457c66e233e4580ebfc4128855b4cf6370dddd73842a9563e8a27", size = 5486330, upload-time = "2023-11-27T09:58:34.596Z" }
wheels = [
    { url = "https://files.pythonhosted.org/packages/47/6b/d9fdcdef2eb6a23f391251fde8781c38d42acd82abe84d054cb74f7863b0/ipython-8.18.1-py3-none-any.whl", hash = "sha256:e8267419d72d81955ec1177f8a29aaa90ac80ad647499201119e2f05e99aa397", size = 808161, upload-time = "2023-11-27T09:58:30.538Z" },
]

[[package]]
name = "ipython"
version = "8.37.0"
source = { registry = "https://pypi.org/simple" }
resolution-markers = [
    "python_full_version == '3.10.*'",
]
dependencies = [
    { name = "colorama", marker = "python_full_version == '3.10.*' and sys_platform == 'win32'" },
    { name = "decorator", marker = "python_full_version == '3.10.*'" },
    { name = "exceptiongroup", marker = "python_full_version == '3.10.*'" },
    { name = "jedi", marker = "python_full_version == '3.10.*'" },
    { name = "matplotlib-inline", marker = "python_full_version == '3.10.*'" },
    { name = "pexpect", marker = "python_full_version == '3.10.*' and sys_platform != 'emscripten' and sys_platform != 'win32'" },
    { name = "prompt-toolkit", marker = "python_full_version == '3.10.*'" },
    { name = "pygments", marker = "python_full_version == '3.10.*'" },
    { name = "stack-data", marker = "python_full_version == '3.10.*'" },
    { name = "traitlets", marker = "python_full_version == '3.10.*'" },
    { name = "typing-extensions", marker = "python_full_version == '3.10.*'" },
]
sdist = { url = "https://files.pythonhosted.org/packages/85/31/10ac88f3357fc276dc8a64e8880c82e80e7459326ae1d0a211b40abf6665/ipython-8.37.0.tar.gz", hash = "sha256:ca815841e1a41a1e6b73a0b08f3038af9b2252564d01fc405356d34033012216", size = 5606088, upload-time = "2025-05-31T16:39:09.613Z" }
wheels = [
    { url = "https://files.pythonhosted.org/packages/91/d0/274fbf7b0b12643cbbc001ce13e6a5b1607ac4929d1b11c72460152c9fc3/ipython-8.37.0-py3-none-any.whl", hash = "sha256:ed87326596b878932dbcb171e3e698845434d8c61b8d8cd474bf663041a9dcf2", size = 831864, upload-time = "2025-05-31T16:39:06.38Z" },
]

[[package]]
name = "ipython"
version = "9.4.0"
source = { registry = "https://pypi.org/simple" }
resolution-markers = [
    "python_full_version >= '3.12'",
    "python_full_version == '3.11.*'",
]
dependencies = [
    { name = "colorama", marker = "python_full_version >= '3.11' and sys_platform == 'win32'" },
    { name = "decorator", marker = "python_full_version >= '3.11'" },
    { name = "ipython-pygments-lexers", marker = "python_full_version >= '3.11'" },
    { name = "jedi", marker = "python_full_version >= '3.11'" },
    { name = "matplotlib-inline", marker = "python_full_version >= '3.11'" },
    { name = "pexpect", marker = "python_full_version >= '3.11' and sys_platform != 'emscripten' and sys_platform != 'win32'" },
    { name = "prompt-toolkit", marker = "python_full_version >= '3.11'" },
    { name = "pygments", marker = "python_full_version >= '3.11'" },
    { name = "stack-data", marker = "python_full_version >= '3.11'" },
    { name = "traitlets", marker = "python_full_version >= '3.11'" },
    { name = "typing-extensions", marker = "python_full_version == '3.11.*'" },
]
sdist = { url = "https://files.pythonhosted.org/packages/54/80/406f9e3bde1c1fd9bf5a0be9d090f8ae623e401b7670d8f6fdf2ab679891/ipython-9.4.0.tar.gz", hash = "sha256:c033c6d4e7914c3d9768aabe76bbe87ba1dc66a92a05db6bfa1125d81f2ee270", size = 4385338, upload-time = "2025-07-01T11:11:30.606Z" }
wheels = [
    { url = "https://files.pythonhosted.org/packages/63/f8/0031ee2b906a15a33d6bfc12dd09c3dfa966b3cb5b284ecfb7549e6ac3c4/ipython-9.4.0-py3-none-any.whl", hash = "sha256:25850f025a446d9b359e8d296ba175a36aedd32e83ca9b5060430fe16801f066", size = 611021, upload-time = "2025-07-01T11:11:27.85Z" },
]

[[package]]
name = "ipython-pygments-lexers"
version = "1.1.1"
source = { registry = "https://pypi.org/simple" }
dependencies = [
    { name = "pygments", marker = "python_full_version >= '3.11'" },
]
sdist = { url = "https://files.pythonhosted.org/packages/ef/4c/5dd1d8af08107f88c7f741ead7a40854b8ac24ddf9ae850afbcf698aa552/ipython_pygments_lexers-1.1.1.tar.gz", hash = "sha256:09c0138009e56b6854f9535736f4171d855c8c08a563a0dcd8022f78355c7e81", size = 8393, upload-time = "2025-01-17T11:24:34.505Z" }
wheels = [
    { url = "https://files.pythonhosted.org/packages/d9/33/1f075bf72b0b747cb3288d011319aaf64083cf2efef8354174e3ed4540e2/ipython_pygments_lexers-1.1.1-py3-none-any.whl", hash = "sha256:a9462224a505ade19a605f71f8fa63c2048833ce50abc86768a0d81d876dc81c", size = 8074, upload-time = "2025-01-17T11:24:33.271Z" },
]

[[package]]
name = "jedi"
version = "0.19.2"
source = { registry = "https://pypi.org/simple" }
dependencies = [
    { name = "parso" },
]
sdist = { url = "https://files.pythonhosted.org/packages/72/3a/79a912fbd4d8dd6fbb02bf69afd3bb72cf0c729bb3063c6f4498603db17a/jedi-0.19.2.tar.gz", hash = "sha256:4770dc3de41bde3966b02eb84fbcf557fb33cce26ad23da12c742fb50ecb11f0", size = 1231287, upload-time = "2024-11-11T01:41:42.873Z" }
wheels = [
    { url = "https://files.pythonhosted.org/packages/c0/5a/9cac0c82afec3d09ccd97c8b6502d48f165f9124db81b4bcb90b4af974ee/jedi-0.19.2-py2.py3-none-any.whl", hash = "sha256:a8ef22bde8490f57fe5c7681a3c83cb58874daf72b4784de3cce5b6ef6edb5b9", size = 1572278, upload-time = "2024-11-11T01:41:40.175Z" },
]

[[package]]
=======
>>>>>>> 8c405ea2
name = "jinja2"
version = "3.1.6"
source = { registry = "https://pypi.org/simple" }
dependencies = [
    { name = "markupsafe" },
]
sdist = { url = "https://files.pythonhosted.org/packages/df/bf/f7da0350254c0ed7c72f3e33cef02e048281fec7ecec5f032d4aac52226b/jinja2-3.1.6.tar.gz", hash = "sha256:0137fb05990d35f1275a587e9aee6d56da821fc83491a0fb838183be43f66d6d", size = 245115, upload-time = "2025-03-05T20:05:02.478Z" }
wheels = [
    { url = "https://files.pythonhosted.org/packages/62/a1/3d680cbfd5f4b8f15abc1d571870c5fc3e594bb582bc3b64ea099db13e56/jinja2-3.1.6-py3-none-any.whl", hash = "sha256:85ece4451f492d0c13c5dd7c13a64681a86afae63a5f347908daf103ce6d2f67", size = 134899, upload-time = "2025-03-05T20:05:00.369Z" },
]

[[package]]
<<<<<<< HEAD
name = "jmespath"
version = "1.0.1"
source = { registry = "https://pypi.org/simple" }
sdist = { url = "https://files.pythonhosted.org/packages/00/2a/e867e8531cf3e36b41201936b7fa7ba7b5702dbef42922193f05c8976cd6/jmespath-1.0.1.tar.gz", hash = "sha256:90261b206d6defd58fdd5e85f478bf633a2901798906be2ad389150c5c60edbe", size = 25843, upload-time = "2022-06-17T18:00:12.224Z" }
wheels = [
    { url = "https://files.pythonhosted.org/packages/31/b4/b9b800c45527aadd64d5b442f9b932b00648617eb5d63d2c7a6587b7cafc/jmespath-1.0.1-py3-none-any.whl", hash = "sha256:02e2e4cc71b5bcab88332eebf907519190dd9e6e82107fa7f83b1003a6252980", size = 20256, upload-time = "2022-06-17T18:00:10.251Z" },
]

[[package]]
name = "joblib"
version = "1.5.2"
source = { registry = "https://pypi.org/simple" }
sdist = { url = "https://files.pythonhosted.org/packages/e8/5d/447af5ea094b9e4c4054f82e223ada074c552335b9b4b2d14bd9b35a67c4/joblib-1.5.2.tar.gz", hash = "sha256:3faa5c39054b2f03ca547da9b2f52fde67c06240c31853f306aea97f13647b55", size = 331077, upload-time = "2025-08-27T12:15:46.575Z" }
wheels = [
    { url = "https://files.pythonhosted.org/packages/1e/e8/685f47e0d754320684db4425a0967f7d3fa70126bffd76110b7009a0090f/joblib-1.5.2-py3-none-any.whl", hash = "sha256:4e1f0bdbb987e6d843c70cf43714cb276623def372df3c22fe5266b2670bc241", size = 308396, upload-time = "2025-08-27T12:15:45.188Z" },
]

[[package]]
name = "jupyter-client"
version = "8.6.3"
source = { registry = "https://pypi.org/simple" }
dependencies = [
    { name = "importlib-metadata", marker = "python_full_version < '3.10'" },
    { name = "jupyter-core" },
    { name = "python-dateutil" },
    { name = "pyzmq" },
    { name = "tornado" },
    { name = "traitlets" },
]
sdist = { url = "https://files.pythonhosted.org/packages/71/22/bf9f12fdaeae18019a468b68952a60fe6dbab5d67cd2a103cac7659b41ca/jupyter_client-8.6.3.tar.gz", hash = "sha256:35b3a0947c4a6e9d589eb97d7d4cd5e90f910ee73101611f01283732bd6d9419", size = 342019, upload-time = "2024-09-17T10:44:17.613Z" }
wheels = [
    { url = "https://files.pythonhosted.org/packages/11/85/b0394e0b6fcccd2c1eeefc230978a6f8cb0c5df1e4cd3e7625735a0d7d1e/jupyter_client-8.6.3-py3-none-any.whl", hash = "sha256:e8a19cc986cc45905ac3362915f410f3af85424b4c0905e94fa5f2cb08e8f23f", size = 106105, upload-time = "2024-09-17T10:44:15.218Z" },
]

[[package]]
name = "jupyter-core"
version = "5.8.1"
source = { registry = "https://pypi.org/simple" }
dependencies = [
    { name = "platformdirs" },
    { name = "pywin32", marker = "platform_python_implementation != 'PyPy' and sys_platform == 'win32'" },
    { name = "traitlets" },
]
sdist = { url = "https://files.pythonhosted.org/packages/99/1b/72906d554acfeb588332eaaa6f61577705e9ec752ddb486f302dafa292d9/jupyter_core-5.8.1.tar.gz", hash = "sha256:0a5f9706f70e64786b75acba995988915ebd4601c8a52e534a40b51c95f59941", size = 88923, upload-time = "2025-05-27T07:38:16.655Z" }
wheels = [
    { url = "https://files.pythonhosted.org/packages/2f/57/6bffd4b20b88da3800c5d691e0337761576ee688eb01299eae865689d2df/jupyter_core-5.8.1-py3-none-any.whl", hash = "sha256:c28d268fc90fb53f1338ded2eb410704c5449a358406e8a948b75706e24863d0", size = 28880, upload-time = "2025-05-27T07:38:15.137Z" },
]

[[package]]
name = "libpysal"
version = "4.8.1"
source = { registry = "https://pypi.org/simple" }
resolution-markers = [
    "python_full_version < '3.10'",
]
dependencies = [
    { name = "beautifulsoup4", marker = "python_full_version < '3.10'" },
    { name = "geopandas", version = "1.0.1", source = { registry = "https://pypi.org/simple" }, marker = "python_full_version < '3.10'" },
    { name = "numpy", version = "2.0.2", source = { registry = "https://pypi.org/simple" }, marker = "python_full_version < '3.10'" },
    { name = "packaging", marker = "python_full_version < '3.10'" },
    { name = "pandas", marker = "python_full_version < '3.10'" },
    { name = "platformdirs", marker = "python_full_version < '3.10'" },
    { name = "requests", marker = "python_full_version < '3.10'" },
    { name = "scipy", version = "1.13.1", source = { registry = "https://pypi.org/simple" }, marker = "python_full_version < '3.10'" },
    { name = "shapely", version = "2.0.7", source = { registry = "https://pypi.org/simple" }, marker = "python_full_version < '3.10'" },
]
sdist = { url = "https://files.pythonhosted.org/packages/53/da/67e6d444e5295b7b86fb398bb6a0d96997396a8ba11dd4422072e7dac4d3/libpysal-4.8.1.tar.gz", hash = "sha256:41e8af779d2767659b85d3e6276d58884985b0334f99b4055261ef8fc7f14ae7", size = 5598724, upload-time = "2023-11-20T13:22:26.28Z" }
wheels = [
    { url = "https://files.pythonhosted.org/packages/1e/54/1d6caca55ed3d8d57a544853dd72a0514b464dbd787f28883bec2123ae29/libpysal-4.8.1-py3-none-any.whl", hash = "sha256:f7ab431baeabf778b3978385eefdcb5fc009cfe61c712e677acd3316cc2264dd", size = 2779627, upload-time = "2023-11-20T13:22:23.318Z" },
]

[[package]]
name = "libpysal"
version = "4.13.0"
source = { registry = "https://pypi.org/simple" }
resolution-markers = [
    "python_full_version >= '3.12'",
    "python_full_version == '3.11.*'",
    "python_full_version == '3.10.*'",
]
dependencies = [
    { name = "beautifulsoup4", marker = "python_full_version >= '3.10'" },
    { name = "geopandas", version = "1.1.1", source = { registry = "https://pypi.org/simple" }, marker = "python_full_version >= '3.10'" },
    { name = "numpy", version = "2.2.6", source = { registry = "https://pypi.org/simple" }, marker = "python_full_version == '3.10.*'" },
    { name = "numpy", version = "2.3.3", source = { registry = "https://pypi.org/simple" }, marker = "python_full_version >= '3.11'" },
    { name = "packaging", marker = "python_full_version >= '3.10'" },
    { name = "pandas", marker = "python_full_version >= '3.10'" },
    { name = "platformdirs", marker = "python_full_version >= '3.10'" },
    { name = "requests", marker = "python_full_version >= '3.10'" },
    { name = "scikit-learn", version = "1.7.2", source = { registry = "https://pypi.org/simple" }, marker = "python_full_version >= '3.10'" },
    { name = "scipy", version = "1.15.3", source = { registry = "https://pypi.org/simple" }, marker = "python_full_version == '3.10.*'" },
    { name = "scipy", version = "1.16.2", source = { registry = "https://pypi.org/simple" }, marker = "python_full_version >= '3.11'" },
    { name = "shapely", version = "2.1.2", source = { registry = "https://pypi.org/simple" }, marker = "python_full_version >= '3.10'" },
]
sdist = { url = "https://files.pythonhosted.org/packages/69/69/3fc90ff5fe90fb8c443c60c0aad31a765f1b0b0d66330e4a65681f27788a/libpysal-4.13.0.tar.gz", hash = "sha256:71a07f7a2e705632862c15c51af5171a42391c874a7efd6711f06c7e4e9c6f53", size = 6713348, upload-time = "2025-03-26T14:32:46.728Z" }
wheels = [
    { url = "https://files.pythonhosted.org/packages/59/c0/aea9a0b0d180f51d742428f211eafe7bf72139589fb2f484839e7d39efca/libpysal-4.13.0-py3-none-any.whl", hash = "sha256:a030358f1bef920faa6cd7f5c41a67a2b4d934e3976e9848c494ca47adcedfd1", size = 2820702, upload-time = "2025-03-26T14:32:44.92Z" },
]

[[package]]
=======
>>>>>>> 8c405ea2
name = "markdown"
version = "3.8.2"
source = { registry = "https://pypi.org/simple" }
dependencies = [
    { name = "importlib-metadata", marker = "python_full_version < '3.10'" },
]
sdist = { url = "https://files.pythonhosted.org/packages/d7/c2/4ab49206c17f75cb08d6311171f2d65798988db4360c4d1485bd0eedd67c/markdown-3.8.2.tar.gz", hash = "sha256:247b9a70dd12e27f67431ce62523e675b866d254f900c4fe75ce3dda62237c45", size = 362071, upload-time = "2025-06-19T17:12:44.483Z" }
wheels = [
    { url = "https://files.pythonhosted.org/packages/96/2b/34cc11786bc00d0f04d0f5fdc3a2b1ae0b6239eef72d3d345805f9ad92a1/markdown-3.8.2-py3-none-any.whl", hash = "sha256:5c83764dbd4e00bdd94d85a19b8d55ccca20fe35b2e678a1422b380324dd5f24", size = 106827, upload-time = "2025-06-19T17:12:42.994Z" },
]

[[package]]
name = "markupsafe"
version = "3.0.2"
source = { registry = "https://pypi.org/simple" }
sdist = { url = "https://files.pythonhosted.org/packages/b2/97/5d42485e71dfc078108a86d6de8fa46db44a1a9295e89c5d6d4a06e23a62/markupsafe-3.0.2.tar.gz", hash = "sha256:ee55d3edf80167e48ea11a923c7386f4669df67d7994554387f84e7d8b0a2bf0", size = 20537, upload-time = "2024-10-18T15:21:54.129Z" }
wheels = [
    { url = "https://files.pythonhosted.org/packages/04/90/d08277ce111dd22f77149fd1a5d4653eeb3b3eaacbdfcbae5afb2600eebd/MarkupSafe-3.0.2-cp310-cp310-macosx_10_9_universal2.whl", hash = "sha256:7e94c425039cde14257288fd61dcfb01963e658efbc0ff54f5306b06054700f8", size = 14357, upload-time = "2024-10-18T15:20:51.44Z" },
    { url = "https://files.pythonhosted.org/packages/04/e1/6e2194baeae0bca1fae6629dc0cbbb968d4d941469cbab11a3872edff374/MarkupSafe-3.0.2-cp310-cp310-macosx_11_0_arm64.whl", hash = "sha256:9e2d922824181480953426608b81967de705c3cef4d1af983af849d7bd619158", size = 12393, upload-time = "2024-10-18T15:20:52.426Z" },
    { url = "https://files.pythonhosted.org/packages/1d/69/35fa85a8ece0a437493dc61ce0bb6d459dcba482c34197e3efc829aa357f/MarkupSafe-3.0.2-cp310-cp310-manylinux_2_17_aarch64.manylinux2014_aarch64.whl", hash = "sha256:38a9ef736c01fccdd6600705b09dc574584b89bea478200c5fbf112a6b0d5579", size = 21732, upload-time = "2024-10-18T15:20:53.578Z" },
    { url = "https://files.pythonhosted.org/packages/22/35/137da042dfb4720b638d2937c38a9c2df83fe32d20e8c8f3185dbfef05f7/MarkupSafe-3.0.2-cp310-cp310-manylinux_2_17_x86_64.manylinux2014_x86_64.whl", hash = "sha256:bbcb445fa71794da8f178f0f6d66789a28d7319071af7a496d4d507ed566270d", size = 20866, upload-time = "2024-10-18T15:20:55.06Z" },
    { url = "https://files.pythonhosted.org/packages/29/28/6d029a903727a1b62edb51863232152fd335d602def598dade38996887f0/MarkupSafe-3.0.2-cp310-cp310-manylinux_2_5_i686.manylinux1_i686.manylinux_2_17_i686.manylinux2014_i686.whl", hash = "sha256:57cb5a3cf367aeb1d316576250f65edec5bb3be939e9247ae594b4bcbc317dfb", size = 20964, upload-time = "2024-10-18T15:20:55.906Z" },
    { url = "https://files.pythonhosted.org/packages/cc/cd/07438f95f83e8bc028279909d9c9bd39e24149b0d60053a97b2bc4f8aa51/MarkupSafe-3.0.2-cp310-cp310-musllinux_1_2_aarch64.whl", hash = "sha256:3809ede931876f5b2ec92eef964286840ed3540dadf803dd570c3b7e13141a3b", size = 21977, upload-time = "2024-10-18T15:20:57.189Z" },
    { url = "https://files.pythonhosted.org/packages/29/01/84b57395b4cc062f9c4c55ce0df7d3108ca32397299d9df00fedd9117d3d/MarkupSafe-3.0.2-cp310-cp310-musllinux_1_2_i686.whl", hash = "sha256:e07c3764494e3776c602c1e78e298937c3315ccc9043ead7e685b7f2b8d47b3c", size = 21366, upload-time = "2024-10-18T15:20:58.235Z" },
    { url = "https://files.pythonhosted.org/packages/bd/6e/61ebf08d8940553afff20d1fb1ba7294b6f8d279df9fd0c0db911b4bbcfd/MarkupSafe-3.0.2-cp310-cp310-musllinux_1_2_x86_64.whl", hash = "sha256:b424c77b206d63d500bcb69fa55ed8d0e6a3774056bdc4839fc9298a7edca171", size = 21091, upload-time = "2024-10-18T15:20:59.235Z" },
    { url = "https://files.pythonhosted.org/packages/11/23/ffbf53694e8c94ebd1e7e491de185124277964344733c45481f32ede2499/MarkupSafe-3.0.2-cp310-cp310-win32.whl", hash = "sha256:fcabf5ff6eea076f859677f5f0b6b5c1a51e70a376b0579e0eadef8db48c6b50", size = 15065, upload-time = "2024-10-18T15:21:00.307Z" },
    { url = "https://files.pythonhosted.org/packages/44/06/e7175d06dd6e9172d4a69a72592cb3f7a996a9c396eee29082826449bbc3/MarkupSafe-3.0.2-cp310-cp310-win_amd64.whl", hash = "sha256:6af100e168aa82a50e186c82875a5893c5597a0c1ccdb0d8b40240b1f28b969a", size = 15514, upload-time = "2024-10-18T15:21:01.122Z" },
    { url = "https://files.pythonhosted.org/packages/6b/28/bbf83e3f76936960b850435576dd5e67034e200469571be53f69174a2dfd/MarkupSafe-3.0.2-cp311-cp311-macosx_10_9_universal2.whl", hash = "sha256:9025b4018f3a1314059769c7bf15441064b2207cb3f065e6ea1e7359cb46db9d", size = 14353, upload-time = "2024-10-18T15:21:02.187Z" },
    { url = "https://files.pythonhosted.org/packages/6c/30/316d194b093cde57d448a4c3209f22e3046c5bb2fb0820b118292b334be7/MarkupSafe-3.0.2-cp311-cp311-macosx_11_0_arm64.whl", hash = "sha256:93335ca3812df2f366e80509ae119189886b0f3c2b81325d39efdb84a1e2ae93", size = 12392, upload-time = "2024-10-18T15:21:02.941Z" },
    { url = "https://files.pythonhosted.org/packages/f2/96/9cdafba8445d3a53cae530aaf83c38ec64c4d5427d975c974084af5bc5d2/MarkupSafe-3.0.2-cp311-cp311-manylinux_2_17_aarch64.manylinux2014_aarch64.whl", hash = "sha256:2cb8438c3cbb25e220c2ab33bb226559e7afb3baec11c4f218ffa7308603c832", size = 23984, upload-time = "2024-10-18T15:21:03.953Z" },
    { url = "https://files.pythonhosted.org/packages/f1/a4/aefb044a2cd8d7334c8a47d3fb2c9f328ac48cb349468cc31c20b539305f/MarkupSafe-3.0.2-cp311-cp311-manylinux_2_17_x86_64.manylinux2014_x86_64.whl", hash = "sha256:a123e330ef0853c6e822384873bef7507557d8e4a082961e1defa947aa59ba84", size = 23120, upload-time = "2024-10-18T15:21:06.495Z" },
    { url = "https://files.pythonhosted.org/packages/8d/21/5e4851379f88f3fad1de30361db501300d4f07bcad047d3cb0449fc51f8c/MarkupSafe-3.0.2-cp311-cp311-manylinux_2_5_i686.manylinux1_i686.manylinux_2_17_i686.manylinux2014_i686.whl", hash = "sha256:1e084f686b92e5b83186b07e8a17fc09e38fff551f3602b249881fec658d3eca", size = 23032, upload-time = "2024-10-18T15:21:07.295Z" },
    { url = "https://files.pythonhosted.org/packages/00/7b/e92c64e079b2d0d7ddf69899c98842f3f9a60a1ae72657c89ce2655c999d/MarkupSafe-3.0.2-cp311-cp311-musllinux_1_2_aarch64.whl", hash = "sha256:d8213e09c917a951de9d09ecee036d5c7d36cb6cb7dbaece4c71a60d79fb9798", size = 24057, upload-time = "2024-10-18T15:21:08.073Z" },
    { url = "https://files.pythonhosted.org/packages/f9/ac/46f960ca323037caa0a10662ef97d0a4728e890334fc156b9f9e52bcc4ca/MarkupSafe-3.0.2-cp311-cp311-musllinux_1_2_i686.whl", hash = "sha256:5b02fb34468b6aaa40dfc198d813a641e3a63b98c2b05a16b9f80b7ec314185e", size = 23359, upload-time = "2024-10-18T15:21:09.318Z" },
    { url = "https://files.pythonhosted.org/packages/69/84/83439e16197337b8b14b6a5b9c2105fff81d42c2a7c5b58ac7b62ee2c3b1/MarkupSafe-3.0.2-cp311-cp311-musllinux_1_2_x86_64.whl", hash = "sha256:0bff5e0ae4ef2e1ae4fdf2dfd5b76c75e5c2fa4132d05fc1b0dabcd20c7e28c4", size = 23306, upload-time = "2024-10-18T15:21:10.185Z" },
    { url = "https://files.pythonhosted.org/packages/9a/34/a15aa69f01e2181ed8d2b685c0d2f6655d5cca2c4db0ddea775e631918cd/MarkupSafe-3.0.2-cp311-cp311-win32.whl", hash = "sha256:6c89876f41da747c8d3677a2b540fb32ef5715f97b66eeb0c6b66f5e3ef6f59d", size = 15094, upload-time = "2024-10-18T15:21:11.005Z" },
    { url = "https://files.pythonhosted.org/packages/da/b8/3a3bd761922d416f3dc5d00bfbed11f66b1ab89a0c2b6e887240a30b0f6b/MarkupSafe-3.0.2-cp311-cp311-win_amd64.whl", hash = "sha256:70a87b411535ccad5ef2f1df5136506a10775d267e197e4cf531ced10537bd6b", size = 15521, upload-time = "2024-10-18T15:21:12.911Z" },
    { url = "https://files.pythonhosted.org/packages/22/09/d1f21434c97fc42f09d290cbb6350d44eb12f09cc62c9476effdb33a18aa/MarkupSafe-3.0.2-cp312-cp312-macosx_10_13_universal2.whl", hash = "sha256:9778bd8ab0a994ebf6f84c2b949e65736d5575320a17ae8984a77fab08db94cf", size = 14274, upload-time = "2024-10-18T15:21:13.777Z" },
    { url = "https://files.pythonhosted.org/packages/6b/b0/18f76bba336fa5aecf79d45dcd6c806c280ec44538b3c13671d49099fdd0/MarkupSafe-3.0.2-cp312-cp312-macosx_11_0_arm64.whl", hash = "sha256:846ade7b71e3536c4e56b386c2a47adf5741d2d8b94ec9dc3e92e5e1ee1e2225", size = 12348, upload-time = "2024-10-18T15:21:14.822Z" },
    { url = "https://files.pythonhosted.org/packages/e0/25/dd5c0f6ac1311e9b40f4af06c78efde0f3b5cbf02502f8ef9501294c425b/MarkupSafe-3.0.2-cp312-cp312-manylinux_2_17_aarch64.manylinux2014_aarch64.whl", hash = "sha256:1c99d261bd2d5f6b59325c92c73df481e05e57f19837bdca8413b9eac4bd8028", size = 24149, upload-time = "2024-10-18T15:21:15.642Z" },
    { url = "https://files.pythonhosted.org/packages/f3/f0/89e7aadfb3749d0f52234a0c8c7867877876e0a20b60e2188e9850794c17/MarkupSafe-3.0.2-cp312-cp312-manylinux_2_17_x86_64.manylinux2014_x86_64.whl", hash = "sha256:e17c96c14e19278594aa4841ec148115f9c7615a47382ecb6b82bd8fea3ab0c8", size = 23118, upload-time = "2024-10-18T15:21:17.133Z" },
    { url = "https://files.pythonhosted.org/packages/d5/da/f2eeb64c723f5e3777bc081da884b414671982008c47dcc1873d81f625b6/MarkupSafe-3.0.2-cp312-cp312-manylinux_2_5_i686.manylinux1_i686.manylinux_2_17_i686.manylinux2014_i686.whl", hash = "sha256:88416bd1e65dcea10bc7569faacb2c20ce071dd1f87539ca2ab364bf6231393c", size = 22993, upload-time = "2024-10-18T15:21:18.064Z" },
    { url = "https://files.pythonhosted.org/packages/da/0e/1f32af846df486dce7c227fe0f2398dc7e2e51d4a370508281f3c1c5cddc/MarkupSafe-3.0.2-cp312-cp312-musllinux_1_2_aarch64.whl", hash = "sha256:2181e67807fc2fa785d0592dc2d6206c019b9502410671cc905d132a92866557", size = 24178, upload-time = "2024-10-18T15:21:18.859Z" },
    { url = "https://files.pythonhosted.org/packages/c4/f6/bb3ca0532de8086cbff5f06d137064c8410d10779c4c127e0e47d17c0b71/MarkupSafe-3.0.2-cp312-cp312-musllinux_1_2_i686.whl", hash = "sha256:52305740fe773d09cffb16f8ed0427942901f00adedac82ec8b67752f58a1b22", size = 23319, upload-time = "2024-10-18T15:21:19.671Z" },
    { url = "https://files.pythonhosted.org/packages/a2/82/8be4c96ffee03c5b4a034e60a31294daf481e12c7c43ab8e34a1453ee48b/MarkupSafe-3.0.2-cp312-cp312-musllinux_1_2_x86_64.whl", hash = "sha256:ad10d3ded218f1039f11a75f8091880239651b52e9bb592ca27de44eed242a48", size = 23352, upload-time = "2024-10-18T15:21:20.971Z" },
    { url = "https://files.pythonhosted.org/packages/51/ae/97827349d3fcffee7e184bdf7f41cd6b88d9919c80f0263ba7acd1bbcb18/MarkupSafe-3.0.2-cp312-cp312-win32.whl", hash = "sha256:0f4ca02bea9a23221c0182836703cbf8930c5e9454bacce27e767509fa286a30", size = 15097, upload-time = "2024-10-18T15:21:22.646Z" },
    { url = "https://files.pythonhosted.org/packages/c1/80/a61f99dc3a936413c3ee4e1eecac96c0da5ed07ad56fd975f1a9da5bc630/MarkupSafe-3.0.2-cp312-cp312-win_amd64.whl", hash = "sha256:8e06879fc22a25ca47312fbe7c8264eb0b662f6db27cb2d3bbbc74b1df4b9b87", size = 15601, upload-time = "2024-10-18T15:21:23.499Z" },
    { url = "https://files.pythonhosted.org/packages/83/0e/67eb10a7ecc77a0c2bbe2b0235765b98d164d81600746914bebada795e97/MarkupSafe-3.0.2-cp313-cp313-macosx_10_13_universal2.whl", hash = "sha256:ba9527cdd4c926ed0760bc301f6728ef34d841f405abf9d4f959c478421e4efd", size = 14274, upload-time = "2024-10-18T15:21:24.577Z" },
    { url = "https://files.pythonhosted.org/packages/2b/6d/9409f3684d3335375d04e5f05744dfe7e9f120062c9857df4ab490a1031a/MarkupSafe-3.0.2-cp313-cp313-macosx_11_0_arm64.whl", hash = "sha256:f8b3d067f2e40fe93e1ccdd6b2e1d16c43140e76f02fb1319a05cf2b79d99430", size = 12352, upload-time = "2024-10-18T15:21:25.382Z" },
    { url = "https://files.pythonhosted.org/packages/d2/f5/6eadfcd3885ea85fe2a7c128315cc1bb7241e1987443d78c8fe712d03091/MarkupSafe-3.0.2-cp313-cp313-manylinux_2_17_aarch64.manylinux2014_aarch64.whl", hash = "sha256:569511d3b58c8791ab4c2e1285575265991e6d8f8700c7be0e88f86cb0672094", size = 24122, upload-time = "2024-10-18T15:21:26.199Z" },
    { url = "https://files.pythonhosted.org/packages/0c/91/96cf928db8236f1bfab6ce15ad070dfdd02ed88261c2afafd4b43575e9e9/MarkupSafe-3.0.2-cp313-cp313-manylinux_2_17_x86_64.manylinux2014_x86_64.whl", hash = "sha256:15ab75ef81add55874e7ab7055e9c397312385bd9ced94920f2802310c930396", size = 23085, upload-time = "2024-10-18T15:21:27.029Z" },
    { url = "https://files.pythonhosted.org/packages/c2/cf/c9d56af24d56ea04daae7ac0940232d31d5a8354f2b457c6d856b2057d69/MarkupSafe-3.0.2-cp313-cp313-manylinux_2_5_i686.manylinux1_i686.manylinux_2_17_i686.manylinux2014_i686.whl", hash = "sha256:f3818cb119498c0678015754eba762e0d61e5b52d34c8b13d770f0719f7b1d79", size = 22978, upload-time = "2024-10-18T15:21:27.846Z" },
    { url = "https://files.pythonhosted.org/packages/2a/9f/8619835cd6a711d6272d62abb78c033bda638fdc54c4e7f4272cf1c0962b/MarkupSafe-3.0.2-cp313-cp313-musllinux_1_2_aarch64.whl", hash = "sha256:cdb82a876c47801bb54a690c5ae105a46b392ac6099881cdfb9f6e95e4014c6a", size = 24208, upload-time = "2024-10-18T15:21:28.744Z" },
    { url = "https://files.pythonhosted.org/packages/f9/bf/176950a1792b2cd2102b8ffeb5133e1ed984547b75db47c25a67d3359f77/MarkupSafe-3.0.2-cp313-cp313-musllinux_1_2_i686.whl", hash = "sha256:cabc348d87e913db6ab4aa100f01b08f481097838bdddf7c7a84b7575b7309ca", size = 23357, upload-time = "2024-10-18T15:21:29.545Z" },
    { url = "https://files.pythonhosted.org/packages/ce/4f/9a02c1d335caabe5c4efb90e1b6e8ee944aa245c1aaaab8e8a618987d816/MarkupSafe-3.0.2-cp313-cp313-musllinux_1_2_x86_64.whl", hash = "sha256:444dcda765c8a838eaae23112db52f1efaf750daddb2d9ca300bcae1039adc5c", size = 23344, upload-time = "2024-10-18T15:21:30.366Z" },
    { url = "https://files.pythonhosted.org/packages/ee/55/c271b57db36f748f0e04a759ace9f8f759ccf22b4960c270c78a394f58be/MarkupSafe-3.0.2-cp313-cp313-win32.whl", hash = "sha256:bcf3e58998965654fdaff38e58584d8937aa3096ab5354d493c77d1fdd66d7a1", size = 15101, upload-time = "2024-10-18T15:21:31.207Z" },
    { url = "https://files.pythonhosted.org/packages/29/88/07df22d2dd4df40aba9f3e402e6dc1b8ee86297dddbad4872bd5e7b0094f/MarkupSafe-3.0.2-cp313-cp313-win_amd64.whl", hash = "sha256:e6a2a455bd412959b57a172ce6328d2dd1f01cb2135efda2e4576e8a23fa3b0f", size = 15603, upload-time = "2024-10-18T15:21:32.032Z" },
    { url = "https://files.pythonhosted.org/packages/62/6a/8b89d24db2d32d433dffcd6a8779159da109842434f1dd2f6e71f32f738c/MarkupSafe-3.0.2-cp313-cp313t-macosx_10_13_universal2.whl", hash = "sha256:b5a6b3ada725cea8a5e634536b1b01c30bcdcd7f9c6fff4151548d5bf6b3a36c", size = 14510, upload-time = "2024-10-18T15:21:33.625Z" },
    { url = "https://files.pythonhosted.org/packages/7a/06/a10f955f70a2e5a9bf78d11a161029d278eeacbd35ef806c3fd17b13060d/MarkupSafe-3.0.2-cp313-cp313t-macosx_11_0_arm64.whl", hash = "sha256:a904af0a6162c73e3edcb969eeeb53a63ceeb5d8cf642fade7d39e7963a22ddb", size = 12486, upload-time = "2024-10-18T15:21:34.611Z" },
    { url = "https://files.pythonhosted.org/packages/34/cf/65d4a571869a1a9078198ca28f39fba5fbb910f952f9dbc5220afff9f5e6/MarkupSafe-3.0.2-cp313-cp313t-manylinux_2_17_aarch64.manylinux2014_aarch64.whl", hash = "sha256:4aa4e5faecf353ed117801a068ebab7b7e09ffb6e1d5e412dc852e0da018126c", size = 25480, upload-time = "2024-10-18T15:21:35.398Z" },
    { url = "https://files.pythonhosted.org/packages/0c/e3/90e9651924c430b885468b56b3d597cabf6d72be4b24a0acd1fa0e12af67/MarkupSafe-3.0.2-cp313-cp313t-manylinux_2_17_x86_64.manylinux2014_x86_64.whl", hash = "sha256:c0ef13eaeee5b615fb07c9a7dadb38eac06a0608b41570d8ade51c56539e509d", size = 23914, upload-time = "2024-10-18T15:21:36.231Z" },
    { url = "https://files.pythonhosted.org/packages/66/8c/6c7cf61f95d63bb866db39085150df1f2a5bd3335298f14a66b48e92659c/MarkupSafe-3.0.2-cp313-cp313t-manylinux_2_5_i686.manylinux1_i686.manylinux_2_17_i686.manylinux2014_i686.whl", hash = "sha256:d16a81a06776313e817c951135cf7340a3e91e8c1ff2fac444cfd75fffa04afe", size = 23796, upload-time = "2024-10-18T15:21:37.073Z" },
    { url = "https://files.pythonhosted.org/packages/bb/35/cbe9238ec3f47ac9a7c8b3df7a808e7cb50fe149dc7039f5f454b3fba218/MarkupSafe-3.0.2-cp313-cp313t-musllinux_1_2_aarch64.whl", hash = "sha256:6381026f158fdb7c72a168278597a5e3a5222e83ea18f543112b2662a9b699c5", size = 25473, upload-time = "2024-10-18T15:21:37.932Z" },
    { url = "https://files.pythonhosted.org/packages/e6/32/7621a4382488aa283cc05e8984a9c219abad3bca087be9ec77e89939ded9/MarkupSafe-3.0.2-cp313-cp313t-musllinux_1_2_i686.whl", hash = "sha256:3d79d162e7be8f996986c064d1c7c817f6df3a77fe3d6859f6f9e7be4b8c213a", size = 24114, upload-time = "2024-10-18T15:21:39.799Z" },
    { url = "https://files.pythonhosted.org/packages/0d/80/0985960e4b89922cb5a0bac0ed39c5b96cbc1a536a99f30e8c220a996ed9/MarkupSafe-3.0.2-cp313-cp313t-musllinux_1_2_x86_64.whl", hash = "sha256:131a3c7689c85f5ad20f9f6fb1b866f402c445b220c19fe4308c0b147ccd2ad9", size = 24098, upload-time = "2024-10-18T15:21:40.813Z" },
    { url = "https://files.pythonhosted.org/packages/82/78/fedb03c7d5380df2427038ec8d973587e90561b2d90cd472ce9254cf348b/MarkupSafe-3.0.2-cp313-cp313t-win32.whl", hash = "sha256:ba8062ed2cf21c07a9e295d5b8a2a5ce678b913b45fdf68c32d95d6c1291e0b6", size = 15208, upload-time = "2024-10-18T15:21:41.814Z" },
    { url = "https://files.pythonhosted.org/packages/4f/65/6079a46068dfceaeabb5dcad6d674f5f5c61a6fa5673746f42a9f4c233b3/MarkupSafe-3.0.2-cp313-cp313t-win_amd64.whl", hash = "sha256:e444a31f8db13eb18ada366ab3cf45fd4b31e4db1236a4448f68778c1d1a5a2f", size = 15739, upload-time = "2024-10-18T15:21:42.784Z" },
    { url = "https://files.pythonhosted.org/packages/a7/ea/9b1530c3fdeeca613faeb0fb5cbcf2389d816072fab72a71b45749ef6062/MarkupSafe-3.0.2-cp39-cp39-macosx_10_9_universal2.whl", hash = "sha256:eaa0a10b7f72326f1372a713e73c3f739b524b3af41feb43e4921cb529f5929a", size = 14344, upload-time = "2024-10-18T15:21:43.721Z" },
    { url = "https://files.pythonhosted.org/packages/4b/c2/fbdbfe48848e7112ab05e627e718e854d20192b674952d9042ebd8c9e5de/MarkupSafe-3.0.2-cp39-cp39-macosx_11_0_arm64.whl", hash = "sha256:48032821bbdf20f5799ff537c7ac3d1fba0ba032cfc06194faffa8cda8b560ff", size = 12389, upload-time = "2024-10-18T15:21:44.666Z" },
    { url = "https://files.pythonhosted.org/packages/f0/25/7a7c6e4dbd4f867d95d94ca15449e91e52856f6ed1905d58ef1de5e211d0/MarkupSafe-3.0.2-cp39-cp39-manylinux_2_17_aarch64.manylinux2014_aarch64.whl", hash = "sha256:1a9d3f5f0901fdec14d8d2f66ef7d035f2157240a433441719ac9a3fba440b13", size = 21607, upload-time = "2024-10-18T15:21:45.452Z" },
    { url = "https://files.pythonhosted.org/packages/53/8f/f339c98a178f3c1e545622206b40986a4c3307fe39f70ccd3d9df9a9e425/MarkupSafe-3.0.2-cp39-cp39-manylinux_2_17_x86_64.manylinux2014_x86_64.whl", hash = "sha256:88b49a3b9ff31e19998750c38e030fc7bb937398b1f78cfa599aaef92d693144", size = 20728, upload-time = "2024-10-18T15:21:46.295Z" },
    { url = "https://files.pythonhosted.org/packages/1a/03/8496a1a78308456dbd50b23a385c69b41f2e9661c67ea1329849a598a8f9/MarkupSafe-3.0.2-cp39-cp39-manylinux_2_5_i686.manylinux1_i686.manylinux_2_17_i686.manylinux2014_i686.whl", hash = "sha256:cfad01eed2c2e0c01fd0ecd2ef42c492f7f93902e39a42fc9ee1692961443a29", size = 20826, upload-time = "2024-10-18T15:21:47.134Z" },
    { url = "https://files.pythonhosted.org/packages/e6/cf/0a490a4bd363048c3022f2f475c8c05582179bb179defcee4766fb3dcc18/MarkupSafe-3.0.2-cp39-cp39-musllinux_1_2_aarch64.whl", hash = "sha256:1225beacc926f536dc82e45f8a4d68502949dc67eea90eab715dea3a21c1b5f0", size = 21843, upload-time = "2024-10-18T15:21:48.334Z" },
    { url = "https://files.pythonhosted.org/packages/19/a3/34187a78613920dfd3cdf68ef6ce5e99c4f3417f035694074beb8848cd77/MarkupSafe-3.0.2-cp39-cp39-musllinux_1_2_i686.whl", hash = "sha256:3169b1eefae027567d1ce6ee7cae382c57fe26e82775f460f0b2778beaad66c0", size = 21219, upload-time = "2024-10-18T15:21:49.587Z" },
    { url = "https://files.pythonhosted.org/packages/17/d8/5811082f85bb88410ad7e452263af048d685669bbbfb7b595e8689152498/MarkupSafe-3.0.2-cp39-cp39-musllinux_1_2_x86_64.whl", hash = "sha256:eb7972a85c54febfb25b5c4b4f3af4dcc731994c7da0d8a0b4a6eb0640e1d178", size = 20946, upload-time = "2024-10-18T15:21:50.441Z" },
    { url = "https://files.pythonhosted.org/packages/7c/31/bd635fb5989440d9365c5e3c47556cfea121c7803f5034ac843e8f37c2f2/MarkupSafe-3.0.2-cp39-cp39-win32.whl", hash = "sha256:8c4e8c3ce11e1f92f6536ff07154f9d49677ebaaafc32db9db4620bc11ed480f", size = 15063, upload-time = "2024-10-18T15:21:51.385Z" },
    { url = "https://files.pythonhosted.org/packages/b3/73/085399401383ce949f727afec55ec3abd76648d04b9f22e1c0e99cb4bec3/MarkupSafe-3.0.2-cp39-cp39-win_amd64.whl", hash = "sha256:6e296a513ca3d94054c2c881cc913116e90fd030ad1c656b3869762b754f5f8a", size = 15506, upload-time = "2024-10-18T15:21:52.974Z" },
]

[[package]]
name = "mergedeep"
version = "1.3.4"
source = { registry = "https://pypi.org/simple" }
sdist = { url = "https://files.pythonhosted.org/packages/3a/41/580bb4006e3ed0361b8151a01d324fb03f420815446c7def45d02f74c270/mergedeep-1.3.4.tar.gz", hash = "sha256:0096d52e9dad9939c3d975a774666af186eda617e6ca84df4c94dec30004f2a8", size = 4661, upload-time = "2021-02-05T18:55:30.623Z" }
wheels = [
    { url = "https://files.pythonhosted.org/packages/2c/19/04f9b178c2d8a15b076c8b5140708fa6ffc5601fb6f1e975537072df5b2a/mergedeep-1.3.4-py3-none-any.whl", hash = "sha256:70775750742b25c0d8f36c55aed03d24c3384d17c951b3175d898bd778ef0307", size = 6354, upload-time = "2021-02-05T18:55:29.583Z" },
]

[[package]]
name = "mkdocs"
version = "1.6.1"
source = { registry = "https://pypi.org/simple" }
dependencies = [
    { name = "click", version = "8.1.8", source = { registry = "https://pypi.org/simple" }, marker = "python_full_version < '3.10'" },
    { name = "click", version = "8.2.1", source = { registry = "https://pypi.org/simple" }, marker = "python_full_version >= '3.10'" },
    { name = "colorama", marker = "sys_platform == 'win32'" },
    { name = "ghp-import" },
    { name = "importlib-metadata", marker = "python_full_version < '3.10'" },
    { name = "jinja2" },
    { name = "markdown" },
    { name = "markupsafe" },
    { name = "mergedeep" },
    { name = "mkdocs-get-deps" },
    { name = "packaging" },
    { name = "pathspec" },
    { name = "pyyaml" },
    { name = "pyyaml-env-tag" },
    { name = "watchdog" },
]
sdist = { url = "https://files.pythonhosted.org/packages/bc/c6/bbd4f061bd16b378247f12953ffcb04786a618ce5e904b8c5a01a0309061/mkdocs-1.6.1.tar.gz", hash = "sha256:7b432f01d928c084353ab39c57282f29f92136665bdd6abf7c1ec8d822ef86f2", size = 3889159, upload-time = "2024-08-30T12:24:06.899Z" }
wheels = [
    { url = "https://files.pythonhosted.org/packages/22/5b/dbc6a8cddc9cfa9c4971d59fb12bb8d42e161b7e7f8cc89e49137c5b279c/mkdocs-1.6.1-py3-none-any.whl", hash = "sha256:db91759624d1647f3f34aa0c3f327dd2601beae39a366d6e064c03468d35c20e", size = 3864451, upload-time = "2024-08-30T12:24:05.054Z" },
]

[[package]]
name = "mkdocs-autorefs"
version = "1.4.2"
source = { registry = "https://pypi.org/simple" }
dependencies = [
    { name = "markdown" },
    { name = "markupsafe" },
    { name = "mkdocs" },
]
sdist = { url = "https://files.pythonhosted.org/packages/47/0c/c9826f35b99c67fa3a7cddfa094c1a6c43fafde558c309c6e4403e5b37dc/mkdocs_autorefs-1.4.2.tar.gz", hash = "sha256:e2ebe1abd2b67d597ed19378c0fff84d73d1dbce411fce7a7cc6f161888b6749", size = 54961, upload-time = "2025-05-20T13:09:09.886Z" }
wheels = [
    { url = "https://files.pythonhosted.org/packages/87/dc/fc063b78f4b769d1956319351704e23ebeba1e9e1d6a41b4b602325fd7e4/mkdocs_autorefs-1.4.2-py3-none-any.whl", hash = "sha256:83d6d777b66ec3c372a1aad4ae0cf77c243ba5bcda5bf0c6b8a2c5e7a3d89f13", size = 24969, upload-time = "2025-05-20T13:09:08.237Z" },
]

[[package]]
name = "mkdocs-get-deps"
version = "0.2.0"
source = { registry = "https://pypi.org/simple" }
dependencies = [
    { name = "importlib-metadata", marker = "python_full_version < '3.10'" },
    { name = "mergedeep" },
    { name = "platformdirs" },
    { name = "pyyaml" },
]
sdist = { url = "https://files.pythonhosted.org/packages/98/f5/ed29cd50067784976f25ed0ed6fcd3c2ce9eb90650aa3b2796ddf7b6870b/mkdocs_get_deps-0.2.0.tar.gz", hash = "sha256:162b3d129c7fad9b19abfdcb9c1458a651628e4b1dea628ac68790fb3061c60c", size = 10239, upload-time = "2023-11-20T17:51:09.981Z" }
wheels = [
    { url = "https://files.pythonhosted.org/packages/9f/d4/029f984e8d3f3b6b726bd33cafc473b75e9e44c0f7e80a5b29abc466bdea/mkdocs_get_deps-0.2.0-py3-none-any.whl", hash = "sha256:2bf11d0b133e77a0dd036abeeb06dec8775e46efa526dc70667d8863eefc6134", size = 9521, upload-time = "2023-11-20T17:51:08.587Z" },
]

[[package]]
name = "mkdocs-material"
version = "9.6.16"
source = { registry = "https://pypi.org/simple" }
dependencies = [
    { name = "babel" },
    { name = "backrefs" },
    { name = "colorama" },
    { name = "jinja2" },
    { name = "markdown" },
    { name = "mkdocs" },
    { name = "mkdocs-material-extensions" },
    { name = "paginate" },
    { name = "pygments" },
    { name = "pymdown-extensions" },
    { name = "requests" },
]
sdist = { url = "https://files.pythonhosted.org/packages/dd/84/aec27a468c5e8c27689c71b516fb5a0d10b8fca45b9ad2dd9d6e43bc4296/mkdocs_material-9.6.16.tar.gz", hash = "sha256:d07011df4a5c02ee0877496d9f1bfc986cfb93d964799b032dd99fe34c0e9d19", size = 4028828, upload-time = "2025-07-26T15:53:47.542Z" }
wheels = [
    { url = "https://files.pythonhosted.org/packages/65/f4/90ad67125b4dd66e7884e4dbdfab82e3679eb92b751116f8bb25ccfe2f0c/mkdocs_material-9.6.16-py3-none-any.whl", hash = "sha256:8d1a1282b892fe1fdf77bfeb08c485ba3909dd743c9ba69a19a40f637c6ec18c", size = 9223743, upload-time = "2025-07-26T15:53:44.236Z" },
]

[[package]]
name = "mkdocs-material-extensions"
version = "1.3.1"
source = { registry = "https://pypi.org/simple" }
sdist = { url = "https://files.pythonhosted.org/packages/79/9b/9b4c96d6593b2a541e1cb8b34899a6d021d208bb357042823d4d2cabdbe7/mkdocs_material_extensions-1.3.1.tar.gz", hash = "sha256:10c9511cea88f568257f960358a467d12b970e1f7b2c0e5fb2bb48cab1928443", size = 11847, upload-time = "2023-11-22T19:09:45.208Z" }
wheels = [
    { url = "https://files.pythonhosted.org/packages/5b/54/662a4743aa81d9582ee9339d4ffa3c8fd40a4965e033d77b9da9774d3960/mkdocs_material_extensions-1.3.1-py3-none-any.whl", hash = "sha256:adff8b62700b25cb77b53358dad940f3ef973dd6db797907c49e3c2ef3ab4e31", size = 8728, upload-time = "2023-11-22T19:09:43.465Z" },
]

[[package]]
name = "mkdocstrings"
version = "0.30.0"
source = { registry = "https://pypi.org/simple" }
dependencies = [
    { name = "importlib-metadata", marker = "python_full_version < '3.10'" },
    { name = "jinja2" },
    { name = "markdown" },
    { name = "markupsafe" },
    { name = "mkdocs" },
    { name = "mkdocs-autorefs" },
    { name = "pymdown-extensions" },
]
sdist = { url = "https://files.pythonhosted.org/packages/e2/0a/7e4776217d4802009c8238c75c5345e23014a4706a8414a62c0498858183/mkdocstrings-0.30.0.tar.gz", hash = "sha256:5d8019b9c31ddacd780b6784ffcdd6f21c408f34c0bd1103b5351d609d5b4444", size = 106597, upload-time = "2025-07-22T23:48:45.998Z" }
wheels = [
    { url = "https://files.pythonhosted.org/packages/de/b4/3c5eac68f31e124a55d255d318c7445840fa1be55e013f507556d6481913/mkdocstrings-0.30.0-py3-none-any.whl", hash = "sha256:ae9e4a0d8c1789697ac776f2e034e2ddd71054ae1cf2c2bb1433ccfd07c226f2", size = 36579, upload-time = "2025-07-22T23:48:44.152Z" },
]

[package.optional-dependencies]
python = [
    { name = "mkdocstrings-python" },
]

[[package]]
name = "mkdocstrings-python"
version = "1.16.12"
source = { registry = "https://pypi.org/simple" }
dependencies = [
    { name = "griffe" },
    { name = "mkdocs-autorefs" },
    { name = "mkdocstrings" },
    { name = "typing-extensions", marker = "python_full_version < '3.11'" },
]
sdist = { url = "https://files.pythonhosted.org/packages/bf/ed/b886f8c714fd7cccc39b79646b627dbea84cd95c46be43459ef46852caf0/mkdocstrings_python-1.16.12.tar.gz", hash = "sha256:9b9eaa066e0024342d433e332a41095c4e429937024945fea511afe58f63175d", size = 206065, upload-time = "2025-06-03T12:52:49.276Z" }
wheels = [
    { url = "https://files.pythonhosted.org/packages/3b/dd/a24ee3de56954bfafb6ede7cd63c2413bb842cc48eb45e41c43a05a33074/mkdocstrings_python-1.16.12-py3-none-any.whl", hash = "sha256:22ded3a63b3d823d57457a70ff9860d5a4de9e8b1e482876fc9baabaf6f5f374", size = 124287, upload-time = "2025-06-03T12:52:47.819Z" },
]

[[package]]
name = "mypy"
version = "1.17.1"
source = { registry = "https://pypi.org/simple" }
dependencies = [
    { name = "mypy-extensions" },
    { name = "pathspec" },
    { name = "tomli", marker = "python_full_version < '3.11'" },
    { name = "typing-extensions" },
]
sdist = { url = "https://files.pythonhosted.org/packages/8e/22/ea637422dedf0bf36f3ef238eab4e455e2a0dcc3082b5cc067615347ab8e/mypy-1.17.1.tar.gz", hash = "sha256:25e01ec741ab5bb3eec8ba9cdb0f769230368a22c959c4937360efb89b7e9f01", size = 3352570, upload-time = "2025-07-31T07:54:19.204Z" }
wheels = [
    { url = "https://files.pythonhosted.org/packages/77/a9/3d7aa83955617cdf02f94e50aab5c830d205cfa4320cf124ff64acce3a8e/mypy-1.17.1-cp310-cp310-macosx_10_9_x86_64.whl", hash = "sha256:3fbe6d5555bf608c47203baa3e72dbc6ec9965b3d7c318aa9a4ca76f465bd972", size = 11003299, upload-time = "2025-07-31T07:54:06.425Z" },
    { url = "https://files.pythonhosted.org/packages/83/e8/72e62ff837dd5caaac2b4a5c07ce769c8e808a00a65e5d8f94ea9c6f20ab/mypy-1.17.1-cp310-cp310-macosx_11_0_arm64.whl", hash = "sha256:80ef5c058b7bce08c83cac668158cb7edea692e458d21098c7d3bce35a5d43e7", size = 10125451, upload-time = "2025-07-31T07:53:52.974Z" },
    { url = "https://files.pythonhosted.org/packages/7d/10/f3f3543f6448db11881776f26a0ed079865926b0c841818ee22de2c6bbab/mypy-1.17.1-cp310-cp310-manylinux2014_aarch64.manylinux_2_17_aarch64.manylinux_2_28_aarch64.whl", hash = "sha256:c4a580f8a70c69e4a75587bd925d298434057fe2a428faaf927ffe6e4b9a98df", size = 11916211, upload-time = "2025-07-31T07:53:18.879Z" },
    { url = "https://files.pythonhosted.org/packages/06/bf/63e83ed551282d67bb3f7fea2cd5561b08d2bb6eb287c096539feb5ddbc5/mypy-1.17.1-cp310-cp310-manylinux2014_x86_64.manylinux_2_17_x86_64.manylinux_2_28_x86_64.whl", hash = "sha256:dd86bb649299f09d987a2eebb4d52d10603224500792e1bee18303bbcc1ce390", size = 12652687, upload-time = "2025-07-31T07:53:30.544Z" },
    { url = "https://files.pythonhosted.org/packages/69/66/68f2eeef11facf597143e85b694a161868b3b006a5fbad50e09ea117ef24/mypy-1.17.1-cp310-cp310-musllinux_1_2_x86_64.whl", hash = "sha256:a76906f26bd8d51ea9504966a9c25419f2e668f012e0bdf3da4ea1526c534d94", size = 12896322, upload-time = "2025-07-31T07:53:50.74Z" },
    { url = "https://files.pythonhosted.org/packages/a3/87/8e3e9c2c8bd0d7e071a89c71be28ad088aaecbadf0454f46a540bda7bca6/mypy-1.17.1-cp310-cp310-win_amd64.whl", hash = "sha256:e79311f2d904ccb59787477b7bd5d26f3347789c06fcd7656fa500875290264b", size = 9507962, upload-time = "2025-07-31T07:53:08.431Z" },
    { url = "https://files.pythonhosted.org/packages/46/cf/eadc80c4e0a70db1c08921dcc220357ba8ab2faecb4392e3cebeb10edbfa/mypy-1.17.1-cp311-cp311-macosx_10_9_x86_64.whl", hash = "sha256:ad37544be07c5d7fba814eb370e006df58fed8ad1ef33ed1649cb1889ba6ff58", size = 10921009, upload-time = "2025-07-31T07:53:23.037Z" },
    { url = "https://files.pythonhosted.org/packages/5d/c1/c869d8c067829ad30d9bdae051046561552516cfb3a14f7f0347b7d973ee/mypy-1.17.1-cp311-cp311-macosx_11_0_arm64.whl", hash = "sha256:064e2ff508e5464b4bd807a7c1625bc5047c5022b85c70f030680e18f37273a5", size = 10047482, upload-time = "2025-07-31T07:53:26.151Z" },
    { url = "https://files.pythonhosted.org/packages/98/b9/803672bab3fe03cee2e14786ca056efda4bb511ea02dadcedde6176d06d0/mypy-1.17.1-cp311-cp311-manylinux2014_aarch64.manylinux_2_17_aarch64.manylinux_2_28_aarch64.whl", hash = "sha256:70401bbabd2fa1aa7c43bb358f54037baf0586f41e83b0ae67dd0534fc64edfd", size = 11832883, upload-time = "2025-07-31T07:53:47.948Z" },
    { url = "https://files.pythonhosted.org/packages/88/fb/fcdac695beca66800918c18697b48833a9a6701de288452b6715a98cfee1/mypy-1.17.1-cp311-cp311-manylinux2014_x86_64.manylinux_2_17_x86_64.manylinux_2_28_x86_64.whl", hash = "sha256:e92bdc656b7757c438660f775f872a669b8ff374edc4d18277d86b63edba6b8b", size = 12566215, upload-time = "2025-07-31T07:54:04.031Z" },
    { url = "https://files.pythonhosted.org/packages/7f/37/a932da3d3dace99ee8eb2043b6ab03b6768c36eb29a02f98f46c18c0da0e/mypy-1.17.1-cp311-cp311-musllinux_1_2_x86_64.whl", hash = "sha256:c1fdf4abb29ed1cb091cf432979e162c208a5ac676ce35010373ff29247bcad5", size = 12751956, upload-time = "2025-07-31T07:53:36.263Z" },
    { url = "https://files.pythonhosted.org/packages/8c/cf/6438a429e0f2f5cab8bc83e53dbebfa666476f40ee322e13cac5e64b79e7/mypy-1.17.1-cp311-cp311-win_amd64.whl", hash = "sha256:ff2933428516ab63f961644bc49bc4cbe42bbffb2cd3b71cc7277c07d16b1a8b", size = 9507307, upload-time = "2025-07-31T07:53:59.734Z" },
    { url = "https://files.pythonhosted.org/packages/17/a2/7034d0d61af8098ec47902108553122baa0f438df8a713be860f7407c9e6/mypy-1.17.1-cp312-cp312-macosx_10_13_x86_64.whl", hash = "sha256:69e83ea6553a3ba79c08c6e15dbd9bfa912ec1e493bf75489ef93beb65209aeb", size = 11086295, upload-time = "2025-07-31T07:53:28.124Z" },
    { url = "https://files.pythonhosted.org/packages/14/1f/19e7e44b594d4b12f6ba8064dbe136505cec813549ca3e5191e40b1d3cc2/mypy-1.17.1-cp312-cp312-macosx_11_0_arm64.whl", hash = "sha256:1b16708a66d38abb1e6b5702f5c2c87e133289da36f6a1d15f6a5221085c6403", size = 10112355, upload-time = "2025-07-31T07:53:21.121Z" },
    { url = "https://files.pythonhosted.org/packages/5b/69/baa33927e29e6b4c55d798a9d44db5d394072eef2bdc18c3e2048c9ed1e9/mypy-1.17.1-cp312-cp312-manylinux2014_aarch64.manylinux_2_17_aarch64.manylinux_2_28_aarch64.whl", hash = "sha256:89e972c0035e9e05823907ad5398c5a73b9f47a002b22359b177d40bdaee7056", size = 11875285, upload-time = "2025-07-31T07:53:55.293Z" },
    { url = "https://files.pythonhosted.org/packages/90/13/f3a89c76b0a41e19490b01e7069713a30949d9a6c147289ee1521bcea245/mypy-1.17.1-cp312-cp312-manylinux2014_x86_64.manylinux_2_17_x86_64.manylinux_2_28_x86_64.whl", hash = "sha256:03b6d0ed2b188e35ee6d5c36b5580cffd6da23319991c49ab5556c023ccf1341", size = 12737895, upload-time = "2025-07-31T07:53:43.623Z" },
    { url = "https://files.pythonhosted.org/packages/23/a1/c4ee79ac484241301564072e6476c5a5be2590bc2e7bfd28220033d2ef8f/mypy-1.17.1-cp312-cp312-musllinux_1_2_x86_64.whl", hash = "sha256:c837b896b37cd103570d776bda106eabb8737aa6dd4f248451aecf53030cdbeb", size = 12931025, upload-time = "2025-07-31T07:54:17.125Z" },
    { url = "https://files.pythonhosted.org/packages/89/b8/7409477be7919a0608900e6320b155c72caab4fef46427c5cc75f85edadd/mypy-1.17.1-cp312-cp312-win_amd64.whl", hash = "sha256:665afab0963a4b39dff7c1fa563cc8b11ecff7910206db4b2e64dd1ba25aed19", size = 9584664, upload-time = "2025-07-31T07:54:12.842Z" },
    { url = "https://files.pythonhosted.org/packages/5b/82/aec2fc9b9b149f372850291827537a508d6c4d3664b1750a324b91f71355/mypy-1.17.1-cp313-cp313-macosx_10_13_x86_64.whl", hash = "sha256:93378d3203a5c0800c6b6d850ad2f19f7a3cdf1a3701d3416dbf128805c6a6a7", size = 11075338, upload-time = "2025-07-31T07:53:38.873Z" },
    { url = "https://files.pythonhosted.org/packages/07/ac/ee93fbde9d2242657128af8c86f5d917cd2887584cf948a8e3663d0cd737/mypy-1.17.1-cp313-cp313-macosx_11_0_arm64.whl", hash = "sha256:15d54056f7fe7a826d897789f53dd6377ec2ea8ba6f776dc83c2902b899fee81", size = 10113066, upload-time = "2025-07-31T07:54:14.707Z" },
    { url = "https://files.pythonhosted.org/packages/5a/68/946a1e0be93f17f7caa56c45844ec691ca153ee8b62f21eddda336a2d203/mypy-1.17.1-cp313-cp313-manylinux2014_aarch64.manylinux_2_17_aarch64.manylinux_2_28_aarch64.whl", hash = "sha256:209a58fed9987eccc20f2ca94afe7257a8f46eb5df1fb69958650973230f91e6", size = 11875473, upload-time = "2025-07-31T07:53:14.504Z" },
    { url = "https://files.pythonhosted.org/packages/9f/0f/478b4dce1cb4f43cf0f0d00fba3030b21ca04a01b74d1cd272a528cf446f/mypy-1.17.1-cp313-cp313-manylinux2014_x86_64.manylinux_2_17_x86_64.manylinux_2_28_x86_64.whl", hash = "sha256:099b9a5da47de9e2cb5165e581f158e854d9e19d2e96b6698c0d64de911dd849", size = 12744296, upload-time = "2025-07-31T07:53:03.896Z" },
    { url = "https://files.pythonhosted.org/packages/ca/70/afa5850176379d1b303f992a828de95fc14487429a7139a4e0bdd17a8279/mypy-1.17.1-cp313-cp313-musllinux_1_2_x86_64.whl", hash = "sha256:fa6ffadfbe6994d724c5a1bb6123a7d27dd68fc9c059561cd33b664a79578e14", size = 12914657, upload-time = "2025-07-31T07:54:08.576Z" },
    { url = "https://files.pythonhosted.org/packages/53/f9/4a83e1c856a3d9c8f6edaa4749a4864ee98486e9b9dbfbc93842891029c2/mypy-1.17.1-cp313-cp313-win_amd64.whl", hash = "sha256:9a2b7d9180aed171f033c9f2fc6c204c1245cf60b0cb61cf2e7acc24eea78e0a", size = 9593320, upload-time = "2025-07-31T07:53:01.341Z" },
    { url = "https://files.pythonhosted.org/packages/38/56/79c2fac86da57c7d8c48622a05873eaab40b905096c33597462713f5af90/mypy-1.17.1-cp314-cp314-macosx_10_13_x86_64.whl", hash = "sha256:15a83369400454c41ed3a118e0cc58bd8123921a602f385cb6d6ea5df050c733", size = 11040037, upload-time = "2025-07-31T07:54:10.942Z" },
    { url = "https://files.pythonhosted.org/packages/4d/c3/adabe6ff53638e3cad19e3547268482408323b1e68bf082c9119000cd049/mypy-1.17.1-cp314-cp314-macosx_11_0_arm64.whl", hash = "sha256:55b918670f692fc9fba55c3298d8a3beae295c5cded0a55dccdc5bbead814acd", size = 10131550, upload-time = "2025-07-31T07:53:41.307Z" },
    { url = "https://files.pythonhosted.org/packages/b8/c5/2e234c22c3bdeb23a7817af57a58865a39753bde52c74e2c661ee0cfc640/mypy-1.17.1-cp314-cp314-manylinux2014_aarch64.manylinux_2_17_aarch64.manylinux_2_28_aarch64.whl", hash = "sha256:62761474061feef6f720149d7ba876122007ddc64adff5ba6f374fda35a018a0", size = 11872963, upload-time = "2025-07-31T07:53:16.878Z" },
    { url = "https://files.pythonhosted.org/packages/ab/26/c13c130f35ca8caa5f2ceab68a247775648fdcd6c9a18f158825f2bc2410/mypy-1.17.1-cp314-cp314-manylinux2014_x86_64.manylinux_2_17_x86_64.manylinux_2_28_x86_64.whl", hash = "sha256:c49562d3d908fd49ed0938e5423daed8d407774a479b595b143a3d7f87cdae6a", size = 12710189, upload-time = "2025-07-31T07:54:01.962Z" },
    { url = "https://files.pythonhosted.org/packages/82/df/c7d79d09f6de8383fe800521d066d877e54d30b4fb94281c262be2df84ef/mypy-1.17.1-cp314-cp314-musllinux_1_2_x86_64.whl", hash = "sha256:397fba5d7616a5bc60b45c7ed204717eaddc38f826e3645402c426057ead9a91", size = 12900322, upload-time = "2025-07-31T07:53:10.551Z" },
    { url = "https://files.pythonhosted.org/packages/b8/98/3d5a48978b4f708c55ae832619addc66d677f6dc59f3ebad71bae8285ca6/mypy-1.17.1-cp314-cp314-win_amd64.whl", hash = "sha256:9d6b20b97d373f41617bd0708fd46aa656059af57f2ef72aa8c7d6a2b73b74ed", size = 9751879, upload-time = "2025-07-31T07:52:56.683Z" },
    { url = "https://files.pythonhosted.org/packages/29/cb/673e3d34e5d8de60b3a61f44f80150a738bff568cd6b7efb55742a605e98/mypy-1.17.1-cp39-cp39-macosx_10_9_x86_64.whl", hash = "sha256:5d1092694f166a7e56c805caaf794e0585cabdbf1df36911c414e4e9abb62ae9", size = 10992466, upload-time = "2025-07-31T07:53:57.574Z" },
    { url = "https://files.pythonhosted.org/packages/0c/d0/fe1895836eea3a33ab801561987a10569df92f2d3d4715abf2cfeaa29cb2/mypy-1.17.1-cp39-cp39-macosx_11_0_arm64.whl", hash = "sha256:79d44f9bfb004941ebb0abe8eff6504223a9c1ac51ef967d1263c6572bbebc99", size = 10117638, upload-time = "2025-07-31T07:53:34.256Z" },
    { url = "https://files.pythonhosted.org/packages/97/f3/514aa5532303aafb95b9ca400a31054a2bd9489de166558c2baaeea9c522/mypy-1.17.1-cp39-cp39-manylinux2014_aarch64.manylinux_2_17_aarch64.manylinux_2_28_aarch64.whl", hash = "sha256:b01586eed696ec905e61bd2568f48740f7ac4a45b3a468e6423a03d3788a51a8", size = 11915673, upload-time = "2025-07-31T07:52:59.361Z" },
    { url = "https://files.pythonhosted.org/packages/ab/c3/c0805f0edec96fe8e2c048b03769a6291523d509be8ee7f56ae922fa3882/mypy-1.17.1-cp39-cp39-manylinux2014_x86_64.manylinux_2_17_x86_64.manylinux_2_28_x86_64.whl", hash = "sha256:43808d9476c36b927fbcd0b0255ce75efe1b68a080154a38ae68a7e62de8f0f8", size = 12649022, upload-time = "2025-07-31T07:53:45.92Z" },
    { url = "https://files.pythonhosted.org/packages/45/3e/d646b5a298ada21a8512fa7e5531f664535a495efa672601702398cea2b4/mypy-1.17.1-cp39-cp39-musllinux_1_2_x86_64.whl", hash = "sha256:feb8cc32d319edd5859da2cc084493b3e2ce5e49a946377663cc90f6c15fb259", size = 12895536, upload-time = "2025-07-31T07:53:06.17Z" },
    { url = "https://files.pythonhosted.org/packages/14/55/e13d0dcd276975927d1f4e9e2ec4fd409e199f01bdc671717e673cc63a22/mypy-1.17.1-cp39-cp39-win_amd64.whl", hash = "sha256:d7598cf74c3e16539d4e2f0b8d8c318e00041553d83d4861f87c7a72e95ac24d", size = 9512564, upload-time = "2025-07-31T07:53:12.346Z" },
    { url = "https://files.pythonhosted.org/packages/1d/f3/8fcd2af0f5b806f6cf463efaffd3c9548a28f84220493ecd38d127b6b66d/mypy-1.17.1-py3-none-any.whl", hash = "sha256:a9f52c0351c21fe24c21d8c0eb1f62967b262d6729393397b6f443c3b773c3b9", size = 2283411, upload-time = "2025-07-31T07:53:24.664Z" },
]

[[package]]
name = "mypy-extensions"
version = "1.1.0"
source = { registry = "https://pypi.org/simple" }
sdist = { url = "https://files.pythonhosted.org/packages/a2/6e/371856a3fb9d31ca8dac321cda606860fa4548858c0cc45d9d1d4ca2628b/mypy_extensions-1.1.0.tar.gz", hash = "sha256:52e68efc3284861e772bbcd66823fde5ae21fd2fdb51c62a211403730b916558", size = 6343, upload-time = "2025-04-22T14:54:24.164Z" }
wheels = [
    { url = "https://files.pythonhosted.org/packages/79/7b/2c79738432f5c924bef5071f933bcc9efd0473bac3b4aa584a6f7c1c8df8/mypy_extensions-1.1.0-py3-none-any.whl", hash = "sha256:1be4cccdb0f2482337c4743e60421de3a356cd97508abadd57d47403e94f5505", size = 4963, upload-time = "2025-04-22T14:54:22.983Z" },
]

[[package]]
<<<<<<< HEAD
name = "nest-asyncio"
version = "1.6.0"
source = { registry = "https://pypi.org/simple" }
sdist = { url = "https://files.pythonhosted.org/packages/83/f8/51569ac65d696c8ecbee95938f89d4abf00f47d58d48f6fbabfe8f0baefe/nest_asyncio-1.6.0.tar.gz", hash = "sha256:6f172d5449aca15afd6c646851f4e31e02c598d553a667e38cafa997cfec55fe", size = 7418, upload-time = "2024-01-21T14:25:19.227Z" }
wheels = [
    { url = "https://files.pythonhosted.org/packages/a0/c4/c2971a3ba4c6103a3d10c4b0f24f461ddc027f0f09763220cf35ca1401b3/nest_asyncio-1.6.0-py3-none-any.whl", hash = "sha256:87af6efd6b5e897c81050477ef65c62e2b2f35d51703cae01aff2905b1852e1c", size = 5195, upload-time = "2024-01-21T14:25:17.223Z" },
=======
name = "nodeenv"
version = "1.9.1"
source = { registry = "https://pypi.org/simple" }
sdist = { url = "https://files.pythonhosted.org/packages/43/16/fc88b08840de0e0a72a2f9d8c6bae36be573e475a6326ae854bcc549fc45/nodeenv-1.9.1.tar.gz", hash = "sha256:6ec12890a2dab7946721edbfbcd91f3319c6ccc9aec47be7c7e6b7011ee6645f", size = 47437, upload-time = "2024-06-04T18:44:11.171Z" }
wheels = [
    { url = "https://files.pythonhosted.org/packages/d2/1d/1b658dbd2b9fa9c4c9f32accbfc0205d532c8c6194dc0f2a4c0428e7128a/nodeenv-1.9.1-py2.py3-none-any.whl", hash = "sha256:ba11c9782d29c27c70ffbdda2d7415098754709be8a7056d79a737cd901155c9", size = 22314, upload-time = "2024-06-04T18:44:08.352Z" },
]

[[package]]
name = "outcome"
version = "1.3.0.post0"
source = { registry = "https://pypi.org/simple" }
dependencies = [
    { name = "attrs" },
>>>>>>> 8c405ea2
]
sdist = { url = "https://files.pythonhosted.org/packages/98/df/77698abfac98571e65ffeb0c1fba8ffd692ab8458d617a0eed7d9a8d38f2/outcome-1.3.0.post0.tar.gz", hash = "sha256:9dcf02e65f2971b80047b377468e72a268e15c0af3cf1238e6ff14f7f91143b8", size = 21060, upload-time = "2023-10-26T04:26:04.361Z" }
wheels = [
    { url = "https://files.pythonhosted.org/packages/55/8b/5ab7257531a5d830fc8000c476e63c935488d74609b50f9384a643ec0a62/outcome-1.3.0.post0-py2.py3-none-any.whl", hash = "sha256:e771c5ce06d1415e356078d3bdd68523f284b4ce5419828922b6871e65eda82b", size = 10692, upload-time = "2023-10-26T04:26:02.532Z" },
]

[[package]]
name = "numpy"
version = "2.0.2"
source = { registry = "https://pypi.org/simple" }
resolution-markers = [
    "python_full_version < '3.10'",
]
sdist = { url = "https://files.pythonhosted.org/packages/a9/75/10dd1f8116a8b796cb2c737b674e02d02e80454bda953fa7e65d8c12b016/numpy-2.0.2.tar.gz", hash = "sha256:883c987dee1880e2a864ab0dc9892292582510604156762362d9326444636e78", size = 18902015, upload-time = "2024-08-26T20:19:40.945Z" }
wheels = [
    { url = "https://files.pythonhosted.org/packages/21/91/3495b3237510f79f5d81f2508f9f13fea78ebfdf07538fc7444badda173d/numpy-2.0.2-cp310-cp310-macosx_10_9_x86_64.whl", hash = "sha256:51129a29dbe56f9ca83438b706e2e69a39892b5eda6cedcb6b0c9fdc9b0d3ece", size = 21165245, upload-time = "2024-08-26T20:04:14.625Z" },
    { url = "https://files.pythonhosted.org/packages/05/33/26178c7d437a87082d11019292dce6d3fe6f0e9026b7b2309cbf3e489b1d/numpy-2.0.2-cp310-cp310-macosx_11_0_arm64.whl", hash = "sha256:f15975dfec0cf2239224d80e32c3170b1d168335eaedee69da84fbe9f1f9cd04", size = 13738540, upload-time = "2024-08-26T20:04:36.784Z" },
    { url = "https://files.pythonhosted.org/packages/ec/31/cc46e13bf07644efc7a4bf68df2df5fb2a1a88d0cd0da9ddc84dc0033e51/numpy-2.0.2-cp310-cp310-macosx_14_0_arm64.whl", hash = "sha256:8c5713284ce4e282544c68d1c3b2c7161d38c256d2eefc93c1d683cf47683e66", size = 5300623, upload-time = "2024-08-26T20:04:46.491Z" },
    { url = "https://files.pythonhosted.org/packages/6e/16/7bfcebf27bb4f9d7ec67332ffebee4d1bf085c84246552d52dbb548600e7/numpy-2.0.2-cp310-cp310-macosx_14_0_x86_64.whl", hash = "sha256:becfae3ddd30736fe1889a37f1f580e245ba79a5855bff5f2a29cb3ccc22dd7b", size = 6901774, upload-time = "2024-08-26T20:04:58.173Z" },
    { url = "https://files.pythonhosted.org/packages/f9/a3/561c531c0e8bf082c5bef509d00d56f82e0ea7e1e3e3a7fc8fa78742a6e5/numpy-2.0.2-cp310-cp310-manylinux_2_17_aarch64.manylinux2014_aarch64.whl", hash = "sha256:2da5960c3cf0df7eafefd806d4e612c5e19358de82cb3c343631188991566ccd", size = 13907081, upload-time = "2024-08-26T20:05:19.098Z" },
    { url = "https://files.pythonhosted.org/packages/fa/66/f7177ab331876200ac7563a580140643d1179c8b4b6a6b0fc9838de2a9b8/numpy-2.0.2-cp310-cp310-manylinux_2_17_x86_64.manylinux2014_x86_64.whl", hash = "sha256:496f71341824ed9f3d2fd36cf3ac57ae2e0165c143b55c3a035ee219413f3318", size = 19523451, upload-time = "2024-08-26T20:05:47.479Z" },
    { url = "https://files.pythonhosted.org/packages/25/7f/0b209498009ad6453e4efc2c65bcdf0ae08a182b2b7877d7ab38a92dc542/numpy-2.0.2-cp310-cp310-musllinux_1_1_x86_64.whl", hash = "sha256:a61ec659f68ae254e4d237816e33171497e978140353c0c2038d46e63282d0c8", size = 19927572, upload-time = "2024-08-26T20:06:17.137Z" },
    { url = "https://files.pythonhosted.org/packages/3e/df/2619393b1e1b565cd2d4c4403bdd979621e2c4dea1f8532754b2598ed63b/numpy-2.0.2-cp310-cp310-musllinux_1_2_aarch64.whl", hash = "sha256:d731a1c6116ba289c1e9ee714b08a8ff882944d4ad631fd411106a30f083c326", size = 14400722, upload-time = "2024-08-26T20:06:39.16Z" },
    { url = "https://files.pythonhosted.org/packages/22/ad/77e921b9f256d5da36424ffb711ae79ca3f451ff8489eeca544d0701d74a/numpy-2.0.2-cp310-cp310-win32.whl", hash = "sha256:984d96121c9f9616cd33fbd0618b7f08e0cfc9600a7ee1d6fd9b239186d19d97", size = 6472170, upload-time = "2024-08-26T20:06:50.361Z" },
    { url = "https://files.pythonhosted.org/packages/10/05/3442317535028bc29cf0c0dd4c191a4481e8376e9f0db6bcf29703cadae6/numpy-2.0.2-cp310-cp310-win_amd64.whl", hash = "sha256:c7b0be4ef08607dd04da4092faee0b86607f111d5ae68036f16cc787e250a131", size = 15905558, upload-time = "2024-08-26T20:07:13.881Z" },
    { url = "https://files.pythonhosted.org/packages/8b/cf/034500fb83041aa0286e0fb16e7c76e5c8b67c0711bb6e9e9737a717d5fe/numpy-2.0.2-cp311-cp311-macosx_10_9_x86_64.whl", hash = "sha256:49ca4decb342d66018b01932139c0961a8f9ddc7589611158cb3c27cbcf76448", size = 21169137, upload-time = "2024-08-26T20:07:45.345Z" },
    { url = "https://files.pythonhosted.org/packages/4a/d9/32de45561811a4b87fbdee23b5797394e3d1504b4a7cf40c10199848893e/numpy-2.0.2-cp311-cp311-macosx_11_0_arm64.whl", hash = "sha256:11a76c372d1d37437857280aa142086476136a8c0f373b2e648ab2c8f18fb195", size = 13703552, upload-time = "2024-08-26T20:08:06.666Z" },
    { url = "https://files.pythonhosted.org/packages/c1/ca/2f384720020c7b244d22508cb7ab23d95f179fcfff33c31a6eeba8d6c512/numpy-2.0.2-cp311-cp311-macosx_14_0_arm64.whl", hash = "sha256:807ec44583fd708a21d4a11d94aedf2f4f3c3719035c76a2bbe1fe8e217bdc57", size = 5298957, upload-time = "2024-08-26T20:08:15.83Z" },
    { url = "https://files.pythonhosted.org/packages/0e/78/a3e4f9fb6aa4e6fdca0c5428e8ba039408514388cf62d89651aade838269/numpy-2.0.2-cp311-cp311-macosx_14_0_x86_64.whl", hash = "sha256:8cafab480740e22f8d833acefed5cc87ce276f4ece12fdaa2e8903db2f82897a", size = 6905573, upload-time = "2024-08-26T20:08:27.185Z" },
    { url = "https://files.pythonhosted.org/packages/a0/72/cfc3a1beb2caf4efc9d0b38a15fe34025230da27e1c08cc2eb9bfb1c7231/numpy-2.0.2-cp311-cp311-manylinux_2_17_aarch64.manylinux2014_aarch64.whl", hash = "sha256:a15f476a45e6e5a3a79d8a14e62161d27ad897381fecfa4a09ed5322f2085669", size = 13914330, upload-time = "2024-08-26T20:08:48.058Z" },
    { url = "https://files.pythonhosted.org/packages/ba/a8/c17acf65a931ce551fee11b72e8de63bf7e8a6f0e21add4c937c83563538/numpy-2.0.2-cp311-cp311-manylinux_2_17_x86_64.manylinux2014_x86_64.whl", hash = "sha256:13e689d772146140a252c3a28501da66dfecd77490b498b168b501835041f951", size = 19534895, upload-time = "2024-08-26T20:09:16.536Z" },
    { url = "https://files.pythonhosted.org/packages/ba/86/8767f3d54f6ae0165749f84648da9dcc8cd78ab65d415494962c86fac80f/numpy-2.0.2-cp311-cp311-musllinux_1_1_x86_64.whl", hash = "sha256:9ea91dfb7c3d1c56a0e55657c0afb38cf1eeae4544c208dc465c3c9f3a7c09f9", size = 19937253, upload-time = "2024-08-26T20:09:46.263Z" },
    { url = "https://files.pythonhosted.org/packages/df/87/f76450e6e1c14e5bb1eae6836478b1028e096fd02e85c1c37674606ab752/numpy-2.0.2-cp311-cp311-musllinux_1_2_aarch64.whl", hash = "sha256:c1c9307701fec8f3f7a1e6711f9089c06e6284b3afbbcd259f7791282d660a15", size = 14414074, upload-time = "2024-08-26T20:10:08.483Z" },
    { url = "https://files.pythonhosted.org/packages/5c/ca/0f0f328e1e59f73754f06e1adfb909de43726d4f24c6a3f8805f34f2b0fa/numpy-2.0.2-cp311-cp311-win32.whl", hash = "sha256:a392a68bd329eafac5817e5aefeb39038c48b671afd242710b451e76090e81f4", size = 6470640, upload-time = "2024-08-26T20:10:19.732Z" },
    { url = "https://files.pythonhosted.org/packages/eb/57/3a3f14d3a759dcf9bf6e9eda905794726b758819df4663f217d658a58695/numpy-2.0.2-cp311-cp311-win_amd64.whl", hash = "sha256:286cd40ce2b7d652a6f22efdfc6d1edf879440e53e76a75955bc0c826c7e64dc", size = 15910230, upload-time = "2024-08-26T20:10:43.413Z" },
    { url = "https://files.pythonhosted.org/packages/45/40/2e117be60ec50d98fa08c2f8c48e09b3edea93cfcabd5a9ff6925d54b1c2/numpy-2.0.2-cp312-cp312-macosx_10_9_x86_64.whl", hash = "sha256:df55d490dea7934f330006d0f81e8551ba6010a5bf035a249ef61a94f21c500b", size = 20895803, upload-time = "2024-08-26T20:11:13.916Z" },
    { url = "https://files.pythonhosted.org/packages/46/92/1b8b8dee833f53cef3e0a3f69b2374467789e0bb7399689582314df02651/numpy-2.0.2-cp312-cp312-macosx_11_0_arm64.whl", hash = "sha256:8df823f570d9adf0978347d1f926b2a867d5608f434a7cff7f7908c6570dcf5e", size = 13471835, upload-time = "2024-08-26T20:11:34.779Z" },
    { url = "https://files.pythonhosted.org/packages/7f/19/e2793bde475f1edaea6945be141aef6c8b4c669b90c90a300a8954d08f0a/numpy-2.0.2-cp312-cp312-macosx_14_0_arm64.whl", hash = "sha256:9a92ae5c14811e390f3767053ff54eaee3bf84576d99a2456391401323f4ec2c", size = 5038499, upload-time = "2024-08-26T20:11:43.902Z" },
    { url = "https://files.pythonhosted.org/packages/e3/ff/ddf6dac2ff0dd50a7327bcdba45cb0264d0e96bb44d33324853f781a8f3c/numpy-2.0.2-cp312-cp312-macosx_14_0_x86_64.whl", hash = "sha256:a842d573724391493a97a62ebbb8e731f8a5dcc5d285dfc99141ca15a3302d0c", size = 6633497, upload-time = "2024-08-26T20:11:55.09Z" },
    { url = "https://files.pythonhosted.org/packages/72/21/67f36eac8e2d2cd652a2e69595a54128297cdcb1ff3931cfc87838874bd4/numpy-2.0.2-cp312-cp312-manylinux_2_17_aarch64.manylinux2014_aarch64.whl", hash = "sha256:c05e238064fc0610c840d1cf6a13bf63d7e391717d247f1bf0318172e759e692", size = 13621158, upload-time = "2024-08-26T20:12:14.95Z" },
    { url = "https://files.pythonhosted.org/packages/39/68/e9f1126d757653496dbc096cb429014347a36b228f5a991dae2c6b6cfd40/numpy-2.0.2-cp312-cp312-manylinux_2_17_x86_64.manylinux2014_x86_64.whl", hash = "sha256:0123ffdaa88fa4ab64835dcbde75dcdf89c453c922f18dced6e27c90d1d0ec5a", size = 19236173, upload-time = "2024-08-26T20:12:44.049Z" },
    { url = "https://files.pythonhosted.org/packages/d1/e9/1f5333281e4ebf483ba1c888b1d61ba7e78d7e910fdd8e6499667041cc35/numpy-2.0.2-cp312-cp312-musllinux_1_1_x86_64.whl", hash = "sha256:96a55f64139912d61de9137f11bf39a55ec8faec288c75a54f93dfd39f7eb40c", size = 19634174, upload-time = "2024-08-26T20:13:13.634Z" },
    { url = "https://files.pythonhosted.org/packages/71/af/a469674070c8d8408384e3012e064299f7a2de540738a8e414dcfd639996/numpy-2.0.2-cp312-cp312-musllinux_1_2_aarch64.whl", hash = "sha256:ec9852fb39354b5a45a80bdab5ac02dd02b15f44b3804e9f00c556bf24b4bded", size = 14099701, upload-time = "2024-08-26T20:13:34.851Z" },
    { url = "https://files.pythonhosted.org/packages/d0/3d/08ea9f239d0e0e939b6ca52ad403c84a2bce1bde301a8eb4888c1c1543f1/numpy-2.0.2-cp312-cp312-win32.whl", hash = "sha256:671bec6496f83202ed2d3c8fdc486a8fc86942f2e69ff0e986140339a63bcbe5", size = 6174313, upload-time = "2024-08-26T20:13:45.653Z" },
    { url = "https://files.pythonhosted.org/packages/b2/b5/4ac39baebf1fdb2e72585c8352c56d063b6126be9fc95bd2bb5ef5770c20/numpy-2.0.2-cp312-cp312-win_amd64.whl", hash = "sha256:cfd41e13fdc257aa5778496b8caa5e856dc4896d4ccf01841daee1d96465467a", size = 15606179, upload-time = "2024-08-26T20:14:08.786Z" },
    { url = "https://files.pythonhosted.org/packages/43/c1/41c8f6df3162b0c6ffd4437d729115704bd43363de0090c7f913cfbc2d89/numpy-2.0.2-cp39-cp39-macosx_10_9_x86_64.whl", hash = "sha256:9059e10581ce4093f735ed23f3b9d283b9d517ff46009ddd485f1747eb22653c", size = 21169942, upload-time = "2024-08-26T20:14:40.108Z" },
    { url = "https://files.pythonhosted.org/packages/39/bc/fd298f308dcd232b56a4031fd6ddf11c43f9917fbc937e53762f7b5a3bb1/numpy-2.0.2-cp39-cp39-macosx_11_0_arm64.whl", hash = "sha256:423e89b23490805d2a5a96fe40ec507407b8ee786d66f7328be214f9679df6dd", size = 13711512, upload-time = "2024-08-26T20:15:00.985Z" },
    { url = "https://files.pythonhosted.org/packages/96/ff/06d1aa3eeb1c614eda245c1ba4fb88c483bee6520d361641331872ac4b82/numpy-2.0.2-cp39-cp39-macosx_14_0_arm64.whl", hash = "sha256:2b2955fa6f11907cf7a70dab0d0755159bca87755e831e47932367fc8f2f2d0b", size = 5306976, upload-time = "2024-08-26T20:15:10.876Z" },
    { url = "https://files.pythonhosted.org/packages/2d/98/121996dcfb10a6087a05e54453e28e58694a7db62c5a5a29cee14c6e047b/numpy-2.0.2-cp39-cp39-macosx_14_0_x86_64.whl", hash = "sha256:97032a27bd9d8988b9a97a8c4d2c9f2c15a81f61e2f21404d7e8ef00cb5be729", size = 6906494, upload-time = "2024-08-26T20:15:22.055Z" },
    { url = "https://files.pythonhosted.org/packages/15/31/9dffc70da6b9bbf7968f6551967fc21156207366272c2a40b4ed6008dc9b/numpy-2.0.2-cp39-cp39-manylinux_2_17_aarch64.manylinux2014_aarch64.whl", hash = "sha256:1e795a8be3ddbac43274f18588329c72939870a16cae810c2b73461c40718ab1", size = 13912596, upload-time = "2024-08-26T20:15:42.452Z" },
    { url = "https://files.pythonhosted.org/packages/b9/14/78635daab4b07c0930c919d451b8bf8c164774e6a3413aed04a6d95758ce/numpy-2.0.2-cp39-cp39-manylinux_2_17_x86_64.manylinux2014_x86_64.whl", hash = "sha256:f26b258c385842546006213344c50655ff1555a9338e2e5e02a0756dc3e803dd", size = 19526099, upload-time = "2024-08-26T20:16:11.048Z" },
    { url = "https://files.pythonhosted.org/packages/26/4c/0eeca4614003077f68bfe7aac8b7496f04221865b3a5e7cb230c9d055afd/numpy-2.0.2-cp39-cp39-musllinux_1_1_x86_64.whl", hash = "sha256:5fec9451a7789926bcf7c2b8d187292c9f93ea30284802a0ab3f5be8ab36865d", size = 19932823, upload-time = "2024-08-26T20:16:40.171Z" },
    { url = "https://files.pythonhosted.org/packages/f1/46/ea25b98b13dccaebddf1a803f8c748680d972e00507cd9bc6dcdb5aa2ac1/numpy-2.0.2-cp39-cp39-musllinux_1_2_aarch64.whl", hash = "sha256:9189427407d88ff25ecf8f12469d4d39d35bee1db5d39fc5c168c6f088a6956d", size = 14404424, upload-time = "2024-08-26T20:17:02.604Z" },
    { url = "https://files.pythonhosted.org/packages/c8/a6/177dd88d95ecf07e722d21008b1b40e681a929eb9e329684d449c36586b2/numpy-2.0.2-cp39-cp39-win32.whl", hash = "sha256:905d16e0c60200656500c95b6b8dca5d109e23cb24abc701d41c02d74c6b3afa", size = 6476809, upload-time = "2024-08-26T20:17:13.553Z" },
    { url = "https://files.pythonhosted.org/packages/ea/2b/7fc9f4e7ae5b507c1a3a21f0f15ed03e794c1242ea8a242ac158beb56034/numpy-2.0.2-cp39-cp39-win_amd64.whl", hash = "sha256:a3f4ab0caa7f053f6797fcd4e1e25caee367db3112ef2b6ef82d749530768c73", size = 15911314, upload-time = "2024-08-26T20:17:36.72Z" },
    { url = "https://files.pythonhosted.org/packages/8f/3b/df5a870ac6a3be3a86856ce195ef42eec7ae50d2a202be1f5a4b3b340e14/numpy-2.0.2-pp39-pypy39_pp73-macosx_10_9_x86_64.whl", hash = "sha256:7f0a0c6f12e07fa94133c8a67404322845220c06a9e80e85999afe727f7438b8", size = 21025288, upload-time = "2024-08-26T20:18:07.732Z" },
    { url = "https://files.pythonhosted.org/packages/2c/97/51af92f18d6f6f2d9ad8b482a99fb74e142d71372da5d834b3a2747a446e/numpy-2.0.2-pp39-pypy39_pp73-macosx_14_0_x86_64.whl", hash = "sha256:312950fdd060354350ed123c0e25a71327d3711584beaef30cdaa93320c392d4", size = 6762793, upload-time = "2024-08-26T20:18:19.125Z" },
    { url = "https://files.pythonhosted.org/packages/12/46/de1fbd0c1b5ccaa7f9a005b66761533e2f6a3e560096682683a223631fe9/numpy-2.0.2-pp39-pypy39_pp73-manylinux_2_17_x86_64.manylinux2014_x86_64.whl", hash = "sha256:26df23238872200f63518dd2aa984cfca675d82469535dc7162dc2ee52d9dd5c", size = 19334885, upload-time = "2024-08-26T20:18:47.237Z" },
    { url = "https://files.pythonhosted.org/packages/cc/dc/d330a6faefd92b446ec0f0dfea4c3207bb1fef3c4771d19cf4543efd2c78/numpy-2.0.2-pp39-pypy39_pp73-win_amd64.whl", hash = "sha256:a46288ec55ebbd58947d31d72be2c63cbf839f0a63b49cb755022310792a3385", size = 15828784, upload-time = "2024-08-26T20:19:11.19Z" },
]

[[package]]
name = "numpy"
version = "2.2.6"
source = { registry = "https://pypi.org/simple" }
resolution-markers = [
    "python_full_version == '3.10.*'",
]
sdist = { url = "https://files.pythonhosted.org/packages/76/21/7d2a95e4bba9dc13d043ee156a356c0a8f0c6309dff6b21b4d71a073b8a8/numpy-2.2.6.tar.gz", hash = "sha256:e29554e2bef54a90aa5cc07da6ce955accb83f21ab5de01a62c8478897b264fd", size = 20276440, upload-time = "2025-05-17T22:38:04.611Z" }
wheels = [
    { url = "https://files.pythonhosted.org/packages/9a/3e/ed6db5be21ce87955c0cbd3009f2803f59fa08df21b5df06862e2d8e2bdd/numpy-2.2.6-cp310-cp310-macosx_10_9_x86_64.whl", hash = "sha256:b412caa66f72040e6d268491a59f2c43bf03eb6c96dd8f0307829feb7fa2b6fb", size = 21165245, upload-time = "2025-05-17T21:27:58.555Z" },
    { url = "https://files.pythonhosted.org/packages/22/c2/4b9221495b2a132cc9d2eb862e21d42a009f5a60e45fc44b00118c174bff/numpy-2.2.6-cp310-cp310-macosx_11_0_arm64.whl", hash = "sha256:8e41fd67c52b86603a91c1a505ebaef50b3314de0213461c7a6e99c9a3beff90", size = 14360048, upload-time = "2025-05-17T21:28:21.406Z" },
    { url = "https://files.pythonhosted.org/packages/fd/77/dc2fcfc66943c6410e2bf598062f5959372735ffda175b39906d54f02349/numpy-2.2.6-cp310-cp310-macosx_14_0_arm64.whl", hash = "sha256:37e990a01ae6ec7fe7fa1c26c55ecb672dd98b19c3d0e1d1f326fa13cb38d163", size = 5340542, upload-time = "2025-05-17T21:28:30.931Z" },
    { url = "https://files.pythonhosted.org/packages/7a/4f/1cb5fdc353a5f5cc7feb692db9b8ec2c3d6405453f982435efc52561df58/numpy-2.2.6-cp310-cp310-macosx_14_0_x86_64.whl", hash = "sha256:5a6429d4be8ca66d889b7cf70f536a397dc45ba6faeb5f8c5427935d9592e9cf", size = 6878301, upload-time = "2025-05-17T21:28:41.613Z" },
    { url = "https://files.pythonhosted.org/packages/eb/17/96a3acd228cec142fcb8723bd3cc39c2a474f7dcf0a5d16731980bcafa95/numpy-2.2.6-cp310-cp310-manylinux_2_17_aarch64.manylinux2014_aarch64.whl", hash = "sha256:efd28d4e9cd7d7a8d39074a4d44c63eda73401580c5c76acda2ce969e0a38e83", size = 14297320, upload-time = "2025-05-17T21:29:02.78Z" },
    { url = "https://files.pythonhosted.org/packages/b4/63/3de6a34ad7ad6646ac7d2f55ebc6ad439dbbf9c4370017c50cf403fb19b5/numpy-2.2.6-cp310-cp310-manylinux_2_17_x86_64.manylinux2014_x86_64.whl", hash = "sha256:fc7b73d02efb0e18c000e9ad8b83480dfcd5dfd11065997ed4c6747470ae8915", size = 16801050, upload-time = "2025-05-17T21:29:27.675Z" },
    { url = "https://files.pythonhosted.org/packages/07/b6/89d837eddef52b3d0cec5c6ba0456c1bf1b9ef6a6672fc2b7873c3ec4e2e/numpy-2.2.6-cp310-cp310-musllinux_1_2_aarch64.whl", hash = "sha256:74d4531beb257d2c3f4b261bfb0fc09e0f9ebb8842d82a7b4209415896adc680", size = 15807034, upload-time = "2025-05-17T21:29:51.102Z" },
    { url = "https://files.pythonhosted.org/packages/01/c8/dc6ae86e3c61cfec1f178e5c9f7858584049b6093f843bca541f94120920/numpy-2.2.6-cp310-cp310-musllinux_1_2_x86_64.whl", hash = "sha256:8fc377d995680230e83241d8a96def29f204b5782f371c532579b4f20607a289", size = 18614185, upload-time = "2025-05-17T21:30:18.703Z" },
    { url = "https://files.pythonhosted.org/packages/5b/c5/0064b1b7e7c89137b471ccec1fd2282fceaae0ab3a9550f2568782d80357/numpy-2.2.6-cp310-cp310-win32.whl", hash = "sha256:b093dd74e50a8cba3e873868d9e93a85b78e0daf2e98c6797566ad8044e8363d", size = 6527149, upload-time = "2025-05-17T21:30:29.788Z" },
    { url = "https://files.pythonhosted.org/packages/a3/dd/4b822569d6b96c39d1215dbae0582fd99954dcbcf0c1a13c61783feaca3f/numpy-2.2.6-cp310-cp310-win_amd64.whl", hash = "sha256:f0fd6321b839904e15c46e0d257fdd101dd7f530fe03fd6359c1ea63738703f3", size = 12904620, upload-time = "2025-05-17T21:30:48.994Z" },
    { url = "https://files.pythonhosted.org/packages/da/a8/4f83e2aa666a9fbf56d6118faaaf5f1974d456b1823fda0a176eff722839/numpy-2.2.6-cp311-cp311-macosx_10_9_x86_64.whl", hash = "sha256:f9f1adb22318e121c5c69a09142811a201ef17ab257a1e66ca3025065b7f53ae", size = 21176963, upload-time = "2025-05-17T21:31:19.36Z" },
    { url = "https://files.pythonhosted.org/packages/b3/2b/64e1affc7972decb74c9e29e5649fac940514910960ba25cd9af4488b66c/numpy-2.2.6-cp311-cp311-macosx_11_0_arm64.whl", hash = "sha256:c820a93b0255bc360f53eca31a0e676fd1101f673dda8da93454a12e23fc5f7a", size = 14406743, upload-time = "2025-05-17T21:31:41.087Z" },
    { url = "https://files.pythonhosted.org/packages/4a/9f/0121e375000b5e50ffdd8b25bf78d8e1a5aa4cca3f185d41265198c7b834/numpy-2.2.6-cp311-cp311-macosx_14_0_arm64.whl", hash = "sha256:3d70692235e759f260c3d837193090014aebdf026dfd167834bcba43e30c2a42", size = 5352616, upload-time = "2025-05-17T21:31:50.072Z" },
    { url = "https://files.pythonhosted.org/packages/31/0d/b48c405c91693635fbe2dcd7bc84a33a602add5f63286e024d3b6741411c/numpy-2.2.6-cp311-cp311-macosx_14_0_x86_64.whl", hash = "sha256:481b49095335f8eed42e39e8041327c05b0f6f4780488f61286ed3c01368d491", size = 6889579, upload-time = "2025-05-17T21:32:01.712Z" },
    { url = "https://files.pythonhosted.org/packages/52/b8/7f0554d49b565d0171eab6e99001846882000883998e7b7d9f0d98b1f934/numpy-2.2.6-cp311-cp311-manylinux_2_17_aarch64.manylinux2014_aarch64.whl", hash = "sha256:b64d8d4d17135e00c8e346e0a738deb17e754230d7e0810ac5012750bbd85a5a", size = 14312005, upload-time = "2025-05-17T21:32:23.332Z" },
    { url = "https://files.pythonhosted.org/packages/b3/dd/2238b898e51bd6d389b7389ffb20d7f4c10066d80351187ec8e303a5a475/numpy-2.2.6-cp311-cp311-manylinux_2_17_x86_64.manylinux2014_x86_64.whl", hash = "sha256:ba10f8411898fc418a521833e014a77d3ca01c15b0c6cdcce6a0d2897e6dbbdf", size = 16821570, upload-time = "2025-05-17T21:32:47.991Z" },
    { url = "https://files.pythonhosted.org/packages/83/6c/44d0325722cf644f191042bf47eedad61c1e6df2432ed65cbe28509d404e/numpy-2.2.6-cp311-cp311-musllinux_1_2_aarch64.whl", hash = "sha256:bd48227a919f1bafbdda0583705e547892342c26fb127219d60a5c36882609d1", size = 15818548, upload-time = "2025-05-17T21:33:11.728Z" },
    { url = "https://files.pythonhosted.org/packages/ae/9d/81e8216030ce66be25279098789b665d49ff19eef08bfa8cb96d4957f422/numpy-2.2.6-cp311-cp311-musllinux_1_2_x86_64.whl", hash = "sha256:9551a499bf125c1d4f9e250377c1ee2eddd02e01eac6644c080162c0c51778ab", size = 18620521, upload-time = "2025-05-17T21:33:39.139Z" },
    { url = "https://files.pythonhosted.org/packages/6a/fd/e19617b9530b031db51b0926eed5345ce8ddc669bb3bc0044b23e275ebe8/numpy-2.2.6-cp311-cp311-win32.whl", hash = "sha256:0678000bb9ac1475cd454c6b8c799206af8107e310843532b04d49649c717a47", size = 6525866, upload-time = "2025-05-17T21:33:50.273Z" },
    { url = "https://files.pythonhosted.org/packages/31/0a/f354fb7176b81747d870f7991dc763e157a934c717b67b58456bc63da3df/numpy-2.2.6-cp311-cp311-win_amd64.whl", hash = "sha256:e8213002e427c69c45a52bbd94163084025f533a55a59d6f9c5b820774ef3303", size = 12907455, upload-time = "2025-05-17T21:34:09.135Z" },
    { url = "https://files.pythonhosted.org/packages/82/5d/c00588b6cf18e1da539b45d3598d3557084990dcc4331960c15ee776ee41/numpy-2.2.6-cp312-cp312-macosx_10_13_x86_64.whl", hash = "sha256:41c5a21f4a04fa86436124d388f6ed60a9343a6f767fced1a8a71c3fbca038ff", size = 20875348, upload-time = "2025-05-17T21:34:39.648Z" },
    { url = "https://files.pythonhosted.org/packages/66/ee/560deadcdde6c2f90200450d5938f63a34b37e27ebff162810f716f6a230/numpy-2.2.6-cp312-cp312-macosx_11_0_arm64.whl", hash = "sha256:de749064336d37e340f640b05f24e9e3dd678c57318c7289d222a8a2f543e90c", size = 14119362, upload-time = "2025-05-17T21:35:01.241Z" },
    { url = "https://files.pythonhosted.org/packages/3c/65/4baa99f1c53b30adf0acd9a5519078871ddde8d2339dc5a7fde80d9d87da/numpy-2.2.6-cp312-cp312-macosx_14_0_arm64.whl", hash = "sha256:894b3a42502226a1cac872f840030665f33326fc3dac8e57c607905773cdcde3", size = 5084103, upload-time = "2025-05-17T21:35:10.622Z" },
    { url = "https://files.pythonhosted.org/packages/cc/89/e5a34c071a0570cc40c9a54eb472d113eea6d002e9ae12bb3a8407fb912e/numpy-2.2.6-cp312-cp312-macosx_14_0_x86_64.whl", hash = "sha256:71594f7c51a18e728451bb50cc60a3ce4e6538822731b2933209a1f3614e9282", size = 6625382, upload-time = "2025-05-17T21:35:21.414Z" },
    { url = "https://files.pythonhosted.org/packages/f8/35/8c80729f1ff76b3921d5c9487c7ac3de9b2a103b1cd05e905b3090513510/numpy-2.2.6-cp312-cp312-manylinux_2_17_aarch64.manylinux2014_aarch64.whl", hash = "sha256:f2618db89be1b4e05f7a1a847a9c1c0abd63e63a1607d892dd54668dd92faf87", size = 14018462, upload-time = "2025-05-17T21:35:42.174Z" },
    { url = "https://files.pythonhosted.org/packages/8c/3d/1e1db36cfd41f895d266b103df00ca5b3cbe965184df824dec5c08c6b803/numpy-2.2.6-cp312-cp312-manylinux_2_17_x86_64.manylinux2014_x86_64.whl", hash = "sha256:fd83c01228a688733f1ded5201c678f0c53ecc1006ffbc404db9f7a899ac6249", size = 16527618, upload-time = "2025-05-17T21:36:06.711Z" },
    { url = "https://files.pythonhosted.org/packages/61/c6/03ed30992602c85aa3cd95b9070a514f8b3c33e31124694438d88809ae36/numpy-2.2.6-cp312-cp312-musllinux_1_2_aarch64.whl", hash = "sha256:37c0ca431f82cd5fa716eca9506aefcabc247fb27ba69c5062a6d3ade8cf8f49", size = 15505511, upload-time = "2025-05-17T21:36:29.965Z" },
    { url = "https://files.pythonhosted.org/packages/b7/25/5761d832a81df431e260719ec45de696414266613c9ee268394dd5ad8236/numpy-2.2.6-cp312-cp312-musllinux_1_2_x86_64.whl", hash = "sha256:fe27749d33bb772c80dcd84ae7e8df2adc920ae8297400dabec45f0dedb3f6de", size = 18313783, upload-time = "2025-05-17T21:36:56.883Z" },
    { url = "https://files.pythonhosted.org/packages/57/0a/72d5a3527c5ebffcd47bde9162c39fae1f90138c961e5296491ce778e682/numpy-2.2.6-cp312-cp312-win32.whl", hash = "sha256:4eeaae00d789f66c7a25ac5f34b71a7035bb474e679f410e5e1a94deb24cf2d4", size = 6246506, upload-time = "2025-05-17T21:37:07.368Z" },
    { url = "https://files.pythonhosted.org/packages/36/fa/8c9210162ca1b88529ab76b41ba02d433fd54fecaf6feb70ef9f124683f1/numpy-2.2.6-cp312-cp312-win_amd64.whl", hash = "sha256:c1f9540be57940698ed329904db803cf7a402f3fc200bfe599334c9bd84a40b2", size = 12614190, upload-time = "2025-05-17T21:37:26.213Z" },
    { url = "https://files.pythonhosted.org/packages/f9/5c/6657823f4f594f72b5471f1db1ab12e26e890bb2e41897522d134d2a3e81/numpy-2.2.6-cp313-cp313-macosx_10_13_x86_64.whl", hash = "sha256:0811bb762109d9708cca4d0b13c4f67146e3c3b7cf8d34018c722adb2d957c84", size = 20867828, upload-time = "2025-05-17T21:37:56.699Z" },
    { url = "https://files.pythonhosted.org/packages/dc/9e/14520dc3dadf3c803473bd07e9b2bd1b69bc583cb2497b47000fed2fa92f/numpy-2.2.6-cp313-cp313-macosx_11_0_arm64.whl", hash = "sha256:287cc3162b6f01463ccd86be154f284d0893d2b3ed7292439ea97eafa8170e0b", size = 14143006, upload-time = "2025-05-17T21:38:18.291Z" },
    { url = "https://files.pythonhosted.org/packages/4f/06/7e96c57d90bebdce9918412087fc22ca9851cceaf5567a45c1f404480e9e/numpy-2.2.6-cp313-cp313-macosx_14_0_arm64.whl", hash = "sha256:f1372f041402e37e5e633e586f62aa53de2eac8d98cbfb822806ce4bbefcb74d", size = 5076765, upload-time = "2025-05-17T21:38:27.319Z" },
    { url = "https://files.pythonhosted.org/packages/73/ed/63d920c23b4289fdac96ddbdd6132e9427790977d5457cd132f18e76eae0/numpy-2.2.6-cp313-cp313-macosx_14_0_x86_64.whl", hash = "sha256:55a4d33fa519660d69614a9fad433be87e5252f4b03850642f88993f7b2ca566", size = 6617736, upload-time = "2025-05-17T21:38:38.141Z" },
    { url = "https://files.pythonhosted.org/packages/85/c5/e19c8f99d83fd377ec8c7e0cf627a8049746da54afc24ef0a0cb73d5dfb5/numpy-2.2.6-cp313-cp313-manylinux_2_17_aarch64.manylinux2014_aarch64.whl", hash = "sha256:f92729c95468a2f4f15e9bb94c432a9229d0d50de67304399627a943201baa2f", size = 14010719, upload-time = "2025-05-17T21:38:58.433Z" },
    { url = "https://files.pythonhosted.org/packages/19/49/4df9123aafa7b539317bf6d342cb6d227e49f7a35b99c287a6109b13dd93/numpy-2.2.6-cp313-cp313-manylinux_2_17_x86_64.manylinux2014_x86_64.whl", hash = "sha256:1bc23a79bfabc5d056d106f9befb8d50c31ced2fbc70eedb8155aec74a45798f", size = 16526072, upload-time = "2025-05-17T21:39:22.638Z" },
    { url = "https://files.pythonhosted.org/packages/b2/6c/04b5f47f4f32f7c2b0e7260442a8cbcf8168b0e1a41ff1495da42f42a14f/numpy-2.2.6-cp313-cp313-musllinux_1_2_aarch64.whl", hash = "sha256:e3143e4451880bed956e706a3220b4e5cf6172ef05fcc397f6f36a550b1dd868", size = 15503213, upload-time = "2025-05-17T21:39:45.865Z" },
    { url = "https://files.pythonhosted.org/packages/17/0a/5cd92e352c1307640d5b6fec1b2ffb06cd0dabe7d7b8227f97933d378422/numpy-2.2.6-cp313-cp313-musllinux_1_2_x86_64.whl", hash = "sha256:b4f13750ce79751586ae2eb824ba7e1e8dba64784086c98cdbbcc6a42112ce0d", size = 18316632, upload-time = "2025-05-17T21:40:13.331Z" },
    { url = "https://files.pythonhosted.org/packages/f0/3b/5cba2b1d88760ef86596ad0f3d484b1cbff7c115ae2429678465057c5155/numpy-2.2.6-cp313-cp313-win32.whl", hash = "sha256:5beb72339d9d4fa36522fc63802f469b13cdbe4fdab4a288f0c441b74272ebfd", size = 6244532, upload-time = "2025-05-17T21:43:46.099Z" },
    { url = "https://files.pythonhosted.org/packages/cb/3b/d58c12eafcb298d4e6d0d40216866ab15f59e55d148a5658bb3132311fcf/numpy-2.2.6-cp313-cp313-win_amd64.whl", hash = "sha256:b0544343a702fa80c95ad5d3d608ea3599dd54d4632df855e4c8d24eb6ecfa1c", size = 12610885, upload-time = "2025-05-17T21:44:05.145Z" },
    { url = "https://files.pythonhosted.org/packages/6b/9e/4bf918b818e516322db999ac25d00c75788ddfd2d2ade4fa66f1f38097e1/numpy-2.2.6-cp313-cp313t-macosx_10_13_x86_64.whl", hash = "sha256:0bca768cd85ae743b2affdc762d617eddf3bcf8724435498a1e80132d04879e6", size = 20963467, upload-time = "2025-05-17T21:40:44Z" },
    { url = "https://files.pythonhosted.org/packages/61/66/d2de6b291507517ff2e438e13ff7b1e2cdbdb7cb40b3ed475377aece69f9/numpy-2.2.6-cp313-cp313t-macosx_11_0_arm64.whl", hash = "sha256:fc0c5673685c508a142ca65209b4e79ed6740a4ed6b2267dbba90f34b0b3cfda", size = 14225144, upload-time = "2025-05-17T21:41:05.695Z" },
    { url = "https://files.pythonhosted.org/packages/e4/25/480387655407ead912e28ba3a820bc69af9adf13bcbe40b299d454ec011f/numpy-2.2.6-cp313-cp313t-macosx_14_0_arm64.whl", hash = "sha256:5bd4fc3ac8926b3819797a7c0e2631eb889b4118a9898c84f585a54d475b7e40", size = 5200217, upload-time = "2025-05-17T21:41:15.903Z" },
    { url = "https://files.pythonhosted.org/packages/aa/4a/6e313b5108f53dcbf3aca0c0f3e9c92f4c10ce57a0a721851f9785872895/numpy-2.2.6-cp313-cp313t-macosx_14_0_x86_64.whl", hash = "sha256:fee4236c876c4e8369388054d02d0e9bb84821feb1a64dd59e137e6511a551f8", size = 6712014, upload-time = "2025-05-17T21:41:27.321Z" },
    { url = "https://files.pythonhosted.org/packages/b7/30/172c2d5c4be71fdf476e9de553443cf8e25feddbe185e0bd88b096915bcc/numpy-2.2.6-cp313-cp313t-manylinux_2_17_aarch64.manylinux2014_aarch64.whl", hash = "sha256:e1dda9c7e08dc141e0247a5b8f49cf05984955246a327d4c48bda16821947b2f", size = 14077935, upload-time = "2025-05-17T21:41:49.738Z" },
    { url = "https://files.pythonhosted.org/packages/12/fb/9e743f8d4e4d3c710902cf87af3512082ae3d43b945d5d16563f26ec251d/numpy-2.2.6-cp313-cp313t-manylinux_2_17_x86_64.manylinux2014_x86_64.whl", hash = "sha256:f447e6acb680fd307f40d3da4852208af94afdfab89cf850986c3ca00562f4fa", size = 16600122, upload-time = "2025-05-17T21:42:14.046Z" },
    { url = "https://files.pythonhosted.org/packages/12/75/ee20da0e58d3a66f204f38916757e01e33a9737d0b22373b3eb5a27358f9/numpy-2.2.6-cp313-cp313t-musllinux_1_2_aarch64.whl", hash = "sha256:389d771b1623ec92636b0786bc4ae56abafad4a4c513d36a55dce14bd9ce8571", size = 15586143, upload-time = "2025-05-17T21:42:37.464Z" },
    { url = "https://files.pythonhosted.org/packages/76/95/bef5b37f29fc5e739947e9ce5179ad402875633308504a52d188302319c8/numpy-2.2.6-cp313-cp313t-musllinux_1_2_x86_64.whl", hash = "sha256:8e9ace4a37db23421249ed236fdcdd457d671e25146786dfc96835cd951aa7c1", size = 18385260, upload-time = "2025-05-17T21:43:05.189Z" },
    { url = "https://files.pythonhosted.org/packages/09/04/f2f83279d287407cf36a7a8053a5abe7be3622a4363337338f2585e4afda/numpy-2.2.6-cp313-cp313t-win32.whl", hash = "sha256:038613e9fb8c72b0a41f025a7e4c3f0b7a1b5d768ece4796b674c8f3fe13efff", size = 6377225, upload-time = "2025-05-17T21:43:16.254Z" },
    { url = "https://files.pythonhosted.org/packages/67/0e/35082d13c09c02c011cf21570543d202ad929d961c02a147493cb0c2bdf5/numpy-2.2.6-cp313-cp313t-win_amd64.whl", hash = "sha256:6031dd6dfecc0cf9f668681a37648373bddd6421fff6c66ec1624eed0180ee06", size = 12771374, upload-time = "2025-05-17T21:43:35.479Z" },
    { url = "https://files.pythonhosted.org/packages/9e/3b/d94a75f4dbf1ef5d321523ecac21ef23a3cd2ac8b78ae2aac40873590229/numpy-2.2.6-pp310-pypy310_pp73-macosx_10_15_x86_64.whl", hash = "sha256:0b605b275d7bd0c640cad4e5d30fa701a8d59302e127e5f79138ad62762c3e3d", size = 21040391, upload-time = "2025-05-17T21:44:35.948Z" },
    { url = "https://files.pythonhosted.org/packages/17/f4/09b2fa1b58f0fb4f7c7963a1649c64c4d315752240377ed74d9cd878f7b5/numpy-2.2.6-pp310-pypy310_pp73-macosx_14_0_x86_64.whl", hash = "sha256:7befc596a7dc9da8a337f79802ee8adb30a552a94f792b9c9d18c840055907db", size = 6786754, upload-time = "2025-05-17T21:44:47.446Z" },
    { url = "https://files.pythonhosted.org/packages/af/30/feba75f143bdc868a1cc3f44ccfa6c4b9ec522b36458e738cd00f67b573f/numpy-2.2.6-pp310-pypy310_pp73-manylinux_2_17_x86_64.manylinux2014_x86_64.whl", hash = "sha256:ce47521a4754c8f4593837384bd3424880629f718d87c5d44f8ed763edd63543", size = 16643476, upload-time = "2025-05-17T21:45:11.871Z" },
    { url = "https://files.pythonhosted.org/packages/37/48/ac2a9584402fb6c0cd5b5d1a91dcf176b15760130dd386bbafdbfe3640bf/numpy-2.2.6-pp310-pypy310_pp73-win_amd64.whl", hash = "sha256:d042d24c90c41b54fd506da306759e06e568864df8ec17ccc17e9e884634fd00", size = 12812666, upload-time = "2025-05-17T21:45:31.426Z" },
]

[[package]]
name = "numpy"
version = "2.3.3"
source = { registry = "https://pypi.org/simple" }
resolution-markers = [
    "python_full_version >= '3.12'",
    "python_full_version == '3.11.*'",
]
sdist = { url = "https://files.pythonhosted.org/packages/d0/19/95b3d357407220ed24c139018d2518fab0a61a948e68286a25f1a4d049ff/numpy-2.3.3.tar.gz", hash = "sha256:ddc7c39727ba62b80dfdbedf400d1c10ddfa8eefbd7ec8dcb118be8b56d31029", size = 20576648, upload-time = "2025-09-09T16:54:12.543Z" }
wheels = [
    { url = "https://files.pythonhosted.org/packages/7a/45/e80d203ef6b267aa29b22714fb558930b27960a0c5ce3c19c999232bb3eb/numpy-2.3.3-cp311-cp311-macosx_10_9_x86_64.whl", hash = "sha256:0ffc4f5caba7dfcbe944ed674b7eef683c7e94874046454bb79ed7ee0236f59d", size = 21259253, upload-time = "2025-09-09T15:56:02.094Z" },
    { url = "https://files.pythonhosted.org/packages/52/18/cf2c648fccf339e59302e00e5f2bc87725a3ce1992f30f3f78c9044d7c43/numpy-2.3.3-cp311-cp311-macosx_11_0_arm64.whl", hash = "sha256:e7e946c7170858a0295f79a60214424caac2ffdb0063d4d79cb681f9aa0aa569", size = 14450980, upload-time = "2025-09-09T15:56:05.926Z" },
    { url = "https://files.pythonhosted.org/packages/93/fb/9af1082bec870188c42a1c239839915b74a5099c392389ff04215dcee812/numpy-2.3.3-cp311-cp311-macosx_14_0_arm64.whl", hash = "sha256:cd4260f64bc794c3390a63bf0728220dd1a68170c169088a1e0dfa2fde1be12f", size = 5379709, upload-time = "2025-09-09T15:56:07.95Z" },
    { url = "https://files.pythonhosted.org/packages/75/0f/bfd7abca52bcbf9a4a65abc83fe18ef01ccdeb37bfb28bbd6ad613447c79/numpy-2.3.3-cp311-cp311-macosx_14_0_x86_64.whl", hash = "sha256:f0ddb4b96a87b6728df9362135e764eac3cfa674499943ebc44ce96c478ab125", size = 6913923, upload-time = "2025-09-09T15:56:09.443Z" },
    { url = "https://files.pythonhosted.org/packages/79/55/d69adad255e87ab7afda1caf93ca997859092afeb697703e2f010f7c2e55/numpy-2.3.3-cp311-cp311-manylinux_2_27_aarch64.manylinux_2_28_aarch64.whl", hash = "sha256:afd07d377f478344ec6ca2b8d4ca08ae8bd44706763d1efb56397de606393f48", size = 14589591, upload-time = "2025-09-09T15:56:11.234Z" },
    { url = "https://files.pythonhosted.org/packages/10/a2/010b0e27ddeacab7839957d7a8f00e91206e0c2c47abbb5f35a2630e5387/numpy-2.3.3-cp311-cp311-manylinux_2_27_x86_64.manylinux_2_28_x86_64.whl", hash = "sha256:bc92a5dedcc53857249ca51ef29f5e5f2f8c513e22cfb90faeb20343b8c6f7a6", size = 16938714, upload-time = "2025-09-09T15:56:14.637Z" },
    { url = "https://files.pythonhosted.org/packages/1c/6b/12ce8ede632c7126eb2762b9e15e18e204b81725b81f35176eac14dc5b82/numpy-2.3.3-cp311-cp311-musllinux_1_2_aarch64.whl", hash = "sha256:7af05ed4dc19f308e1d9fc759f36f21921eb7bbfc82843eeec6b2a2863a0aefa", size = 16370592, upload-time = "2025-09-09T15:56:17.285Z" },
    { url = "https://files.pythonhosted.org/packages/b4/35/aba8568b2593067bb6a8fe4c52babb23b4c3b9c80e1b49dff03a09925e4a/numpy-2.3.3-cp311-cp311-musllinux_1_2_x86_64.whl", hash = "sha256:433bf137e338677cebdd5beac0199ac84712ad9d630b74eceeb759eaa45ddf30", size = 18884474, upload-time = "2025-09-09T15:56:20.943Z" },
    { url = "https://files.pythonhosted.org/packages/45/fa/7f43ba10c77575e8be7b0138d107e4f44ca4a1ef322cd16980ea3e8b8222/numpy-2.3.3-cp311-cp311-win32.whl", hash = "sha256:eb63d443d7b4ffd1e873f8155260d7f58e7e4b095961b01c91062935c2491e57", size = 6599794, upload-time = "2025-09-09T15:56:23.258Z" },
    { url = "https://files.pythonhosted.org/packages/0a/a2/a4f78cb2241fe5664a22a10332f2be886dcdea8784c9f6a01c272da9b426/numpy-2.3.3-cp311-cp311-win_amd64.whl", hash = "sha256:ec9d249840f6a565f58d8f913bccac2444235025bbb13e9a4681783572ee3caa", size = 13088104, upload-time = "2025-09-09T15:56:25.476Z" },
    { url = "https://files.pythonhosted.org/packages/79/64/e424e975adbd38282ebcd4891661965b78783de893b381cbc4832fb9beb2/numpy-2.3.3-cp311-cp311-win_arm64.whl", hash = "sha256:74c2a948d02f88c11a3c075d9733f1ae67d97c6bdb97f2bb542f980458b257e7", size = 10460772, upload-time = "2025-09-09T15:56:27.679Z" },
    { url = "https://files.pythonhosted.org/packages/51/5d/bb7fc075b762c96329147799e1bcc9176ab07ca6375ea976c475482ad5b3/numpy-2.3.3-cp312-cp312-macosx_10_13_x86_64.whl", hash = "sha256:cfdd09f9c84a1a934cde1eec2267f0a43a7cd44b2cca4ff95b7c0d14d144b0bf", size = 20957014, upload-time = "2025-09-09T15:56:29.966Z" },
    { url = "https://files.pythonhosted.org/packages/6b/0e/c6211bb92af26517acd52125a237a92afe9c3124c6a68d3b9f81b62a0568/numpy-2.3.3-cp312-cp312-macosx_11_0_arm64.whl", hash = "sha256:cb32e3cf0f762aee47ad1ddc6672988f7f27045b0783c887190545baba73aa25", size = 14185220, upload-time = "2025-09-09T15:56:32.175Z" },
    { url = "https://files.pythonhosted.org/packages/22/f2/07bb754eb2ede9073f4054f7c0286b0d9d2e23982e090a80d478b26d35ca/numpy-2.3.3-cp312-cp312-macosx_14_0_arm64.whl", hash = "sha256:396b254daeb0a57b1fe0ecb5e3cff6fa79a380fa97c8f7781a6d08cd429418fe", size = 5113918, upload-time = "2025-09-09T15:56:34.175Z" },
    { url = "https://files.pythonhosted.org/packages/81/0a/afa51697e9fb74642f231ea36aca80fa17c8fb89f7a82abd5174023c3960/numpy-2.3.3-cp312-cp312-macosx_14_0_x86_64.whl", hash = "sha256:067e3d7159a5d8f8a0b46ee11148fc35ca9b21f61e3c49fbd0a027450e65a33b", size = 6647922, upload-time = "2025-09-09T15:56:36.149Z" },
    { url = "https://files.pythonhosted.org/packages/5d/f5/122d9cdb3f51c520d150fef6e87df9279e33d19a9611a87c0d2cf78a89f4/numpy-2.3.3-cp312-cp312-manylinux_2_27_aarch64.manylinux_2_28_aarch64.whl", hash = "sha256:1c02d0629d25d426585fb2e45a66154081b9fa677bc92a881ff1d216bc9919a8", size = 14281991, upload-time = "2025-09-09T15:56:40.548Z" },
    { url = "https://files.pythonhosted.org/packages/51/64/7de3c91e821a2debf77c92962ea3fe6ac2bc45d0778c1cbe15d4fce2fd94/numpy-2.3.3-cp312-cp312-manylinux_2_27_x86_64.manylinux_2_28_x86_64.whl", hash = "sha256:d9192da52b9745f7f0766531dcfa978b7763916f158bb63bdb8a1eca0068ab20", size = 16641643, upload-time = "2025-09-09T15:56:43.343Z" },
    { url = "https://files.pythonhosted.org/packages/30/e4/961a5fa681502cd0d68907818b69f67542695b74e3ceaa513918103b7e80/numpy-2.3.3-cp312-cp312-musllinux_1_2_aarch64.whl", hash = "sha256:cd7de500a5b66319db419dc3c345244404a164beae0d0937283b907d8152e6ea", size = 16056787, upload-time = "2025-09-09T15:56:46.141Z" },
    { url = "https://files.pythonhosted.org/packages/99/26/92c912b966e47fbbdf2ad556cb17e3a3088e2e1292b9833be1dfa5361a1a/numpy-2.3.3-cp312-cp312-musllinux_1_2_x86_64.whl", hash = "sha256:93d4962d8f82af58f0b2eb85daaf1b3ca23fe0a85d0be8f1f2b7bb46034e56d7", size = 18579598, upload-time = "2025-09-09T15:56:49.844Z" },
    { url = "https://files.pythonhosted.org/packages/17/b6/fc8f82cb3520768718834f310c37d96380d9dc61bfdaf05fe5c0b7653e01/numpy-2.3.3-cp312-cp312-win32.whl", hash = "sha256:5534ed6b92f9b7dca6c0a19d6df12d41c68b991cef051d108f6dbff3babc4ebf", size = 6320800, upload-time = "2025-09-09T15:56:52.499Z" },
    { url = "https://files.pythonhosted.org/packages/32/ee/de999f2625b80d043d6d2d628c07d0d5555a677a3cf78fdf868d409b8766/numpy-2.3.3-cp312-cp312-win_amd64.whl", hash = "sha256:497d7cad08e7092dba36e3d296fe4c97708c93daf26643a1ae4b03f6294d30eb", size = 12786615, upload-time = "2025-09-09T15:56:54.422Z" },
    { url = "https://files.pythonhosted.org/packages/49/6e/b479032f8a43559c383acb20816644f5f91c88f633d9271ee84f3b3a996c/numpy-2.3.3-cp312-cp312-win_arm64.whl", hash = "sha256:ca0309a18d4dfea6fc6262a66d06c26cfe4640c3926ceec90e57791a82b6eee5", size = 10195936, upload-time = "2025-09-09T15:56:56.541Z" },
    { url = "https://files.pythonhosted.org/packages/7d/b9/984c2b1ee61a8b803bf63582b4ac4242cf76e2dbd663efeafcb620cc0ccb/numpy-2.3.3-cp313-cp313-macosx_10_13_x86_64.whl", hash = "sha256:f5415fb78995644253370985342cd03572ef8620b934da27d77377a2285955bf", size = 20949588, upload-time = "2025-09-09T15:56:59.087Z" },
    { url = "https://files.pythonhosted.org/packages/a6/e4/07970e3bed0b1384d22af1e9912527ecbeb47d3b26e9b6a3bced068b3bea/numpy-2.3.3-cp313-cp313-macosx_11_0_arm64.whl", hash = "sha256:d00de139a3324e26ed5b95870ce63be7ec7352171bc69a4cf1f157a48e3eb6b7", size = 14177802, upload-time = "2025-09-09T15:57:01.73Z" },
    { url = "https://files.pythonhosted.org/packages/35/c7/477a83887f9de61f1203bad89cf208b7c19cc9fef0cebef65d5a1a0619f2/numpy-2.3.3-cp313-cp313-macosx_14_0_arm64.whl", hash = "sha256:9dc13c6a5829610cc07422bc74d3ac083bd8323f14e2827d992f9e52e22cd6a6", size = 5106537, upload-time = "2025-09-09T15:57:03.765Z" },
    { url = "https://files.pythonhosted.org/packages/52/47/93b953bd5866a6f6986344d045a207d3f1cfbad99db29f534ea9cee5108c/numpy-2.3.3-cp313-cp313-macosx_14_0_x86_64.whl", hash = "sha256:d79715d95f1894771eb4e60fb23f065663b2298f7d22945d66877aadf33d00c7", size = 6640743, upload-time = "2025-09-09T15:57:07.921Z" },
    { url = "https://files.pythonhosted.org/packages/23/83/377f84aaeb800b64c0ef4de58b08769e782edcefa4fea712910b6f0afd3c/numpy-2.3.3-cp313-cp313-manylinux_2_27_aarch64.manylinux_2_28_aarch64.whl", hash = "sha256:952cfd0748514ea7c3afc729a0fc639e61655ce4c55ab9acfab14bda4f402b4c", size = 14278881, upload-time = "2025-09-09T15:57:11.349Z" },
    { url = "https://files.pythonhosted.org/packages/9a/a5/bf3db6e66c4b160d6ea10b534c381a1955dfab34cb1017ea93aa33c70ed3/numpy-2.3.3-cp313-cp313-manylinux_2_27_x86_64.manylinux_2_28_x86_64.whl", hash = "sha256:5b83648633d46f77039c29078751f80da65aa64d5622a3cd62aaef9d835b6c93", size = 16636301, upload-time = "2025-09-09T15:57:14.245Z" },
    { url = "https://files.pythonhosted.org/packages/a2/59/1287924242eb4fa3f9b3a2c30400f2e17eb2707020d1c5e3086fe7330717/numpy-2.3.3-cp313-cp313-musllinux_1_2_aarch64.whl", hash = "sha256:b001bae8cea1c7dfdb2ae2b017ed0a6f2102d7a70059df1e338e307a4c78a8ae", size = 16053645, upload-time = "2025-09-09T15:57:16.534Z" },
    { url = "https://files.pythonhosted.org/packages/e6/93/b3d47ed882027c35e94ac2320c37e452a549f582a5e801f2d34b56973c97/numpy-2.3.3-cp313-cp313-musllinux_1_2_x86_64.whl", hash = "sha256:8e9aced64054739037d42fb84c54dd38b81ee238816c948c8f3ed134665dcd86", size = 18578179, upload-time = "2025-09-09T15:57:18.883Z" },
    { url = "https://files.pythonhosted.org/packages/20/d9/487a2bccbf7cc9d4bfc5f0f197761a5ef27ba870f1e3bbb9afc4bbe3fcc2/numpy-2.3.3-cp313-cp313-win32.whl", hash = "sha256:9591e1221db3f37751e6442850429b3aabf7026d3b05542d102944ca7f00c8a8", size = 6312250, upload-time = "2025-09-09T15:57:21.296Z" },
    { url = "https://files.pythonhosted.org/packages/1b/b5/263ebbbbcede85028f30047eab3d58028d7ebe389d6493fc95ae66c636ab/numpy-2.3.3-cp313-cp313-win_amd64.whl", hash = "sha256:f0dadeb302887f07431910f67a14d57209ed91130be0adea2f9793f1a4f817cf", size = 12783269, upload-time = "2025-09-09T15:57:23.034Z" },
    { url = "https://files.pythonhosted.org/packages/fa/75/67b8ca554bbeaaeb3fac2e8bce46967a5a06544c9108ec0cf5cece559b6c/numpy-2.3.3-cp313-cp313-win_arm64.whl", hash = "sha256:3c7cf302ac6e0b76a64c4aecf1a09e51abd9b01fc7feee80f6c43e3ab1b1dbc5", size = 10195314, upload-time = "2025-09-09T15:57:25.045Z" },
    { url = "https://files.pythonhosted.org/packages/11/d0/0d1ddec56b162042ddfafeeb293bac672de9b0cfd688383590090963720a/numpy-2.3.3-cp313-cp313t-macosx_10_13_x86_64.whl", hash = "sha256:eda59e44957d272846bb407aad19f89dc6f58fecf3504bd144f4c5cf81a7eacc", size = 21048025, upload-time = "2025-09-09T15:57:27.257Z" },
    { url = "https://files.pythonhosted.org/packages/36/9e/1996ca6b6d00415b6acbdd3c42f7f03ea256e2c3f158f80bd7436a8a19f3/numpy-2.3.3-cp313-cp313t-macosx_11_0_arm64.whl", hash = "sha256:823d04112bc85ef5c4fda73ba24e6096c8f869931405a80aa8b0e604510a26bc", size = 14301053, upload-time = "2025-09-09T15:57:30.077Z" },
    { url = "https://files.pythonhosted.org/packages/05/24/43da09aa764c68694b76e84b3d3f0c44cb7c18cdc1ba80e48b0ac1d2cd39/numpy-2.3.3-cp313-cp313t-macosx_14_0_arm64.whl", hash = "sha256:40051003e03db4041aa325da2a0971ba41cf65714e65d296397cc0e32de6018b", size = 5229444, upload-time = "2025-09-09T15:57:32.733Z" },
    { url = "https://files.pythonhosted.org/packages/bc/14/50ffb0f22f7218ef8af28dd089f79f68289a7a05a208db9a2c5dcbe123c1/numpy-2.3.3-cp313-cp313t-macosx_14_0_x86_64.whl", hash = "sha256:6ee9086235dd6ab7ae75aba5662f582a81ced49f0f1c6de4260a78d8f2d91a19", size = 6738039, upload-time = "2025-09-09T15:57:34.328Z" },
    { url = "https://files.pythonhosted.org/packages/55/52/af46ac0795e09657d45a7f4db961917314377edecf66db0e39fa7ab5c3d3/numpy-2.3.3-cp313-cp313t-manylinux_2_27_aarch64.manylinux_2_28_aarch64.whl", hash = "sha256:94fcaa68757c3e2e668ddadeaa86ab05499a70725811e582b6a9858dd472fb30", size = 14352314, upload-time = "2025-09-09T15:57:36.255Z" },
    { url = "https://files.pythonhosted.org/packages/a7/b1/dc226b4c90eb9f07a3fff95c2f0db3268e2e54e5cce97c4ac91518aee71b/numpy-2.3.3-cp313-cp313t-manylinux_2_27_x86_64.manylinux_2_28_x86_64.whl", hash = "sha256:da1a74b90e7483d6ce5244053399a614b1d6b7bc30a60d2f570e5071f8959d3e", size = 16701722, upload-time = "2025-09-09T15:57:38.622Z" },
    { url = "https://files.pythonhosted.org/packages/9d/9d/9d8d358f2eb5eced14dba99f110d83b5cd9a4460895230f3b396ad19a323/numpy-2.3.3-cp313-cp313t-musllinux_1_2_aarch64.whl", hash = "sha256:2990adf06d1ecee3b3dcbb4977dfab6e9f09807598d647f04d385d29e7a3c3d3", size = 16132755, upload-time = "2025-09-09T15:57:41.16Z" },
    { url = "https://files.pythonhosted.org/packages/b6/27/b3922660c45513f9377b3fb42240bec63f203c71416093476ec9aa0719dc/numpy-2.3.3-cp313-cp313t-musllinux_1_2_x86_64.whl", hash = "sha256:ed635ff692483b8e3f0fcaa8e7eb8a75ee71aa6d975388224f70821421800cea", size = 18651560, upload-time = "2025-09-09T15:57:43.459Z" },
    { url = "https://files.pythonhosted.org/packages/5b/8e/3ab61a730bdbbc201bb245a71102aa609f0008b9ed15255500a99cd7f780/numpy-2.3.3-cp313-cp313t-win32.whl", hash = "sha256:a333b4ed33d8dc2b373cc955ca57babc00cd6f9009991d9edc5ddbc1bac36bcd", size = 6442776, upload-time = "2025-09-09T15:57:45.793Z" },
    { url = "https://files.pythonhosted.org/packages/1c/3a/e22b766b11f6030dc2decdeff5c2fb1610768055603f9f3be88b6d192fb2/numpy-2.3.3-cp313-cp313t-win_amd64.whl", hash = "sha256:4384a169c4d8f97195980815d6fcad04933a7e1ab3b530921c3fef7a1c63426d", size = 12927281, upload-time = "2025-09-09T15:57:47.492Z" },
    { url = "https://files.pythonhosted.org/packages/7b/42/c2e2bc48c5e9b2a83423f99733950fbefd86f165b468a3d85d52b30bf782/numpy-2.3.3-cp313-cp313t-win_arm64.whl", hash = "sha256:75370986cc0bc66f4ce5110ad35aae6d182cc4ce6433c40ad151f53690130bf1", size = 10265275, upload-time = "2025-09-09T15:57:49.647Z" },
    { url = "https://files.pythonhosted.org/packages/6b/01/342ad585ad82419b99bcf7cebe99e61da6bedb89e213c5fd71acc467faee/numpy-2.3.3-cp314-cp314-macosx_10_13_x86_64.whl", hash = "sha256:cd052f1fa6a78dee696b58a914b7229ecfa41f0a6d96dc663c1220a55e137593", size = 20951527, upload-time = "2025-09-09T15:57:52.006Z" },
    { url = "https://files.pythonhosted.org/packages/ef/d8/204e0d73fc1b7a9ee80ab1fe1983dd33a4d64a4e30a05364b0208e9a241a/numpy-2.3.3-cp314-cp314-macosx_11_0_arm64.whl", hash = "sha256:414a97499480067d305fcac9716c29cf4d0d76db6ebf0bf3cbce666677f12652", size = 14186159, upload-time = "2025-09-09T15:57:54.407Z" },
    { url = "https://files.pythonhosted.org/packages/22/af/f11c916d08f3a18fb8ba81ab72b5b74a6e42ead4c2846d270eb19845bf74/numpy-2.3.3-cp314-cp314-macosx_14_0_arm64.whl", hash = "sha256:50a5fe69f135f88a2be9b6ca0481a68a136f6febe1916e4920e12f1a34e708a7", size = 5114624, upload-time = "2025-09-09T15:57:56.5Z" },
    { url = "https://files.pythonhosted.org/packages/fb/11/0ed919c8381ac9d2ffacd63fd1f0c34d27e99cab650f0eb6f110e6ae4858/numpy-2.3.3-cp314-cp314-macosx_14_0_x86_64.whl", hash = "sha256:b912f2ed2b67a129e6a601e9d93d4fa37bef67e54cac442a2f588a54afe5c67a", size = 6642627, upload-time = "2025-09-09T15:57:58.206Z" },
    { url = "https://files.pythonhosted.org/packages/ee/83/deb5f77cb0f7ba6cb52b91ed388b47f8f3c2e9930d4665c600408d9b90b9/numpy-2.3.3-cp314-cp314-manylinux_2_27_aarch64.manylinux_2_28_aarch64.whl", hash = "sha256:9e318ee0596d76d4cb3d78535dc005fa60e5ea348cd131a51e99d0bdbe0b54fe", size = 14296926, upload-time = "2025-09-09T15:58:00.035Z" },
    { url = "https://files.pythonhosted.org/packages/77/cc/70e59dcb84f2b005d4f306310ff0a892518cc0c8000a33d0e6faf7ca8d80/numpy-2.3.3-cp314-cp314-manylinux_2_27_x86_64.manylinux_2_28_x86_64.whl", hash = "sha256:ce020080e4a52426202bdb6f7691c65bb55e49f261f31a8f506c9f6bc7450421", size = 16638958, upload-time = "2025-09-09T15:58:02.738Z" },
    { url = "https://files.pythonhosted.org/packages/b6/5a/b2ab6c18b4257e099587d5b7f903317bd7115333ad8d4ec4874278eafa61/numpy-2.3.3-cp314-cp314-musllinux_1_2_aarch64.whl", hash = "sha256:e6687dc183aa55dae4a705b35f9c0f8cb178bcaa2f029b241ac5356221d5c021", size = 16071920, upload-time = "2025-09-09T15:58:05.029Z" },
    { url = "https://files.pythonhosted.org/packages/b8/f1/8b3fdc44324a259298520dd82147ff648979bed085feeacc1250ef1656c0/numpy-2.3.3-cp314-cp314-musllinux_1_2_x86_64.whl", hash = "sha256:d8f3b1080782469fdc1718c4ed1d22549b5fb12af0d57d35e992158a772a37cf", size = 18577076, upload-time = "2025-09-09T15:58:07.745Z" },
    { url = "https://files.pythonhosted.org/packages/f0/a1/b87a284fb15a42e9274e7fcea0dad259d12ddbf07c1595b26883151ca3b4/numpy-2.3.3-cp314-cp314-win32.whl", hash = "sha256:cb248499b0bc3be66ebd6578b83e5acacf1d6cb2a77f2248ce0e40fbec5a76d0", size = 6366952, upload-time = "2025-09-09T15:58:10.096Z" },
    { url = "https://files.pythonhosted.org/packages/70/5f/1816f4d08f3b8f66576d8433a66f8fa35a5acfb3bbd0bf6c31183b003f3d/numpy-2.3.3-cp314-cp314-win_amd64.whl", hash = "sha256:691808c2b26b0f002a032c73255d0bd89751425f379f7bcd22d140db593a96e8", size = 12919322, upload-time = "2025-09-09T15:58:12.138Z" },
    { url = "https://files.pythonhosted.org/packages/8c/de/072420342e46a8ea41c324a555fa90fcc11637583fb8df722936aed1736d/numpy-2.3.3-cp314-cp314-win_arm64.whl", hash = "sha256:9ad12e976ca7b10f1774b03615a2a4bab8addce37ecc77394d8e986927dc0dfe", size = 10478630, upload-time = "2025-09-09T15:58:14.64Z" },
    { url = "https://files.pythonhosted.org/packages/d5/df/ee2f1c0a9de7347f14da5dd3cd3c3b034d1b8607ccb6883d7dd5c035d631/numpy-2.3.3-cp314-cp314t-macosx_10_13_x86_64.whl", hash = "sha256:9cc48e09feb11e1db00b320e9d30a4151f7369afb96bd0e48d942d09da3a0d00", size = 21047987, upload-time = "2025-09-09T15:58:16.889Z" },
    { url = "https://files.pythonhosted.org/packages/d6/92/9453bdc5a4e9e69cf4358463f25e8260e2ffc126d52e10038b9077815989/numpy-2.3.3-cp314-cp314t-macosx_11_0_arm64.whl", hash = "sha256:901bf6123879b7f251d3631967fd574690734236075082078e0571977c6a8e6a", size = 14301076, upload-time = "2025-09-09T15:58:20.343Z" },
    { url = "https://files.pythonhosted.org/packages/13/77/1447b9eb500f028bb44253105bd67534af60499588a5149a94f18f2ca917/numpy-2.3.3-cp314-cp314t-macosx_14_0_arm64.whl", hash = "sha256:7f025652034199c301049296b59fa7d52c7e625017cae4c75d8662e377bf487d", size = 5229491, upload-time = "2025-09-09T15:58:22.481Z" },
    { url = "https://files.pythonhosted.org/packages/3d/f9/d72221b6ca205f9736cb4b2ce3b002f6e45cd67cd6a6d1c8af11a2f0b649/numpy-2.3.3-cp314-cp314t-macosx_14_0_x86_64.whl", hash = "sha256:533ca5f6d325c80b6007d4d7fb1984c303553534191024ec6a524a4c92a5935a", size = 6737913, upload-time = "2025-09-09T15:58:24.569Z" },
    { url = "https://files.pythonhosted.org/packages/3c/5f/d12834711962ad9c46af72f79bb31e73e416ee49d17f4c797f72c96b6ca5/numpy-2.3.3-cp314-cp314t-manylinux_2_27_aarch64.manylinux_2_28_aarch64.whl", hash = "sha256:0edd58682a399824633b66885d699d7de982800053acf20be1eaa46d92009c54", size = 14352811, upload-time = "2025-09-09T15:58:26.416Z" },
    { url = "https://files.pythonhosted.org/packages/a1/0d/fdbec6629d97fd1bebed56cd742884e4eead593611bbe1abc3eb40d304b2/numpy-2.3.3-cp314-cp314t-manylinux_2_27_x86_64.manylinux_2_28_x86_64.whl", hash = "sha256:367ad5d8fbec5d9296d18478804a530f1191e24ab4d75ab408346ae88045d25e", size = 16702689, upload-time = "2025-09-09T15:58:28.831Z" },
    { url = "https://files.pythonhosted.org/packages/9b/09/0a35196dc5575adde1eb97ddfbc3e1687a814f905377621d18ca9bc2b7dd/numpy-2.3.3-cp314-cp314t-musllinux_1_2_aarch64.whl", hash = "sha256:8f6ac61a217437946a1fa48d24c47c91a0c4f725237871117dea264982128097", size = 16133855, upload-time = "2025-09-09T15:58:31.349Z" },
    { url = "https://files.pythonhosted.org/packages/7a/ca/c9de3ea397d576f1b6753eaa906d4cdef1bf97589a6d9825a349b4729cc2/numpy-2.3.3-cp314-cp314t-musllinux_1_2_x86_64.whl", hash = "sha256:179a42101b845a816d464b6fe9a845dfaf308fdfc7925387195570789bb2c970", size = 18652520, upload-time = "2025-09-09T15:58:33.762Z" },
    { url = "https://files.pythonhosted.org/packages/fd/c2/e5ed830e08cd0196351db55db82f65bc0ab05da6ef2b72a836dcf1936d2f/numpy-2.3.3-cp314-cp314t-win32.whl", hash = "sha256:1250c5d3d2562ec4174bce2e3a1523041595f9b651065e4a4473f5f48a6bc8a5", size = 6515371, upload-time = "2025-09-09T15:58:36.04Z" },
    { url = "https://files.pythonhosted.org/packages/47/c7/b0f6b5b67f6788a0725f744496badbb604d226bf233ba716683ebb47b570/numpy-2.3.3-cp314-cp314t-win_amd64.whl", hash = "sha256:b37a0b2e5935409daebe82c1e42274d30d9dd355852529eab91dab8dcca7419f", size = 13112576, upload-time = "2025-09-09T15:58:37.927Z" },
    { url = "https://files.pythonhosted.org/packages/06/b9/33bba5ff6fb679aa0b1f8a07e853f002a6b04b9394db3069a1270a7784ca/numpy-2.3.3-cp314-cp314t-win_arm64.whl", hash = "sha256:78c9f6560dc7e6b3990e32df7ea1a50bbd0e2a111e05209963f5ddcab7073b0b", size = 10545953, upload-time = "2025-09-09T15:58:40.576Z" },
    { url = "https://files.pythonhosted.org/packages/b8/f2/7e0a37cfced2644c9563c529f29fa28acbd0960dde32ece683aafa6f4949/numpy-2.3.3-pp311-pypy311_pp73-macosx_10_15_x86_64.whl", hash = "sha256:1e02c7159791cd481e1e6d5ddd766b62a4d5acf8df4d4d1afe35ee9c5c33a41e", size = 21131019, upload-time = "2025-09-09T15:58:42.838Z" },
    { url = "https://files.pythonhosted.org/packages/1a/7e/3291f505297ed63831135a6cc0f474da0c868a1f31b0dd9a9f03a7a0d2ed/numpy-2.3.3-pp311-pypy311_pp73-macosx_11_0_arm64.whl", hash = "sha256:dca2d0fc80b3893ae72197b39f69d55a3cd8b17ea1b50aa4c62de82419936150", size = 14376288, upload-time = "2025-09-09T15:58:45.425Z" },
    { url = "https://files.pythonhosted.org/packages/bf/4b/ae02e985bdeee73d7b5abdefeb98aef1207e96d4c0621ee0cf228ddfac3c/numpy-2.3.3-pp311-pypy311_pp73-macosx_14_0_arm64.whl", hash = "sha256:99683cbe0658f8271b333a1b1b4bb3173750ad59c0c61f5bbdc5b318918fffe3", size = 5305425, upload-time = "2025-09-09T15:58:48.6Z" },
    { url = "https://files.pythonhosted.org/packages/8b/eb/9df215d6d7250db32007941500dc51c48190be25f2401d5b2b564e467247/numpy-2.3.3-pp311-pypy311_pp73-macosx_14_0_x86_64.whl", hash = "sha256:d9d537a39cc9de668e5cd0e25affb17aec17b577c6b3ae8a3d866b479fbe88d0", size = 6819053, upload-time = "2025-09-09T15:58:50.401Z" },
    { url = "https://files.pythonhosted.org/packages/57/62/208293d7d6b2a8998a4a1f23ac758648c3c32182d4ce4346062018362e29/numpy-2.3.3-pp311-pypy311_pp73-manylinux_2_27_aarch64.manylinux_2_28_aarch64.whl", hash = "sha256:8596ba2f8af5f93b01d97563832686d20206d303024777f6dfc2e7c7c3f1850e", size = 14420354, upload-time = "2025-09-09T15:58:52.704Z" },
    { url = "https://files.pythonhosted.org/packages/ed/0c/8e86e0ff7072e14a71b4c6af63175e40d1e7e933ce9b9e9f765a95b4e0c3/numpy-2.3.3-pp311-pypy311_pp73-manylinux_2_27_x86_64.manylinux_2_28_x86_64.whl", hash = "sha256:e1ec5615b05369925bd1125f27df33f3b6c8bc10d788d5999ecd8769a1fa04db", size = 16760413, upload-time = "2025-09-09T15:58:55.027Z" },
    { url = "https://files.pythonhosted.org/packages/af/11/0cc63f9f321ccf63886ac203336777140011fb669e739da36d8db3c53b98/numpy-2.3.3-pp311-pypy311_pp73-win_amd64.whl", hash = "sha256:2e267c7da5bf7309670523896df97f93f6e469fb931161f483cd6882b3b1a5dc", size = 12971844, upload-time = "2025-09-09T15:58:57.359Z" },
]

[[package]]
name = "openpyxl"
version = "3.1.5"
source = { registry = "https://pypi.org/simple" }
dependencies = [
    { name = "et-xmlfile" },
]
sdist = { url = "https://files.pythonhosted.org/packages/3d/f9/88d94a75de065ea32619465d2f77b29a0469500e99012523b91cc4141cd1/openpyxl-3.1.5.tar.gz", hash = "sha256:cf0e3cf56142039133628b5acffe8ef0c12bc902d2aadd3e0fe5878dc08d1050", size = 186464, upload-time = "2024-06-28T14:03:44.161Z" }
wheels = [
    { url = "https://files.pythonhosted.org/packages/c0/da/977ded879c29cbd04de313843e76868e6e13408a94ed6b987245dc7c8506/openpyxl-3.1.5-py2.py3-none-any.whl", hash = "sha256:5282c12b107bffeef825f4617dc029afaf41d0ea60823bbb665ef3079dc79de2", size = 250910, upload-time = "2024-06-28T14:03:41.161Z" },
]

[[package]]
name = "packaging"
version = "25.0"
source = { registry = "https://pypi.org/simple" }
sdist = { url = "https://files.pythonhosted.org/packages/a1/d4/1fc4078c65507b51b96ca8f8c3ba19e6a61c8253c72794544580a7b6c24d/packaging-25.0.tar.gz", hash = "sha256:d443872c98d677bf60f6a1f2f8c1cb748e8fe762d2bf9d3148b5599295b0fc4f", size = 165727, upload-time = "2025-04-19T11:48:59.673Z" }
wheels = [
    { url = "https://files.pythonhosted.org/packages/20/12/38679034af332785aac8774540895e234f4d07f7545804097de4b666afd8/packaging-25.0-py3-none-any.whl", hash = "sha256:29572ef2b1f17581046b3a2227d5c611fb25ec70ca1ba8554b24b0e69331a484", size = 66469, upload-time = "2025-04-19T11:48:57.875Z" },
]

[[package]]
name = "paginate"
version = "0.5.7"
source = { registry = "https://pypi.org/simple" }
sdist = { url = "https://files.pythonhosted.org/packages/ec/46/68dde5b6bc00c1296ec6466ab27dddede6aec9af1b99090e1107091b3b84/paginate-0.5.7.tar.gz", hash = "sha256:22bd083ab41e1a8b4f3690544afb2c60c25e5c9a63a30fa2f483f6c60c8e5945", size = 19252, upload-time = "2024-08-25T14:17:24.139Z" }
wheels = [
    { url = "https://files.pythonhosted.org/packages/90/96/04b8e52da071d28f5e21a805b19cb9390aa17a47462ac87f5e2696b9566d/paginate-0.5.7-py2.py3-none-any.whl", hash = "sha256:b885e2af73abcf01d9559fd5216b57ef722f8c42affbb63942377668e35c7591", size = 13746, upload-time = "2024-08-25T14:17:22.55Z" },
]

[[package]]
<<<<<<< HEAD
name = "pandas"
version = "2.3.3"
source = { registry = "https://pypi.org/simple" }
dependencies = [
    { name = "numpy", version = "2.0.2", source = { registry = "https://pypi.org/simple" }, marker = "python_full_version < '3.10'" },
    { name = "numpy", version = "2.2.6", source = { registry = "https://pypi.org/simple" }, marker = "python_full_version == '3.10.*'" },
    { name = "numpy", version = "2.3.3", source = { registry = "https://pypi.org/simple" }, marker = "python_full_version >= '3.11'" },
    { name = "python-dateutil" },
    { name = "pytz" },
    { name = "tzdata" },
]
sdist = { url = "https://files.pythonhosted.org/packages/33/01/d40b85317f86cf08d853a4f495195c73815fdf205eef3993821720274518/pandas-2.3.3.tar.gz", hash = "sha256:e05e1af93b977f7eafa636d043f9f94c7ee3ac81af99c13508215942e64c993b", size = 4495223, upload-time = "2025-09-29T23:34:51.853Z" }
wheels = [
    { url = "https://files.pythonhosted.org/packages/3d/f7/f425a00df4fcc22b292c6895c6831c0c8ae1d9fac1e024d16f98a9ce8749/pandas-2.3.3-cp310-cp310-macosx_10_9_x86_64.whl", hash = "sha256:376c6446ae31770764215a6c937f72d917f214b43560603cd60da6408f183b6c", size = 11555763, upload-time = "2025-09-29T23:16:53.287Z" },
    { url = "https://files.pythonhosted.org/packages/13/4f/66d99628ff8ce7857aca52fed8f0066ce209f96be2fede6cef9f84e8d04f/pandas-2.3.3-cp310-cp310-macosx_11_0_arm64.whl", hash = "sha256:e19d192383eab2f4ceb30b412b22ea30690c9e618f78870357ae1d682912015a", size = 10801217, upload-time = "2025-09-29T23:17:04.522Z" },
    { url = "https://files.pythonhosted.org/packages/1d/03/3fc4a529a7710f890a239cc496fc6d50ad4a0995657dccc1d64695adb9f4/pandas-2.3.3-cp310-cp310-manylinux_2_24_aarch64.manylinux_2_28_aarch64.whl", hash = "sha256:5caf26f64126b6c7aec964f74266f435afef1c1b13da3b0636c7518a1fa3e2b1", size = 12148791, upload-time = "2025-09-29T23:17:18.444Z" },
    { url = "https://files.pythonhosted.org/packages/40/a8/4dac1f8f8235e5d25b9955d02ff6f29396191d4e665d71122c3722ca83c5/pandas-2.3.3-cp310-cp310-manylinux_2_24_x86_64.manylinux_2_28_x86_64.whl", hash = "sha256:dd7478f1463441ae4ca7308a70e90b33470fa593429f9d4c578dd00d1fa78838", size = 12769373, upload-time = "2025-09-29T23:17:35.846Z" },
    { url = "https://files.pythonhosted.org/packages/df/91/82cc5169b6b25440a7fc0ef3a694582418d875c8e3ebf796a6d6470aa578/pandas-2.3.3-cp310-cp310-musllinux_1_2_aarch64.whl", hash = "sha256:4793891684806ae50d1288c9bae9330293ab4e083ccd1c5e383c34549c6e4250", size = 13200444, upload-time = "2025-09-29T23:17:49.341Z" },
    { url = "https://files.pythonhosted.org/packages/10/ae/89b3283800ab58f7af2952704078555fa60c807fff764395bb57ea0b0dbd/pandas-2.3.3-cp310-cp310-musllinux_1_2_x86_64.whl", hash = "sha256:28083c648d9a99a5dd035ec125d42439c6c1c525098c58af0fc38dd1a7a1b3d4", size = 13858459, upload-time = "2025-09-29T23:18:03.722Z" },
    { url = "https://files.pythonhosted.org/packages/85/72/530900610650f54a35a19476eca5104f38555afccda1aa11a92ee14cb21d/pandas-2.3.3-cp310-cp310-win_amd64.whl", hash = "sha256:503cf027cf9940d2ceaa1a93cfb5f8c8c7e6e90720a2850378f0b3f3b1e06826", size = 11346086, upload-time = "2025-09-29T23:18:18.505Z" },
    { url = "https://files.pythonhosted.org/packages/c1/fa/7ac648108144a095b4fb6aa3de1954689f7af60a14cf25583f4960ecb878/pandas-2.3.3-cp311-cp311-macosx_10_9_x86_64.whl", hash = "sha256:602b8615ebcc4a0c1751e71840428ddebeb142ec02c786e8ad6b1ce3c8dec523", size = 11578790, upload-time = "2025-09-29T23:18:30.065Z" },
    { url = "https://files.pythonhosted.org/packages/9b/35/74442388c6cf008882d4d4bdfc4109be87e9b8b7ccd097ad1e7f006e2e95/pandas-2.3.3-cp311-cp311-macosx_11_0_arm64.whl", hash = "sha256:8fe25fc7b623b0ef6b5009149627e34d2a4657e880948ec3c840e9402e5c1b45", size = 10833831, upload-time = "2025-09-29T23:38:56.071Z" },
    { url = "https://files.pythonhosted.org/packages/fe/e4/de154cbfeee13383ad58d23017da99390b91d73f8c11856f2095e813201b/pandas-2.3.3-cp311-cp311-manylinux_2_24_aarch64.manylinux_2_28_aarch64.whl", hash = "sha256:b468d3dad6ff947df92dcb32ede5b7bd41a9b3cceef0a30ed925f6d01fb8fa66", size = 12199267, upload-time = "2025-09-29T23:18:41.627Z" },
    { url = "https://files.pythonhosted.org/packages/bf/c9/63f8d545568d9ab91476b1818b4741f521646cbdd151c6efebf40d6de6f7/pandas-2.3.3-cp311-cp311-manylinux_2_24_x86_64.manylinux_2_28_x86_64.whl", hash = "sha256:b98560e98cb334799c0b07ca7967ac361a47326e9b4e5a7dfb5ab2b1c9d35a1b", size = 12789281, upload-time = "2025-09-29T23:18:56.834Z" },
    { url = "https://files.pythonhosted.org/packages/f2/00/a5ac8c7a0e67fd1a6059e40aa08fa1c52cc00709077d2300e210c3ce0322/pandas-2.3.3-cp311-cp311-musllinux_1_2_aarch64.whl", hash = "sha256:1d37b5848ba49824e5c30bedb9c830ab9b7751fd049bc7914533e01c65f79791", size = 13240453, upload-time = "2025-09-29T23:19:09.247Z" },
    { url = "https://files.pythonhosted.org/packages/27/4d/5c23a5bc7bd209231618dd9e606ce076272c9bc4f12023a70e03a86b4067/pandas-2.3.3-cp311-cp311-musllinux_1_2_x86_64.whl", hash = "sha256:db4301b2d1f926ae677a751eb2bd0e8c5f5319c9cb3f88b0becbbb0b07b34151", size = 13890361, upload-time = "2025-09-29T23:19:25.342Z" },
    { url = "https://files.pythonhosted.org/packages/8e/59/712db1d7040520de7a4965df15b774348980e6df45c129b8c64d0dbe74ef/pandas-2.3.3-cp311-cp311-win_amd64.whl", hash = "sha256:f086f6fe114e19d92014a1966f43a3e62285109afe874f067f5abbdcbb10e59c", size = 11348702, upload-time = "2025-09-29T23:19:38.296Z" },
    { url = "https://files.pythonhosted.org/packages/9c/fb/231d89e8637c808b997d172b18e9d4a4bc7bf31296196c260526055d1ea0/pandas-2.3.3-cp312-cp312-macosx_10_13_x86_64.whl", hash = "sha256:6d21f6d74eb1725c2efaa71a2bfc661a0689579b58e9c0ca58a739ff0b002b53", size = 11597846, upload-time = "2025-09-29T23:19:48.856Z" },
    { url = "https://files.pythonhosted.org/packages/5c/bd/bf8064d9cfa214294356c2d6702b716d3cf3bb24be59287a6a21e24cae6b/pandas-2.3.3-cp312-cp312-macosx_11_0_arm64.whl", hash = "sha256:3fd2f887589c7aa868e02632612ba39acb0b8948faf5cc58f0850e165bd46f35", size = 10729618, upload-time = "2025-09-29T23:39:08.659Z" },
    { url = "https://files.pythonhosted.org/packages/57/56/cf2dbe1a3f5271370669475ead12ce77c61726ffd19a35546e31aa8edf4e/pandas-2.3.3-cp312-cp312-manylinux_2_24_aarch64.manylinux_2_28_aarch64.whl", hash = "sha256:ecaf1e12bdc03c86ad4a7ea848d66c685cb6851d807a26aa245ca3d2017a1908", size = 11737212, upload-time = "2025-09-29T23:19:59.765Z" },
    { url = "https://files.pythonhosted.org/packages/e5/63/cd7d615331b328e287d8233ba9fdf191a9c2d11b6af0c7a59cfcec23de68/pandas-2.3.3-cp312-cp312-manylinux_2_24_x86_64.manylinux_2_28_x86_64.whl", hash = "sha256:b3d11d2fda7eb164ef27ffc14b4fcab16a80e1ce67e9f57e19ec0afaf715ba89", size = 12362693, upload-time = "2025-09-29T23:20:14.098Z" },
    { url = "https://files.pythonhosted.org/packages/a6/de/8b1895b107277d52f2b42d3a6806e69cfef0d5cf1d0ba343470b9d8e0a04/pandas-2.3.3-cp312-cp312-musllinux_1_2_aarch64.whl", hash = "sha256:a68e15f780eddf2b07d242e17a04aa187a7ee12b40b930bfdd78070556550e98", size = 12771002, upload-time = "2025-09-29T23:20:26.76Z" },
    { url = "https://files.pythonhosted.org/packages/87/21/84072af3187a677c5893b170ba2c8fbe450a6ff911234916da889b698220/pandas-2.3.3-cp312-cp312-musllinux_1_2_x86_64.whl", hash = "sha256:371a4ab48e950033bcf52b6527eccb564f52dc826c02afd9a1bc0ab731bba084", size = 13450971, upload-time = "2025-09-29T23:20:41.344Z" },
    { url = "https://files.pythonhosted.org/packages/86/41/585a168330ff063014880a80d744219dbf1dd7a1c706e75ab3425a987384/pandas-2.3.3-cp312-cp312-win_amd64.whl", hash = "sha256:a16dcec078a01eeef8ee61bf64074b4e524a2a3f4b3be9326420cabe59c4778b", size = 10992722, upload-time = "2025-09-29T23:20:54.139Z" },
    { url = "https://files.pythonhosted.org/packages/cd/4b/18b035ee18f97c1040d94debd8f2e737000ad70ccc8f5513f4eefad75f4b/pandas-2.3.3-cp313-cp313-macosx_10_13_x86_64.whl", hash = "sha256:56851a737e3470de7fa88e6131f41281ed440d29a9268dcbf0002da5ac366713", size = 11544671, upload-time = "2025-09-29T23:21:05.024Z" },
    { url = "https://files.pythonhosted.org/packages/31/94/72fac03573102779920099bcac1c3b05975c2cb5f01eac609faf34bed1ca/pandas-2.3.3-cp313-cp313-macosx_11_0_arm64.whl", hash = "sha256:bdcd9d1167f4885211e401b3036c0c8d9e274eee67ea8d0758a256d60704cfe8", size = 10680807, upload-time = "2025-09-29T23:21:15.979Z" },
    { url = "https://files.pythonhosted.org/packages/16/87/9472cf4a487d848476865321de18cc8c920b8cab98453ab79dbbc98db63a/pandas-2.3.3-cp313-cp313-manylinux_2_24_aarch64.manylinux_2_28_aarch64.whl", hash = "sha256:e32e7cc9af0f1cc15548288a51a3b681cc2a219faa838e995f7dc53dbab1062d", size = 11709872, upload-time = "2025-09-29T23:21:27.165Z" },
    { url = "https://files.pythonhosted.org/packages/15/07/284f757f63f8a8d69ed4472bfd85122bd086e637bf4ed09de572d575a693/pandas-2.3.3-cp313-cp313-manylinux_2_24_x86_64.manylinux_2_28_x86_64.whl", hash = "sha256:318d77e0e42a628c04dc56bcef4b40de67918f7041c2b061af1da41dcff670ac", size = 12306371, upload-time = "2025-09-29T23:21:40.532Z" },
    { url = "https://files.pythonhosted.org/packages/33/81/a3afc88fca4aa925804a27d2676d22dcd2031c2ebe08aabd0ae55b9ff282/pandas-2.3.3-cp313-cp313-musllinux_1_2_aarch64.whl", hash = "sha256:4e0a175408804d566144e170d0476b15d78458795bb18f1304fb94160cabf40c", size = 12765333, upload-time = "2025-09-29T23:21:55.77Z" },
    { url = "https://files.pythonhosted.org/packages/8d/0f/b4d4ae743a83742f1153464cf1a8ecfafc3ac59722a0b5c8602310cb7158/pandas-2.3.3-cp313-cp313-musllinux_1_2_x86_64.whl", hash = "sha256:93c2d9ab0fc11822b5eece72ec9587e172f63cff87c00b062f6e37448ced4493", size = 13418120, upload-time = "2025-09-29T23:22:10.109Z" },
    { url = "https://files.pythonhosted.org/packages/4f/c7/e54682c96a895d0c808453269e0b5928a07a127a15704fedb643e9b0a4c8/pandas-2.3.3-cp313-cp313-win_amd64.whl", hash = "sha256:f8bfc0e12dc78f777f323f55c58649591b2cd0c43534e8355c51d3fede5f4dee", size = 10993991, upload-time = "2025-09-29T23:25:04.889Z" },
    { url = "https://files.pythonhosted.org/packages/f9/ca/3f8d4f49740799189e1395812f3bf23b5e8fc7c190827d55a610da72ce55/pandas-2.3.3-cp313-cp313t-macosx_10_13_x86_64.whl", hash = "sha256:75ea25f9529fdec2d2e93a42c523962261e567d250b0013b16210e1d40d7c2e5", size = 12048227, upload-time = "2025-09-29T23:22:24.343Z" },
    { url = "https://files.pythonhosted.org/packages/0e/5a/f43efec3e8c0cc92c4663ccad372dbdff72b60bdb56b2749f04aa1d07d7e/pandas-2.3.3-cp313-cp313t-macosx_11_0_arm64.whl", hash = "sha256:74ecdf1d301e812db96a465a525952f4dde225fdb6d8e5a521d47e1f42041e21", size = 11411056, upload-time = "2025-09-29T23:22:37.762Z" },
    { url = "https://files.pythonhosted.org/packages/46/b1/85331edfc591208c9d1a63a06baa67b21d332e63b7a591a5ba42a10bb507/pandas-2.3.3-cp313-cp313t-manylinux_2_24_aarch64.manylinux_2_28_aarch64.whl", hash = "sha256:6435cb949cb34ec11cc9860246ccb2fdc9ecd742c12d3304989017d53f039a78", size = 11645189, upload-time = "2025-09-29T23:22:51.688Z" },
    { url = "https://files.pythonhosted.org/packages/44/23/78d645adc35d94d1ac4f2a3c4112ab6f5b8999f4898b8cdf01252f8df4a9/pandas-2.3.3-cp313-cp313t-manylinux_2_24_x86_64.manylinux_2_28_x86_64.whl", hash = "sha256:900f47d8f20860de523a1ac881c4c36d65efcb2eb850e6948140fa781736e110", size = 12121912, upload-time = "2025-09-29T23:23:05.042Z" },
    { url = "https://files.pythonhosted.org/packages/53/da/d10013df5e6aaef6b425aa0c32e1fc1f3e431e4bcabd420517dceadce354/pandas-2.3.3-cp313-cp313t-musllinux_1_2_aarch64.whl", hash = "sha256:a45c765238e2ed7d7c608fc5bc4a6f88b642f2f01e70c0c23d2224dd21829d86", size = 12712160, upload-time = "2025-09-29T23:23:28.57Z" },
    { url = "https://files.pythonhosted.org/packages/bd/17/e756653095a083d8a37cbd816cb87148debcfcd920129b25f99dd8d04271/pandas-2.3.3-cp313-cp313t-musllinux_1_2_x86_64.whl", hash = "sha256:c4fc4c21971a1a9f4bdb4c73978c7f7256caa3e62b323f70d6cb80db583350bc", size = 13199233, upload-time = "2025-09-29T23:24:24.876Z" },
    { url = "https://files.pythonhosted.org/packages/04/fd/74903979833db8390b73b3a8a7d30d146d710bd32703724dd9083950386f/pandas-2.3.3-cp314-cp314-macosx_10_13_x86_64.whl", hash = "sha256:ee15f284898e7b246df8087fc82b87b01686f98ee67d85a17b7ab44143a3a9a0", size = 11540635, upload-time = "2025-09-29T23:25:52.486Z" },
    { url = "https://files.pythonhosted.org/packages/21/00/266d6b357ad5e6d3ad55093a7e8efc7dd245f5a842b584db9f30b0f0a287/pandas-2.3.3-cp314-cp314-macosx_11_0_arm64.whl", hash = "sha256:1611aedd912e1ff81ff41c745822980c49ce4a7907537be8692c8dbc31924593", size = 10759079, upload-time = "2025-09-29T23:26:33.204Z" },
    { url = "https://files.pythonhosted.org/packages/ca/05/d01ef80a7a3a12b2f8bbf16daba1e17c98a2f039cbc8e2f77a2c5a63d382/pandas-2.3.3-cp314-cp314-manylinux_2_24_aarch64.manylinux_2_28_aarch64.whl", hash = "sha256:6d2cefc361461662ac48810cb14365a365ce864afe85ef1f447ff5a1e99ea81c", size = 11814049, upload-time = "2025-09-29T23:27:15.384Z" },
    { url = "https://files.pythonhosted.org/packages/15/b2/0e62f78c0c5ba7e3d2c5945a82456f4fac76c480940f805e0b97fcbc2f65/pandas-2.3.3-cp314-cp314-manylinux_2_24_x86_64.manylinux_2_28_x86_64.whl", hash = "sha256:ee67acbbf05014ea6c763beb097e03cd629961c8a632075eeb34247120abcb4b", size = 12332638, upload-time = "2025-09-29T23:27:51.625Z" },
    { url = "https://files.pythonhosted.org/packages/c5/33/dd70400631b62b9b29c3c93d2feee1d0964dc2bae2e5ad7a6c73a7f25325/pandas-2.3.3-cp314-cp314-musllinux_1_2_aarch64.whl", hash = "sha256:c46467899aaa4da076d5abc11084634e2d197e9460643dd455ac3db5856b24d6", size = 12886834, upload-time = "2025-09-29T23:28:21.289Z" },
    { url = "https://files.pythonhosted.org/packages/d3/18/b5d48f55821228d0d2692b34fd5034bb185e854bdb592e9c640f6290e012/pandas-2.3.3-cp314-cp314-musllinux_1_2_x86_64.whl", hash = "sha256:6253c72c6a1d990a410bc7de641d34053364ef8bcd3126f7e7450125887dffe3", size = 13409925, upload-time = "2025-09-29T23:28:58.261Z" },
    { url = "https://files.pythonhosted.org/packages/a6/3d/124ac75fcd0ecc09b8fdccb0246ef65e35b012030defb0e0eba2cbbbe948/pandas-2.3.3-cp314-cp314-win_amd64.whl", hash = "sha256:1b07204a219b3b7350abaae088f451860223a52cfb8a6c53358e7948735158e5", size = 11109071, upload-time = "2025-09-29T23:32:27.484Z" },
    { url = "https://files.pythonhosted.org/packages/89/9c/0e21c895c38a157e0faa1fb64587a9226d6dd46452cac4532d80c3c4a244/pandas-2.3.3-cp314-cp314t-macosx_10_13_x86_64.whl", hash = "sha256:2462b1a365b6109d275250baaae7b760fd25c726aaca0054649286bcfbb3e8ec", size = 12048504, upload-time = "2025-09-29T23:29:31.47Z" },
    { url = "https://files.pythonhosted.org/packages/d7/82/b69a1c95df796858777b68fbe6a81d37443a33319761d7c652ce77797475/pandas-2.3.3-cp314-cp314t-macosx_11_0_arm64.whl", hash = "sha256:0242fe9a49aa8b4d78a4fa03acb397a58833ef6199e9aa40a95f027bb3a1b6e7", size = 11410702, upload-time = "2025-09-29T23:29:54.591Z" },
    { url = "https://files.pythonhosted.org/packages/f9/88/702bde3ba0a94b8c73a0181e05144b10f13f29ebfc2150c3a79062a8195d/pandas-2.3.3-cp314-cp314t-manylinux_2_24_aarch64.manylinux_2_28_aarch64.whl", hash = "sha256:a21d830e78df0a515db2b3d2f5570610f5e6bd2e27749770e8bb7b524b89b450", size = 11634535, upload-time = "2025-09-29T23:30:21.003Z" },
    { url = "https://files.pythonhosted.org/packages/a4/1e/1bac1a839d12e6a82ec6cb40cda2edde64a2013a66963293696bbf31fbbb/pandas-2.3.3-cp314-cp314t-manylinux_2_24_x86_64.manylinux_2_28_x86_64.whl", hash = "sha256:2e3ebdb170b5ef78f19bfb71b0dc5dc58775032361fa188e814959b74d726dd5", size = 12121582, upload-time = "2025-09-29T23:30:43.391Z" },
    { url = "https://files.pythonhosted.org/packages/44/91/483de934193e12a3b1d6ae7c8645d083ff88dec75f46e827562f1e4b4da6/pandas-2.3.3-cp314-cp314t-musllinux_1_2_aarch64.whl", hash = "sha256:d051c0e065b94b7a3cea50eb1ec32e912cd96dba41647eb24104b6c6c14c5788", size = 12699963, upload-time = "2025-09-29T23:31:10.009Z" },
    { url = "https://files.pythonhosted.org/packages/70/44/5191d2e4026f86a2a109053e194d3ba7a31a2d10a9c2348368c63ed4e85a/pandas-2.3.3-cp314-cp314t-musllinux_1_2_x86_64.whl", hash = "sha256:3869faf4bd07b3b66a9f462417d0ca3a9df29a9f6abd5d0d0dbab15dac7abe87", size = 13202175, upload-time = "2025-09-29T23:31:59.173Z" },
    { url = "https://files.pythonhosted.org/packages/56/b4/52eeb530a99e2a4c55ffcd352772b599ed4473a0f892d127f4147cf0f88e/pandas-2.3.3-cp39-cp39-macosx_10_9_x86_64.whl", hash = "sha256:c503ba5216814e295f40711470446bc3fd00f0faea8a086cbc688808e26f92a2", size = 11567720, upload-time = "2025-09-29T23:33:06.209Z" },
    { url = "https://files.pythonhosted.org/packages/48/4a/2d8b67632a021bced649ba940455ed441ca854e57d6e7658a6024587b083/pandas-2.3.3-cp39-cp39-macosx_11_0_arm64.whl", hash = "sha256:a637c5cdfa04b6d6e2ecedcb81fc52ffb0fd78ce2ebccc9ea964df9f658de8c8", size = 10810302, upload-time = "2025-09-29T23:33:35.846Z" },
    { url = "https://files.pythonhosted.org/packages/13/e6/d2465010ee0569a245c975dc6967b801887068bc893e908239b1f4b6c1ac/pandas-2.3.3-cp39-cp39-manylinux_2_24_aarch64.manylinux_2_28_aarch64.whl", hash = "sha256:854d00d556406bffe66a4c0802f334c9ad5a96b4f1f868adf036a21b11ef13ff", size = 12154874, upload-time = "2025-09-29T23:33:49.939Z" },
    { url = "https://files.pythonhosted.org/packages/1f/18/aae8c0aa69a386a3255940e9317f793808ea79d0a525a97a903366bb2569/pandas-2.3.3-cp39-cp39-manylinux_2_24_x86_64.manylinux_2_28_x86_64.whl", hash = "sha256:bf1f8a81d04ca90e32a0aceb819d34dbd378a98bf923b6398b9a3ec0bf44de29", size = 12790141, upload-time = "2025-09-29T23:34:05.655Z" },
    { url = "https://files.pythonhosted.org/packages/f7/26/617f98de789de00c2a444fbe6301bb19e66556ac78cff933d2c98f62f2b4/pandas-2.3.3-cp39-cp39-musllinux_1_2_aarch64.whl", hash = "sha256:23ebd657a4d38268c7dfbdf089fbc31ea709d82e4923c5ffd4fbd5747133ce73", size = 13208697, upload-time = "2025-09-29T23:34:21.835Z" },
    { url = "https://files.pythonhosted.org/packages/b9/fb/25709afa4552042bd0e15717c75e9b4a2294c3dc4f7e6ea50f03c5136600/pandas-2.3.3-cp39-cp39-musllinux_1_2_x86_64.whl", hash = "sha256:5554c929ccc317d41a5e3d1234f3be588248e61f08a74dd17c9eabb535777dc9", size = 13879233, upload-time = "2025-09-29T23:34:35.079Z" },
    { url = "https://files.pythonhosted.org/packages/98/af/7be05277859a7bc399da8ba68b88c96b27b48740b6cf49688899c6eb4176/pandas-2.3.3-cp39-cp39-win_amd64.whl", hash = "sha256:d3e28b3e83862ccf4d85ff19cf8c20b2ae7e503881711ff2d534dc8f761131aa", size = 11359119, upload-time = "2025-09-29T23:34:46.339Z" },
]

[[package]]
name = "parso"
version = "0.8.4"
source = { registry = "https://pypi.org/simple" }
sdist = { url = "https://files.pythonhosted.org/packages/66/94/68e2e17afaa9169cf6412ab0f28623903be73d1b32e208d9e8e541bb086d/parso-0.8.4.tar.gz", hash = "sha256:eb3a7b58240fb99099a345571deecc0f9540ea5f4dd2fe14c2a99d6b281ab92d", size = 400609, upload-time = "2024-04-05T09:43:55.897Z" }
wheels = [
    { url = "https://files.pythonhosted.org/packages/c6/ac/dac4a63f978e4dcb3c6d3a78c4d8e0192a113d288502a1216950c41b1027/parso-0.8.4-py2.py3-none-any.whl", hash = "sha256:a418670a20291dacd2dddc80c377c5c3791378ee1e8d12bffc35420643d43f18", size = 103650, upload-time = "2024-04-05T09:43:53.299Z" },
]

[[package]]
=======
>>>>>>> 8c405ea2
name = "pathspec"
version = "0.12.1"
source = { registry = "https://pypi.org/simple" }
sdist = { url = "https://files.pythonhosted.org/packages/ca/bc/f35b8446f4531a7cb215605d100cd88b7ac6f44ab3fc94870c120ab3adbf/pathspec-0.12.1.tar.gz", hash = "sha256:a482d51503a1ab33b1c67a6c3813a26953dbdc71c31dacaef9a838c4e29f5712", size = 51043, upload-time = "2023-12-10T22:30:45Z" }
wheels = [
    { url = "https://files.pythonhosted.org/packages/cc/20/ff623b09d963f88bfde16306a54e12ee5ea43e9b597108672ff3a408aad6/pathspec-0.12.1-py3-none-any.whl", hash = "sha256:a0d503e138a4c123b27490a4f7beda6a01c6f288df0e4a8b79c7eb0dc7b4cc08", size = 31191, upload-time = "2023-12-10T22:30:43.14Z" },
]

[[package]]
name = "platformdirs"
version = "4.3.8"
source = { registry = "https://pypi.org/simple" }
sdist = { url = "https://files.pythonhosted.org/packages/fe/8b/3c73abc9c759ecd3f1f7ceff6685840859e8070c4d947c93fae71f6a0bf2/platformdirs-4.3.8.tar.gz", hash = "sha256:3d512d96e16bcb959a814c9f348431070822a6496326a4be0911c40b5a74c2bc", size = 21362, upload-time = "2025-05-07T22:47:42.121Z" }
wheels = [
    { url = "https://files.pythonhosted.org/packages/fe/39/979e8e21520d4e47a0bbe349e2713c0aac6f3d853d0e5b34d76206c439aa/platformdirs-4.3.8-py3-none-any.whl", hash = "sha256:ff7059bb7eb1179e2685604f4aaf157cfd9535242bd23742eadc3c13542139b4", size = 18567, upload-time = "2025-05-07T22:47:40.376Z" },
]

[[package]]
name = "pluggy"
version = "1.6.0"
source = { registry = "https://pypi.org/simple" }
sdist = { url = "https://files.pythonhosted.org/packages/f9/e2/3e91f31a7d2b083fe6ef3fa267035b518369d9511ffab804f839851d2779/pluggy-1.6.0.tar.gz", hash = "sha256:7dcc130b76258d33b90f61b658791dede3486c3e6bfb003ee5c9bfb396dd22f3", size = 69412, upload-time = "2025-05-15T12:30:07.975Z" }
wheels = [
    { url = "https://files.pythonhosted.org/packages/54/20/4d324d65cc6d9205fabedc306948156824eb9f0ee1633355a8f7ec5c66bf/pluggy-1.6.0-py3-none-any.whl", hash = "sha256:e920276dd6813095e9377c0bc5566d94c932c33b27a3e3945d8389c374dd4746", size = 20538, upload-time = "2025-05-15T12:30:06.134Z" },
]

[[package]]
name = "pre-commit"
version = "4.2.0"
source = { registry = "https://pypi.org/simple" }
dependencies = [
    { name = "cfgv" },
    { name = "identify" },
    { name = "nodeenv" },
    { name = "pyyaml" },
    { name = "virtualenv" },
]
sdist = { url = "https://files.pythonhosted.org/packages/08/39/679ca9b26c7bb2999ff122d50faa301e49af82ca9c066ec061cfbc0c6784/pre_commit-4.2.0.tar.gz", hash = "sha256:601283b9757afd87d40c4c4a9b2b5de9637a8ea02eaff7adc2d0fb4e04841146", size = 193424, upload-time = "2025-03-18T21:35:20.987Z" }
wheels = [
    { url = "https://files.pythonhosted.org/packages/88/74/a88bf1b1efeae488a0c0b7bdf71429c313722d1fc0f377537fbe554e6180/pre_commit-4.2.0-py2.py3-none-any.whl", hash = "sha256:a009ca7205f1eb497d10b845e52c838a98b6cdd2102a6c8e4540e94ee75c58bd", size = 220707, upload-time = "2025-03-18T21:35:19.343Z" },
]

[[package]]
name = "pycparser"
version = "2.23"
source = { registry = "https://pypi.org/simple" }
sdist = { url = "https://files.pythonhosted.org/packages/fe/cf/d2d3b9f5699fb1e4615c8e32ff220203e43b248e1dfcc6736ad9057731ca/pycparser-2.23.tar.gz", hash = "sha256:78816d4f24add8f10a06d6f05b4d424ad9e96cfebf68a4ddc99c65c0720d00c2", size = 173734, upload-time = "2025-09-09T13:23:47.91Z" }
wheels = [
    { url = "https://files.pythonhosted.org/packages/a0/e3/59cd50310fc9b59512193629e1984c1f95e5c8ae6e5d8c69532ccc65a7fe/pycparser-2.23-py3-none-any.whl", hash = "sha256:e5c6e8d3fbad53479cab09ac03729e0a9faf2bee3db8208a550daf5af81a5934", size = 118140, upload-time = "2025-09-09T13:23:46.651Z" },
]

[[package]]
name = "pygments"
version = "2.19.2"
source = { registry = "https://pypi.org/simple" }
sdist = { url = "https://files.pythonhosted.org/packages/b0/77/a5b8c569bf593b0140bde72ea885a803b82086995367bf2037de0159d924/pygments-2.19.2.tar.gz", hash = "sha256:636cb2477cec7f8952536970bc533bc43743542f70392ae026374600add5b887", size = 4968631, upload-time = "2025-06-21T13:39:12.283Z" }
wheels = [
    { url = "https://files.pythonhosted.org/packages/c7/21/705964c7812476f378728bdf590ca4b771ec72385c533964653c68e86bdc/pygments-2.19.2-py3-none-any.whl", hash = "sha256:86540386c03d588bb81d44bc3928634ff26449851e99741617ecb9037ee5ec0b", size = 1225217, upload-time = "2025-06-21T13:39:07.939Z" },
]

[[package]]
name = "pymdown-extensions"
version = "10.16.1"
source = { registry = "https://pypi.org/simple" }
dependencies = [
    { name = "markdown" },
    { name = "pyyaml" },
]
sdist = { url = "https://files.pythonhosted.org/packages/55/b3/6d2b3f149bc5413b0a29761c2c5832d8ce904a1d7f621e86616d96f505cc/pymdown_extensions-10.16.1.tar.gz", hash = "sha256:aace82bcccba3efc03e25d584e6a22d27a8e17caa3f4dd9f207e49b787aa9a91", size = 853277, upload-time = "2025-07-28T16:19:34.167Z" }
wheels = [
    { url = "https://files.pythonhosted.org/packages/e4/06/43084e6cbd4b3bc0e80f6be743b2e79fbc6eed8de9ad8c629939fa55d972/pymdown_extensions-10.16.1-py3-none-any.whl", hash = "sha256:d6ba157a6c03146a7fb122b2b9a121300056384eafeec9c9f9e584adfdb2a32d", size = 266178, upload-time = "2025-07-28T16:19:31.401Z" },
]

[[package]]
name = "pyogrio"
version = "0.11.1"
source = { registry = "https://pypi.org/simple" }
dependencies = [
    { name = "certifi" },
    { name = "numpy", version = "2.0.2", source = { registry = "https://pypi.org/simple" }, marker = "python_full_version < '3.10'" },
    { name = "numpy", version = "2.2.6", source = { registry = "https://pypi.org/simple" }, marker = "python_full_version == '3.10.*'" },
    { name = "numpy", version = "2.3.3", source = { registry = "https://pypi.org/simple" }, marker = "python_full_version >= '3.11'" },
    { name = "packaging" },
]
sdist = { url = "https://files.pythonhosted.org/packages/bf/1d/ae0340237207664e2da1b77f2cdbcb5f81fd0fc9f3200a48ca993a5e12ef/pyogrio-0.11.1.tar.gz", hash = "sha256:e1441dc9c866f10d8e6ae7ea9249a10c1f57ea921b1f19a5b0977ab91ef8082c", size = 287267, upload-time = "2025-08-02T20:19:20.167Z" }
wheels = [
    { url = "https://files.pythonhosted.org/packages/62/37/c4d114514dd5508356f67601320cdcb8743800a8bdd1f3fe6bfa4021a2f0/pyogrio-0.11.1-cp310-cp310-macosx_12_0_arm64.whl", hash = "sha256:838ead7df8388d938ce848354e384ae5aa46fe7c5f74f9da2d58f064bda053f7", size = 19455667, upload-time = "2025-08-02T20:18:02.931Z" },
    { url = "https://files.pythonhosted.org/packages/a4/d8/929745fb3dc0f00ff8d0202f69cfe8c2f42b9b99b1ded601a17a71904463/pyogrio-0.11.1-cp310-cp310-macosx_12_0_x86_64.whl", hash = "sha256:6f51aa9fc3632e6dcb3dd5562b4a56a3a31850c3f630aef3587d5889a1f65275", size = 20642769, upload-time = "2025-08-02T20:18:05.413Z" },
    { url = "https://files.pythonhosted.org/packages/c5/9b/c2b51051be2152c7dd278ead47b5221912090c5802eadc7966c6005704b0/pyogrio-0.11.1-cp310-cp310-manylinux_2_17_x86_64.manylinux2014_x86_64.whl", hash = "sha256:4982107653ce30de395678b50a1ee00299a4cfcb41043778f1b66c5911b8adbe", size = 26845241, upload-time = "2025-08-02T20:18:07.841Z" },
    { url = "https://files.pythonhosted.org/packages/7d/7c/cea8b75f409670ed2526dbf0cf74fd5efd2f7536ada6459646371989187b/pyogrio-0.11.1-cp310-cp310-manylinux_2_28_aarch64.whl", hash = "sha256:7b20ffbf72013d464012d8f0f69322459a6528bef08c85f85b8a42b056f730b0", size = 26376340, upload-time = "2025-08-02T20:18:10.402Z" },
    { url = "https://files.pythonhosted.org/packages/15/87/7a180f3fadb9a388312e789feee023cd20d1d589724ef093ebee4d784b9a/pyogrio-0.11.1-cp310-cp310-manylinux_2_28_x86_64.whl", hash = "sha256:5b8d60ead740b366cdc2f3b076d21349e5a5d4b9a0e6726922c5a031206b93b2", size = 27519685, upload-time = "2025-08-02T20:18:13.159Z" },
    { url = "https://files.pythonhosted.org/packages/f5/15/fb6ed944f76aff08a98618f1ff184ad4dc3eb026b4a74d7e5cc01125be43/pyogrio-0.11.1-cp310-cp310-win_amd64.whl", hash = "sha256:1948027b2809f2248f69b069ab9833d56b53658f182a3b418d12d3d3eb9959d7", size = 19224975, upload-time = "2025-08-02T20:18:15.844Z" },
    { url = "https://files.pythonhosted.org/packages/d0/81/50441f029609bcb883ee2738bdee3f81a998a11e4052b6ad0ef0ae4c0ae5/pyogrio-0.11.1-cp311-cp311-macosx_12_0_arm64.whl", hash = "sha256:d36162ddc1a309bb941a3cfb550b8f88c862c67ef2f52df6460100e5e958bbc6", size = 19459279, upload-time = "2025-08-02T20:18:18.955Z" },
    { url = "https://files.pythonhosted.org/packages/0d/4a/a3a2fae13e42ee98574b18591ddb66bca88bc1fa812c017437b42c85569f/pyogrio-0.11.1-cp311-cp311-macosx_12_0_x86_64.whl", hash = "sha256:845c78d5e7c9ec1c7d00250c07e144e5fe504fdb4ccdc141d9413f85b8c55c91", size = 20646364, upload-time = "2025-08-02T20:18:21.171Z" },
    { url = "https://files.pythonhosted.org/packages/7d/f2/1dd5795f8cccf8f97d5ac7f28fee31fc1afc5f6bce9fab2ac4486ed3af44/pyogrio-0.11.1-cp311-cp311-manylinux_2_17_x86_64.manylinux2014_x86_64.whl", hash = "sha256:50aa869509f189fa1bff4d90d2d4c7860b963e693af85f2957646306e882b631", size = 26999659, upload-time = "2025-08-02T20:18:25.482Z" },
    { url = "https://files.pythonhosted.org/packages/ea/ef/4f8d61afb6798edde8bd6d2721032e868ff78a25395d9512f7e5e50b23c4/pyogrio-0.11.1-cp311-cp311-manylinux_2_28_aarch64.whl", hash = "sha256:dd0f44dd2d849d32aea3f73647c74083996917e446479645bf93de6656160f2d", size = 26523036, upload-time = "2025-08-02T20:18:28.761Z" },
    { url = "https://files.pythonhosted.org/packages/e7/99/81d9a441ac7709407750f359813889b9a3f6076999cb9ae8893d5ba7c707/pyogrio-0.11.1-cp311-cp311-manylinux_2_28_x86_64.whl", hash = "sha256:36b910d4037694b2935b5b1c1eb757dcc2906dca05cb2992cbdaf1291b54ff97", size = 27678041, upload-time = "2025-08-02T20:18:31.103Z" },
    { url = "https://files.pythonhosted.org/packages/74/4e/a5d00c30e5ca3f4133a425fe41531b219139ad4451ea8edc3520f221f9dd/pyogrio-0.11.1-cp311-cp311-win_amd64.whl", hash = "sha256:cb744097f302f19dcc5c93ee5e9cfd707b864c9a418e399f0908406a60003728", size = 19226619, upload-time = "2025-08-02T20:18:34.261Z" },
    { url = "https://files.pythonhosted.org/packages/72/d3/2ba967ca4255cdfa130a6d8b437826488567b4bc1bb417c442bb43d62611/pyogrio-0.11.1-cp312-cp312-macosx_12_0_arm64.whl", hash = "sha256:f186456ebe5d5f61e7bd883bad25a59d43d6304178d4f0d3e03273f42b40a4cc", size = 19450110, upload-time = "2025-08-02T20:18:36.643Z" },
    { url = "https://files.pythonhosted.org/packages/5a/e1/3bc29ae71d24a91cf91f7413541e50acb7de2ce609587168ce2f4b405d3b/pyogrio-0.11.1-cp312-cp312-macosx_12_0_x86_64.whl", hash = "sha256:b8a199bc0e421eac444af96942b7553268e43d0cadf30d0d6d41017de05b7e9e", size = 20635348, upload-time = "2025-08-02T20:18:38.714Z" },
    { url = "https://files.pythonhosted.org/packages/8c/b2/ec453e544370a90b4e8b2c6afa72501963ddc33afe883f0e5ba34af6a80f/pyogrio-0.11.1-cp312-cp312-manylinux_2_17_x86_64.manylinux2014_x86_64.whl", hash = "sha256:afce80b4b32f043fcf76a50e8572e3ad8d9d3e6abbbfa6137f0975ba55c4eeb8", size = 26980190, upload-time = "2025-08-02T20:18:41.197Z" },
    { url = "https://files.pythonhosted.org/packages/b1/f6/337f122b58f697f807bf9093b606b33b3ef52fe06a21e88d8a9230844cc3/pyogrio-0.11.1-cp312-cp312-manylinux_2_28_aarch64.whl", hash = "sha256:0cfd79caf0b8cb7bbf30b419dff7f21509169efcf4d431172c61b44fe1029dba", size = 26474852, upload-time = "2025-08-02T20:18:43.74Z" },
    { url = "https://files.pythonhosted.org/packages/e6/0f/8193a4a879f1284d693793e59a2e185c8fd3c47cb562b0e5daf7289997ea/pyogrio-0.11.1-cp312-cp312-manylinux_2_28_x86_64.whl", hash = "sha256:ab3aa6dbf2441d2407ce052233f2966324a3cff752bd43d99e4c779ea54e0a16", size = 27659721, upload-time = "2025-08-02T20:18:46.398Z" },
    { url = "https://files.pythonhosted.org/packages/5f/7d/3e818625a435fcc196ea441a6ca8495f87dd1f1eebeb95760eb401ea425d/pyogrio-0.11.1-cp312-cp312-win_amd64.whl", hash = "sha256:cd10035eb3b5e5a43bdafbd777339d2274e9b75972658364f0ce31c4d3400d1e", size = 19219350, upload-time = "2025-08-02T20:18:48.866Z" },
    { url = "https://files.pythonhosted.org/packages/f2/68/86328e36d010ee565ce0c65cdf9b830afcb1fb5972f537fe1cc561a49247/pyogrio-0.11.1-cp313-cp313-macosx_12_0_arm64.whl", hash = "sha256:3b368c597357ff262f3b46591ded86409462ee594ef42556708b090d121f873c", size = 19445347, upload-time = "2025-08-02T20:18:51.088Z" },
    { url = "https://files.pythonhosted.org/packages/20/bc/34bd87641fc2ecc6d842d6d758bbaa8d58aea4d36aa6a1111cbc9d450e74/pyogrio-0.11.1-cp313-cp313-macosx_12_0_x86_64.whl", hash = "sha256:1cb82cfd3493f32396e9c3f9255e17885610f62a323870947f4e04dd59bc3595", size = 20630594, upload-time = "2025-08-02T20:18:53.176Z" },
    { url = "https://files.pythonhosted.org/packages/68/9a/41b72ffa3e21354eb9afbbae855c86b94dbf06b22e89c16a807cc8b22bd2/pyogrio-0.11.1-cp313-cp313-manylinux_2_17_x86_64.manylinux2014_x86_64.whl", hash = "sha256:5d61aae22e67030fd354f03e21c6462537bf56160134dd8663709335a5a46b28", size = 26929440, upload-time = "2025-08-02T20:18:55.614Z" },
    { url = "https://files.pythonhosted.org/packages/42/dd/c968c49a2e9b7c219eac0cc504241c21ef789f1f1b34d33780508cea9764/pyogrio-0.11.1-cp313-cp313-manylinux_2_28_aarch64.whl", hash = "sha256:76150a3cd787c31628191c7abc6f8c796660125852fb65ae15dd7be1e9196816", size = 26433178, upload-time = "2025-08-02T20:18:58.274Z" },
    { url = "https://files.pythonhosted.org/packages/89/a9/79eca15094f7806a3adcf0bb976ab4346b0fb1bd87956c1933df44546c14/pyogrio-0.11.1-cp313-cp313-manylinux_2_28_x86_64.whl", hash = "sha256:e929452f6988c0365dd32ff2485d9488160a709fee28743abbbc18d663169ed0", size = 27616835, upload-time = "2025-08-02T20:19:01.112Z" },
    { url = "https://files.pythonhosted.org/packages/2b/f3/7722bc81e9eee39b528c1cbc6289a26d2d3b1b187491ed8493457d6a3a0e/pyogrio-0.11.1-cp313-cp313-win_amd64.whl", hash = "sha256:d6d56862b89a05fccd7211171c88806b6ec9b5effb79bf807cce0a57c1f2a606", size = 19219088, upload-time = "2025-08-02T20:19:03.732Z" },
    { url = "https://files.pythonhosted.org/packages/53/0f/c45f606ead4acd8797aeed9dd6434c68ddb47afccddd9f3910b412d654da/pyogrio-0.11.1-cp39-cp39-macosx_12_0_arm64.whl", hash = "sha256:9ae8efbe4f9f215b2321655f988be8bb133829037dbefebc2643f52da4e7782a", size = 19456631, upload-time = "2025-08-02T20:19:05.86Z" },
    { url = "https://files.pythonhosted.org/packages/40/59/c94a831ba24f448529e9a4a8334b8fffbaa77e47339eba00d713f2d87df0/pyogrio-0.11.1-cp39-cp39-macosx_12_0_x86_64.whl", hash = "sha256:7cbbc24a785cca733b80c96e8e10f7c316df295786ac9900c145e2b12f828050", size = 20644080, upload-time = "2025-08-02T20:19:08.232Z" },
    { url = "https://files.pythonhosted.org/packages/62/c7/657f568826166b8ac5d51d3b29df60e48cbb5fde833fae9f24776188bd2b/pyogrio-0.11.1-cp39-cp39-manylinux_2_17_x86_64.manylinux2014_x86_64.whl", hash = "sha256:5e924de96f1a436567fb57cd94b02b2572c066663c5b6431d2827993d8f3a646", size = 26825034, upload-time = "2025-08-02T20:19:10.489Z" },
    { url = "https://files.pythonhosted.org/packages/2e/eb/e1fdeaa243683dbf9fe8db177416f9a87868aae9b0509304f1f6ef159906/pyogrio-0.11.1-cp39-cp39-manylinux_2_28_aarch64.whl", hash = "sha256:580001084562b55059f161b8c8f2c15135a4523256a3b910ea3a58cd8ffb6c4f", size = 26352261, upload-time = "2025-08-02T20:19:13.083Z" },
    { url = "https://files.pythonhosted.org/packages/88/f6/0df5c6f370752acb9a649a5c8ebb626952fd7fc5cfc0da215181dbbc3601/pyogrio-0.11.1-cp39-cp39-manylinux_2_28_x86_64.whl", hash = "sha256:56d2315f28cdbde98c23f719c85a0f0ee1953a1eae617505c7349c660847dbf5", size = 27504419, upload-time = "2025-08-02T20:19:15.999Z" },
    { url = "https://files.pythonhosted.org/packages/8a/a8/594eb0fedd53901ee26ca6bfdbe3f723f0035c727fb4ce04c9b356fd58f7/pyogrio-0.11.1-cp39-cp39-win_amd64.whl", hash = "sha256:db372785b2a32ad6006477366c4c07285d98f7a7e6d356b2eba15a4fbaaa167f", size = 19226953, upload-time = "2025-08-02T20:19:18.241Z" },
]

[[package]]
name = "pyproj"
version = "3.6.1"
source = { registry = "https://pypi.org/simple" }
resolution-markers = [
    "python_full_version < '3.10'",
]
dependencies = [
    { name = "certifi", marker = "python_full_version < '3.10'" },
]
sdist = { url = "https://files.pythonhosted.org/packages/7d/84/2b39bbf888c753ea48b40d47511548c77aa03445465c35cc4c4e9649b643/pyproj-3.6.1.tar.gz", hash = "sha256:44aa7c704c2b7d8fb3d483bbf75af6cb2350d30a63b144279a09b75fead501bf", size = 225131, upload-time = "2023-09-21T02:07:51.593Z" }
wheels = [
    { url = "https://files.pythonhosted.org/packages/c5/32/63cf474f4a8d4804b3bdf7c16b8589f38142e8e2f8319dcea27e0bc21a87/pyproj-3.6.1-cp310-cp310-macosx_10_9_x86_64.whl", hash = "sha256:ab7aa4d9ff3c3acf60d4b285ccec134167a948df02347585fdd934ebad8811b4", size = 6142763, upload-time = "2023-09-21T02:07:12.844Z" },
    { url = "https://files.pythonhosted.org/packages/18/86/2e7cb9de40492f1bafbf11f4c9072edc394509a40b5e4c52f8139546f039/pyproj-3.6.1-cp310-cp310-macosx_11_0_arm64.whl", hash = "sha256:4bc0472302919e59114aa140fd7213c2370d848a7249d09704f10f5b062031fe", size = 4877123, upload-time = "2023-09-21T02:10:37.905Z" },
    { url = "https://files.pythonhosted.org/packages/5e/c5/928d5a26995dbefbebd7507d982141cd9153bc7e4392b334fff722c4af12/pyproj-3.6.1-cp310-cp310-manylinux_2_17_aarch64.manylinux2014_aarch64.whl", hash = "sha256:5279586013b8d6582e22b6f9e30c49796966770389a9d5b85e25a4223286cd3f", size = 6190576, upload-time = "2023-09-21T02:17:08.637Z" },
    { url = "https://files.pythonhosted.org/packages/f6/2b/b60cf73b0720abca313bfffef34e34f7f7dae23852b2853cf0368d49426b/pyproj-3.6.1-cp310-cp310-manylinux_2_17_x86_64.manylinux2014_x86_64.whl", hash = "sha256:80fafd1f3eb421694857f254a9bdbacd1eb22fc6c24ca74b136679f376f97d35", size = 8328075, upload-time = "2023-09-21T02:07:15.353Z" },
    { url = "https://files.pythonhosted.org/packages/d9/a8/7193f46032636be917bc775506ae987aad72c931b1f691b775ca812a2917/pyproj-3.6.1-cp310-cp310-win32.whl", hash = "sha256:c41e80ddee130450dcb8829af7118f1ab69eaf8169c4bf0ee8d52b72f098dc2f", size = 5635713, upload-time = "2023-09-21T02:07:17.548Z" },
    { url = "https://files.pythonhosted.org/packages/89/8f/27350c8fba71a37cd0d316f100fbd96bf139cc2b5ff1ab0dcbc7ac64010a/pyproj-3.6.1-cp310-cp310-win_amd64.whl", hash = "sha256:db3aedd458e7f7f21d8176f0a1d924f1ae06d725228302b872885a1c34f3119e", size = 6087932, upload-time = "2023-09-21T02:07:19.793Z" },
    { url = "https://files.pythonhosted.org/packages/84/a6/a300c1b14b2112e966e9f90b18f9c13b586bdcf417207cee913ae9005da3/pyproj-3.6.1-cp311-cp311-macosx_10_9_x86_64.whl", hash = "sha256:ebfbdbd0936e178091309f6cd4fcb4decd9eab12aa513cdd9add89efa3ec2882", size = 6147442, upload-time = "2023-09-21T02:07:21.879Z" },
    { url = "https://files.pythonhosted.org/packages/30/bd/b9bd3761f08754e8dbb34c5a647db2099b348ab5da338e90980caf280e37/pyproj-3.6.1-cp311-cp311-macosx_11_0_arm64.whl", hash = "sha256:447db19c7efad70ff161e5e46a54ab9cc2399acebb656b6ccf63e4bc4a04b97a", size = 4880331, upload-time = "2023-09-21T02:10:40.828Z" },
    { url = "https://files.pythonhosted.org/packages/f4/0a/d82aeeb605b5d6870bc72307c3b5e044e632eb7720df8885e144f51a8eac/pyproj-3.6.1-cp311-cp311-manylinux_2_17_aarch64.manylinux2014_aarch64.whl", hash = "sha256:e7e13c40183884ec7f94eb8e0f622f08f1d5716150b8d7a134de48c6110fee85", size = 6192425, upload-time = "2023-09-21T02:17:09.049Z" },
    { url = "https://files.pythonhosted.org/packages/64/90/dfe5c00de1ca4dbb82606e79790659d4ed7f0ed8d372bccb3baca2a5abe0/pyproj-3.6.1-cp311-cp311-manylinux_2_17_x86_64.manylinux2014_x86_64.whl", hash = "sha256:65ad699e0c830e2b8565afe42bd58cc972b47d829b2e0e48ad9638386d994915", size = 8571478, upload-time = "2023-09-21T02:07:23.771Z" },
    { url = "https://files.pythonhosted.org/packages/14/6d/ae373629a1723f0db80d7b8c93598b00d9ecb930ed9ebf4f35826a33e97c/pyproj-3.6.1-cp311-cp311-win32.whl", hash = "sha256:8b8acc31fb8702c54625f4d5a2a6543557bec3c28a0ef638778b7ab1d1772132", size = 5634575, upload-time = "2023-09-21T02:07:26.535Z" },
    { url = "https://files.pythonhosted.org/packages/79/95/eb68113c5b5737c342bde1bab92705dabe69c16299c5a122616e50f1fbd6/pyproj-3.6.1-cp311-cp311-win_amd64.whl", hash = "sha256:38a3361941eb72b82bd9a18f60c78b0df8408416f9340521df442cebfc4306e2", size = 6088494, upload-time = "2023-09-21T02:07:28.75Z" },
    { url = "https://files.pythonhosted.org/packages/0b/64/93232511a7906a492b1b7dfdfc17f4e95982d76a24ef4f86d18cfe7ae2c9/pyproj-3.6.1-cp312-cp312-macosx_10_9_x86_64.whl", hash = "sha256:1e9fbaf920f0f9b4ee62aab832be3ae3968f33f24e2e3f7fbb8c6728ef1d9746", size = 6135280, upload-time = "2023-09-21T02:07:30.911Z" },
    { url = "https://files.pythonhosted.org/packages/10/f2/b550b1f65cc7e51c9116b220b50aade60c439103432a3fd5b12efbc77e15/pyproj-3.6.1-cp312-cp312-macosx_11_0_arm64.whl", hash = "sha256:6d227a865356f225591b6732430b1d1781e946893789a609bb34f59d09b8b0f8", size = 4880030, upload-time = "2023-09-21T02:10:43.067Z" },
    { url = "https://files.pythonhosted.org/packages/fe/4b/2f8f6f94643b9fe2083338eff294feda84d916409b5840b7a402d2be93f8/pyproj-3.6.1-cp312-cp312-manylinux_2_17_aarch64.manylinux2014_aarch64.whl", hash = "sha256:83039e5ae04e5afc974f7d25ee0870a80a6bd6b7957c3aca5613ccbe0d3e72bf", size = 6184439, upload-time = "2023-09-21T02:17:43.499Z" },
    { url = "https://files.pythonhosted.org/packages/19/9b/c57569132174786aa3f72275ac306956859a639dad0ce8d95c8411ce8209/pyproj-3.6.1-cp312-cp312-manylinux_2_17_x86_64.manylinux2014_x86_64.whl", hash = "sha256:fffb059ba3bced6f6725961ba758649261d85ed6ce670d3e3b0a26e81cf1aa8d", size = 8660747, upload-time = "2023-09-21T02:07:32.586Z" },
    { url = "https://files.pythonhosted.org/packages/0e/ab/1c2159ec757677c5a6b8803f6be45c2b550dc42c84ec4a228dc219849bbb/pyproj-3.6.1-cp312-cp312-win32.whl", hash = "sha256:2d6ff73cc6dbbce3766b6c0bce70ce070193105d8de17aa2470009463682a8eb", size = 5626805, upload-time = "2023-09-21T02:07:35.28Z" },
    { url = "https://files.pythonhosted.org/packages/c7/f3/2f32fe143cd7ba1d4d68f1b6dce9ca402d909cbd5a5830e3a8fa3d1acbbf/pyproj-3.6.1-cp312-cp312-win_amd64.whl", hash = "sha256:7a27151ddad8e1439ba70c9b4b2b617b290c39395fa9ddb7411ebb0eb86d6fb0", size = 6079779, upload-time = "2023-09-21T02:07:37.486Z" },
    { url = "https://files.pythonhosted.org/packages/d7/50/d369bbe62d7a0d1e2cb40bc211da86a3f6e0f3c99f872957a72c3d5492d6/pyproj-3.6.1-cp39-cp39-macosx_10_9_x86_64.whl", hash = "sha256:4ba1f9b03d04d8cab24d6375609070580a26ce76eaed54631f03bab00a9c737b", size = 6144755, upload-time = "2023-09-21T02:07:39.611Z" },
    { url = "https://files.pythonhosted.org/packages/2c/c2/8d4f61065dfed965e53badd41201ad86a05af0c1bbc75dffb12ef0f5a7dd/pyproj-3.6.1-cp39-cp39-macosx_11_0_arm64.whl", hash = "sha256:18faa54a3ca475bfe6255156f2f2874e9a1c8917b0004eee9f664b86ccc513d3", size = 4879187, upload-time = "2023-09-21T02:10:45.519Z" },
    { url = "https://files.pythonhosted.org/packages/31/38/2cf8777cb2d5622a78195e690281b7029098795fde4751aec8128238b8bb/pyproj-3.6.1-cp39-cp39-manylinux_2_17_aarch64.manylinux2014_aarch64.whl", hash = "sha256:fd43bd9a9b9239805f406fd82ba6b106bf4838d9ef37c167d3ed70383943ade1", size = 6192339, upload-time = "2023-09-21T02:17:09.942Z" },
    { url = "https://files.pythonhosted.org/packages/97/0a/b1525be9680369cc06dd288e12c59d24d5798b4afcdcf1b0915836e1caa6/pyproj-3.6.1-cp39-cp39-manylinux_2_17_x86_64.manylinux2014_x86_64.whl", hash = "sha256:50100b2726a3ca946906cbaa789dd0749f213abf0cbb877e6de72ca7aa50e1ae", size = 8332638, upload-time = "2023-09-21T02:07:41.777Z" },
    { url = "https://files.pythonhosted.org/packages/8d/e8/e826e0a962f36bd925a933829cf6ef218efe2055db5ea292be40974a929d/pyproj-3.6.1-cp39-cp39-win32.whl", hash = "sha256:9274880263256f6292ff644ca92c46d96aa7e57a75c6df3f11d636ce845a1877", size = 5638159, upload-time = "2023-09-21T02:07:43.49Z" },
    { url = "https://files.pythonhosted.org/packages/43/d0/cbe29a4dcf38ee7e72bf695d0d3f2bee21b4f22ee6cf579ad974de9edfc8/pyproj-3.6.1-cp39-cp39-win_amd64.whl", hash = "sha256:36b64c2cb6ea1cc091f329c5bd34f9c01bb5da8c8e4492c709bda6a09f96808f", size = 6090565, upload-time = "2023-09-21T02:07:45.735Z" },
    { url = "https://files.pythonhosted.org/packages/43/28/e8d2ca71dd56c27cbe668e4226963d61956cded222a2e839e6fec1ab6d82/pyproj-3.6.1-pp39-pypy39_pp73-macosx_10_9_x86_64.whl", hash = "sha256:fd93c1a0c6c4aedc77c0fe275a9f2aba4d59b8acf88cebfc19fe3c430cfabf4f", size = 6034252, upload-time = "2023-09-21T02:07:47.906Z" },
    { url = "https://files.pythonhosted.org/packages/cb/39/1ce27cb86f51a1f5aed3a1617802a6131b59ea78492141d1fbe36722595e/pyproj-3.6.1-pp39-pypy39_pp73-manylinux_2_17_x86_64.manylinux2014_x86_64.whl", hash = "sha256:6420ea8e7d2a88cb148b124429fba8cd2e0fae700a2d96eab7083c0928a85110", size = 6386263, upload-time = "2023-09-21T02:07:49.586Z" },
]

[[package]]
name = "pyproj"
version = "3.7.1"
source = { registry = "https://pypi.org/simple" }
resolution-markers = [
    "python_full_version == '3.10.*'",
]
dependencies = [
    { name = "certifi", marker = "python_full_version == '3.10.*'" },
]
sdist = { url = "https://files.pythonhosted.org/packages/67/10/a8480ea27ea4bbe896c168808854d00f2a9b49f95c0319ddcbba693c8a90/pyproj-3.7.1.tar.gz", hash = "sha256:60d72facd7b6b79853f19744779abcd3f804c4e0d4fa8815469db20c9f640a47", size = 226339, upload-time = "2025-02-16T04:28:46.621Z" }
wheels = [
    { url = "https://files.pythonhosted.org/packages/25/a3/c4cd4bba5b336075f145fe784fcaf4ef56ffbc979833303303e7a659dda2/pyproj-3.7.1-cp310-cp310-macosx_13_0_x86_64.whl", hash = "sha256:bf09dbeb333c34e9c546364e7df1ff40474f9fddf9e70657ecb0e4f670ff0b0e", size = 6262524, upload-time = "2025-02-16T04:27:19.725Z" },
    { url = "https://files.pythonhosted.org/packages/40/45/4fdf18f4cc1995f1992771d2a51cf186a9d7a8ec973c9693f8453850c707/pyproj-3.7.1-cp310-cp310-macosx_14_0_arm64.whl", hash = "sha256:6575b2e53cc9e3e461ad6f0692a5564b96e7782c28631c7771c668770915e169", size = 4665102, upload-time = "2025-02-16T04:27:24.428Z" },
    { url = "https://files.pythonhosted.org/packages/0c/d2/360eb127380106cee83569954ae696b88a891c804d7a93abe3fbc15f5976/pyproj-3.7.1-cp310-cp310-manylinux_2_17_aarch64.manylinux2014_aarch64.whl", hash = "sha256:8cb516ee35ed57789b46b96080edf4e503fdb62dbb2e3c6581e0d6c83fca014b", size = 9432667, upload-time = "2025-02-16T04:27:27.04Z" },
    { url = "https://files.pythonhosted.org/packages/76/a5/c6e11b9a99ce146741fb4d184d5c468446c6d6015b183cae82ac822a6cfa/pyproj-3.7.1-cp310-cp310-manylinux_2_17_x86_64.manylinux2014_x86_64.whl", hash = "sha256:1e47c4e93b88d99dd118875ee3ca0171932444cdc0b52d493371b5d98d0f30ee", size = 9259185, upload-time = "2025-02-16T04:27:30.35Z" },
    { url = "https://files.pythonhosted.org/packages/41/56/a3c15c42145797a99363fa0fdb4e9805dccb8b4a76a6d7b2cdf36ebcc2a1/pyproj-3.7.1-cp310-cp310-musllinux_1_2_aarch64.whl", hash = "sha256:3e8d276caeae34fcbe4813855d0d97b9b825bab8d7a8b86d859c24a6213a5a0d", size = 10469103, upload-time = "2025-02-16T04:27:33.542Z" },
    { url = "https://files.pythonhosted.org/packages/ef/73/c9194c2802fefe2a4fd4230bdd5ab083e7604e93c64d0356fa49c363bad6/pyproj-3.7.1-cp310-cp310-musllinux_1_2_x86_64.whl", hash = "sha256:f173f851ee75e54acdaa053382b6825b400cb2085663a9bb073728a59c60aebb", size = 10401391, upload-time = "2025-02-16T04:27:36.051Z" },
    { url = "https://files.pythonhosted.org/packages/c5/1d/ce8bb5b9251b04d7c22d63619bb3db3d2397f79000a9ae05b3fd86a5837e/pyproj-3.7.1-cp310-cp310-win32.whl", hash = "sha256:f550281ed6e5ea88fcf04a7c6154e246d5714be495c50c9e8e6b12d3fb63e158", size = 5869997, upload-time = "2025-02-16T04:27:38.302Z" },
    { url = "https://files.pythonhosted.org/packages/09/6a/ca145467fd2e5b21e3d5b8c2b9645dcfb3b68f08b62417699a1f5689008e/pyproj-3.7.1-cp310-cp310-win_amd64.whl", hash = "sha256:3537668992a709a2e7f068069192138618c00d0ba113572fdd5ee5ffde8222f3", size = 6278581, upload-time = "2025-02-16T04:27:41.051Z" },
    { url = "https://files.pythonhosted.org/packages/ab/0d/63670fc527e664068b70b7cab599aa38b7420dd009bdc29ea257e7f3dfb3/pyproj-3.7.1-cp311-cp311-macosx_13_0_x86_64.whl", hash = "sha256:a94e26c1a4950cea40116775588a2ca7cf56f1f434ff54ee35a84718f3841a3d", size = 6264315, upload-time = "2025-02-16T04:27:44.539Z" },
    { url = "https://files.pythonhosted.org/packages/25/9d/cbaf82cfb290d1f1fa42feb9ba9464013bb3891e40c4199f8072112e4589/pyproj-3.7.1-cp311-cp311-macosx_14_0_arm64.whl", hash = "sha256:263b54ba5004b6b957d55757d846fc5081bc02980caa0279c4fc95fa0fff6067", size = 4666267, upload-time = "2025-02-16T04:27:47.019Z" },
    { url = "https://files.pythonhosted.org/packages/79/53/24f9f9b8918c0550f3ff49ad5de4cf3f0688c9f91ff191476db8979146fe/pyproj-3.7.1-cp311-cp311-manylinux_2_17_aarch64.manylinux2014_aarch64.whl", hash = "sha256:f6d6a2ccd5607cd15ef990c51e6f2dd27ec0a741e72069c387088bba3aab60fa", size = 9680510, upload-time = "2025-02-16T04:27:49.239Z" },
    { url = "https://files.pythonhosted.org/packages/3c/ac/12fab74a908d40b63174dc704587febd0729414804bbfd873cabe504ff2d/pyproj-3.7.1-cp311-cp311-manylinux_2_17_x86_64.manylinux2014_x86_64.whl", hash = "sha256:8c5dcf24ede53d8abab7d8a77f69ff1936c6a8843ef4fcc574646e4be66e5739", size = 9493619, upload-time = "2025-02-16T04:27:52.65Z" },
    { url = "https://files.pythonhosted.org/packages/c4/45/26311d6437135da2153a178125db5dfb6abce831ce04d10ec207eabac70a/pyproj-3.7.1-cp311-cp311-musllinux_1_2_aarch64.whl", hash = "sha256:3c2e7449840a44ce860d8bea2c6c1c4bc63fa07cba801dcce581d14dcb031a02", size = 10709755, upload-time = "2025-02-16T04:27:55.239Z" },
    { url = "https://files.pythonhosted.org/packages/99/52/4ecd0986f27d0e6c8ee3a7bc5c63da15acd30ac23034f871325b297e61fd/pyproj-3.7.1-cp311-cp311-musllinux_1_2_x86_64.whl", hash = "sha256:0829865c1d3a3543f918b3919dc601eea572d6091c0dd175e1a054db9c109274", size = 10642970, upload-time = "2025-02-16T04:27:58.343Z" },
    { url = "https://files.pythonhosted.org/packages/3f/a5/d3bfc018fc92195a000d1d28acc1f3f1df15ff9f09ece68f45a2636c0134/pyproj-3.7.1-cp311-cp311-win32.whl", hash = "sha256:6181960b4b812e82e588407fe5c9c68ada267c3b084db078f248db5d7f45d18a", size = 5868295, upload-time = "2025-02-16T04:28:01.712Z" },
    { url = "https://files.pythonhosted.org/packages/92/39/ef6f06a5b223dbea308cfcbb7a0f72e7b506aef1850e061b2c73b0818715/pyproj-3.7.1-cp311-cp311-win_amd64.whl", hash = "sha256:5ad0ff443a785d84e2b380869fdd82e6bfc11eba6057d25b4409a9bbfa867970", size = 6279871, upload-time = "2025-02-16T04:28:04.988Z" },
    { url = "https://files.pythonhosted.org/packages/e6/c9/876d4345b8d17f37ac59ebd39f8fa52fc6a6a9891a420f72d050edb6b899/pyproj-3.7.1-cp312-cp312-macosx_13_0_x86_64.whl", hash = "sha256:2781029d90df7f8d431e29562a3f2d8eafdf233c4010d6fc0381858dc7373217", size = 6264087, upload-time = "2025-02-16T04:28:09.036Z" },
    { url = "https://files.pythonhosted.org/packages/ff/e6/5f8691f8c90e7f402cc80a6276eb19d2ec1faa150d5ae2dd9c7b0a254da8/pyproj-3.7.1-cp312-cp312-macosx_14_0_arm64.whl", hash = "sha256:d61bf8ab04c73c1da08eedaf21a103b72fa5b0a9b854762905f65ff8b375d394", size = 4669628, upload-time = "2025-02-16T04:28:10.944Z" },
    { url = "https://files.pythonhosted.org/packages/42/ec/16475bbb79c1c68845c0a0d9c60c4fb31e61b8a2a20bc18b1a81e81c7f68/pyproj-3.7.1-cp312-cp312-manylinux_2_17_aarch64.manylinux2014_aarch64.whl", hash = "sha256:04abc517a8555d1b05fcee768db3280143fe42ec39fdd926a2feef31631a1f2f", size = 9721415, upload-time = "2025-02-16T04:28:13.342Z" },
    { url = "https://files.pythonhosted.org/packages/b3/a3/448f05b15e318bd6bea9a32cfaf11e886c4ae61fa3eee6e09ed5c3b74bb2/pyproj-3.7.1-cp312-cp312-manylinux_2_17_x86_64.manylinux2014_x86_64.whl", hash = "sha256:084c0a475688f934d386c2ab3b6ce03398a473cd48adfda70d9ab8f87f2394a0", size = 9556447, upload-time = "2025-02-16T04:28:15.818Z" },
    { url = "https://files.pythonhosted.org/packages/6a/ae/bd15fe8d8bd914ead6d60bca7f895a4e6f8ef7e3928295134ff9a7dad14c/pyproj-3.7.1-cp312-cp312-musllinux_1_2_aarch64.whl", hash = "sha256:a20727a23b1e49c7dc7fe3c3df8e56a8a7acdade80ac2f5cca29d7ca5564c145", size = 10758317, upload-time = "2025-02-16T04:28:18.338Z" },
    { url = "https://files.pythonhosted.org/packages/9d/d9/5ccefb8bca925f44256b188a91c31238cae29ab6ee7f53661ecc04616146/pyproj-3.7.1-cp312-cp312-musllinux_1_2_x86_64.whl", hash = "sha256:bf84d766646f1ebd706d883755df4370aaf02b48187cedaa7e4239f16bc8213d", size = 10771259, upload-time = "2025-02-16T04:28:20.822Z" },
    { url = "https://files.pythonhosted.org/packages/2a/7d/31dedff9c35fa703162f922eeb0baa6c44a3288469a5fd88d209e2892f9e/pyproj-3.7.1-cp312-cp312-win32.whl", hash = "sha256:5f0da2711364d7cb9f115b52289d4a9b61e8bca0da57f44a3a9d6fc9bdeb7274", size = 5859914, upload-time = "2025-02-16T04:28:23.303Z" },
    { url = "https://files.pythonhosted.org/packages/3e/47/c6ab03d6564a7c937590cff81a2742b5990f096cce7c1a622d325be340ee/pyproj-3.7.1-cp312-cp312-win_amd64.whl", hash = "sha256:aee664a9d806612af30a19dba49e55a7a78ebfec3e9d198f6a6176e1d140ec98", size = 6273196, upload-time = "2025-02-16T04:28:25.227Z" },
    { url = "https://files.pythonhosted.org/packages/ef/01/984828464c9960036c602753fc0f21f24f0aa9043c18fa3f2f2b66a86340/pyproj-3.7.1-cp313-cp313-macosx_13_0_x86_64.whl", hash = "sha256:5f8d02ef4431dee414d1753d13fa82a21a2f61494737b5f642ea668d76164d6d", size = 6253062, upload-time = "2025-02-16T04:28:27.861Z" },
    { url = "https://files.pythonhosted.org/packages/68/65/6ecdcdc829811a2c160cdfe2f068a009fc572fd4349664f758ccb0853a7c/pyproj-3.7.1-cp313-cp313-macosx_14_0_arm64.whl", hash = "sha256:0b853ae99bda66cbe24b4ccfe26d70601d84375940a47f553413d9df570065e0", size = 4660548, upload-time = "2025-02-16T04:28:29.526Z" },
    { url = "https://files.pythonhosted.org/packages/67/da/dda94c4490803679230ba4c17a12f151b307a0d58e8110820405ca2d98db/pyproj-3.7.1-cp313-cp313-manylinux_2_17_aarch64.manylinux2014_aarch64.whl", hash = "sha256:83db380c52087f9e9bdd8a527943b2e7324f275881125e39475c4f9277bdeec4", size = 9662464, upload-time = "2025-02-16T04:28:31.437Z" },
    { url = "https://files.pythonhosted.org/packages/6f/57/f61b7d22c91ae1d12ee00ac4c0038714e774ebcd851b9133e5f4f930dd40/pyproj-3.7.1-cp313-cp313-manylinux_2_17_x86_64.manylinux2014_x86_64.whl", hash = "sha256:b35ed213892e211a3ce2bea002aa1183e1a2a9b79e51bb3c6b15549a831ae528", size = 9497461, upload-time = "2025-02-16T04:28:33.848Z" },
    { url = "https://files.pythonhosted.org/packages/b7/f6/932128236f79d2ac7d39fe1a19667fdf7155d9a81d31fb9472a7a497790f/pyproj-3.7.1-cp313-cp313-musllinux_1_2_aarch64.whl", hash = "sha256:a8b15b0463d1303bab113d1a6af2860a0d79013c3a66fcc5475ce26ef717fd4f", size = 10708869, upload-time = "2025-02-16T04:28:37.34Z" },
    { url = "https://files.pythonhosted.org/packages/1d/0d/07ac7712994454a254c383c0d08aff9916a2851e6512d59da8dc369b1b02/pyproj-3.7.1-cp313-cp313-musllinux_1_2_x86_64.whl", hash = "sha256:87229e42b75e89f4dad6459200f92988c5998dfb093c7c631fb48524c86cd5dc", size = 10729260, upload-time = "2025-02-16T04:28:40.639Z" },
    { url = "https://files.pythonhosted.org/packages/b0/d0/9c604bc72c37ba69b867b6df724d6a5af6789e8c375022c952f65b2af558/pyproj-3.7.1-cp313-cp313-win32.whl", hash = "sha256:d666c3a3faaf3b1d7fc4a544059c4eab9d06f84a604b070b7aa2f318e227798e", size = 5855462, upload-time = "2025-02-16T04:28:42.827Z" },
    { url = "https://files.pythonhosted.org/packages/98/df/68a2b7f5fb6400c64aad82d72bcc4bc531775e62eedff993a77c780defd0/pyproj-3.7.1-cp313-cp313-win_amd64.whl", hash = "sha256:d3caac7473be22b6d6e102dde6c46de73b96bc98334e577dfaee9886f102ea2e", size = 6266573, upload-time = "2025-02-16T04:28:44.727Z" },
]

[[package]]
name = "pyproj"
version = "3.7.2"
source = { registry = "https://pypi.org/simple" }
resolution-markers = [
    "python_full_version >= '3.12'",
    "python_full_version == '3.11.*'",
]
dependencies = [
    { name = "certifi", marker = "python_full_version >= '3.11'" },
]
sdist = { url = "https://files.pythonhosted.org/packages/04/90/67bd7260b4ea9b8b20b4f58afef6c223ecb3abf368eb4ec5bc2cdef81b49/pyproj-3.7.2.tar.gz", hash = "sha256:39a0cf1ecc7e282d1d30f36594ebd55c9fae1fda8a2622cee5d100430628f88c", size = 226279, upload-time = "2025-08-14T12:05:42.18Z" }
wheels = [
    { url = "https://files.pythonhosted.org/packages/a6/bd/f205552cd1713b08f93b09e39a3ec99edef0b3ebbbca67b486fdf1abe2de/pyproj-3.7.2-cp311-cp311-macosx_13_0_x86_64.whl", hash = "sha256:2514d61f24c4e0bb9913e2c51487ecdaeca5f8748d8313c933693416ca41d4d5", size = 6227022, upload-time = "2025-08-14T12:03:51.474Z" },
    { url = "https://files.pythonhosted.org/packages/75/4c/9a937e659b8b418ab573c6d340d27e68716928953273e0837e7922fcac34/pyproj-3.7.2-cp311-cp311-macosx_14_0_arm64.whl", hash = "sha256:8693ca3892d82e70de077701ee76dd13d7bca4ae1c9d1e739d72004df015923a", size = 4625810, upload-time = "2025-08-14T12:03:53.808Z" },
    { url = "https://files.pythonhosted.org/packages/c0/7d/a9f41e814dc4d1dc54e95b2ccaf0b3ebe3eb18b1740df05fe334724c3d89/pyproj-3.7.2-cp311-cp311-manylinux_2_28_aarch64.whl", hash = "sha256:5e26484d80fea56273ed1555abaea161e9661d81a6c07815d54b8e883d4ceb25", size = 9638694, upload-time = "2025-08-14T12:03:55.669Z" },
    { url = "https://files.pythonhosted.org/packages/ad/ab/9bdb4a6216b712a1f9aab1c0fcbee5d3726f34a366f29c3e8c08a78d6b70/pyproj-3.7.2-cp311-cp311-manylinux_2_28_x86_64.whl", hash = "sha256:281cb92847814e8018010c48b4069ff858a30236638631c1a91dd7bfa68f8a8a", size = 9493977, upload-time = "2025-08-14T12:03:57.937Z" },
    { url = "https://files.pythonhosted.org/packages/c9/db/2db75b1b6190f1137b1c4e8ef6a22e1c338e46320f6329bfac819143e063/pyproj-3.7.2-cp311-cp311-musllinux_1_2_aarch64.whl", hash = "sha256:9c8577f0b7bb09118ec2e57e3babdc977127dd66326d6c5d755c76b063e6d9dc", size = 10841151, upload-time = "2025-08-14T12:04:00.271Z" },
    { url = "https://files.pythonhosted.org/packages/89/f7/989643394ba23a286e9b7b3f09981496172f9e0d4512457ffea7dc47ffc7/pyproj-3.7.2-cp311-cp311-musllinux_1_2_x86_64.whl", hash = "sha256:a23f59904fac3a5e7364b3aa44d288234af267ca041adb2c2b14a903cd5d3ac5", size = 10751585, upload-time = "2025-08-14T12:04:02.228Z" },
    { url = "https://files.pythonhosted.org/packages/53/6d/ad928fe975a6c14a093c92e6a319ca18f479f3336bb353a740bdba335681/pyproj-3.7.2-cp311-cp311-win32.whl", hash = "sha256:f2af4ed34b2cf3e031a2d85b067a3ecbd38df073c567e04b52fa7a0202afde8a", size = 5908533, upload-time = "2025-08-14T12:04:04.821Z" },
    { url = "https://files.pythonhosted.org/packages/79/e0/b95584605cec9ed50b7ebaf7975d1c4ddeec5a86b7a20554ed8b60042bd7/pyproj-3.7.2-cp311-cp311-win_amd64.whl", hash = "sha256:0b7cb633565129677b2a183c4d807c727d1c736fcb0568a12299383056e67433", size = 6320742, upload-time = "2025-08-14T12:04:06.357Z" },
    { url = "https://files.pythonhosted.org/packages/b7/4d/536e8f93bca808175c2d0a5ac9fdf69b960d8ab6b14f25030dccb07464d7/pyproj-3.7.2-cp311-cp311-win_arm64.whl", hash = "sha256:38b08d85e3a38e455625b80e9eb9f78027c8e2649a21dec4df1f9c3525460c71", size = 6245772, upload-time = "2025-08-14T12:04:08.365Z" },
    { url = "https://files.pythonhosted.org/packages/8d/ab/9893ea9fb066be70ed9074ae543914a618c131ed8dff2da1e08b3a4df4db/pyproj-3.7.2-cp312-cp312-macosx_13_0_x86_64.whl", hash = "sha256:0a9bb26a6356fb5b033433a6d1b4542158fb71e3c51de49b4c318a1dff3aeaab", size = 6219832, upload-time = "2025-08-14T12:04:10.264Z" },
    { url = "https://files.pythonhosted.org/packages/53/78/4c64199146eed7184eb0e85bedec60a4aa8853b6ffe1ab1f3a8b962e70a0/pyproj-3.7.2-cp312-cp312-macosx_14_0_arm64.whl", hash = "sha256:567caa03021178861fad27fabde87500ec6d2ee173dd32f3e2d9871e40eebd68", size = 4620650, upload-time = "2025-08-14T12:04:11.978Z" },
    { url = "https://files.pythonhosted.org/packages/b6/ac/14a78d17943898a93ef4f8c6a9d4169911c994e3161e54a7cedeba9d8dde/pyproj-3.7.2-cp312-cp312-manylinux_2_28_aarch64.whl", hash = "sha256:c203101d1dc3c038a56cff0447acc515dd29d6e14811406ac539c21eed422b2a", size = 9667087, upload-time = "2025-08-14T12:04:13.964Z" },
    { url = "https://files.pythonhosted.org/packages/b8/be/212882c450bba74fc8d7d35cbd57e4af84792f0a56194819d98106b075af/pyproj-3.7.2-cp312-cp312-manylinux_2_28_x86_64.whl", hash = "sha256:1edc34266c0c23ced85f95a1ee8b47c9035eae6aca5b6b340327250e8e281630", size = 9552797, upload-time = "2025-08-14T12:04:16.624Z" },
    { url = "https://files.pythonhosted.org/packages/ba/c0/c0f25c87b5d2a8686341c53c1792a222a480d6c9caf60311fec12c99ec26/pyproj-3.7.2-cp312-cp312-musllinux_1_2_aarch64.whl", hash = "sha256:aa9f26c21bc0e2dc3d224cb1eb4020cf23e76af179a7c66fea49b828611e4260", size = 10837036, upload-time = "2025-08-14T12:04:18.733Z" },
    { url = "https://files.pythonhosted.org/packages/5d/37/5cbd6772addde2090c91113332623a86e8c7d583eccb2ad02ea634c4a89f/pyproj-3.7.2-cp312-cp312-musllinux_1_2_x86_64.whl", hash = "sha256:f9428b318530625cb389b9ddc9c51251e172808a4af79b82809376daaeabe5e9", size = 10775952, upload-time = "2025-08-14T12:04:20.709Z" },
    { url = "https://files.pythonhosted.org/packages/69/a1/dc250e3cf83eb4b3b9a2cf86fdb5e25288bd40037ae449695550f9e96b2f/pyproj-3.7.2-cp312-cp312-win32.whl", hash = "sha256:b3d99ed57d319da042f175f4554fc7038aa4bcecc4ac89e217e350346b742c9d", size = 5898872, upload-time = "2025-08-14T12:04:22.485Z" },
    { url = "https://files.pythonhosted.org/packages/4a/a6/6fe724b72b70f2b00152d77282e14964d60ab092ec225e67c196c9b463e5/pyproj-3.7.2-cp312-cp312-win_amd64.whl", hash = "sha256:11614a054cd86a2ed968a657d00987a86eeb91fdcbd9ad3310478685dc14a128", size = 6312176, upload-time = "2025-08-14T12:04:24.736Z" },
    { url = "https://files.pythonhosted.org/packages/5d/68/915cc32c02a91e76d02c8f55d5a138d6ef9e47a0d96d259df98f4842e558/pyproj-3.7.2-cp312-cp312-win_arm64.whl", hash = "sha256:509a146d1398bafe4f53273398c3bb0b4732535065fa995270e52a9d3676bca3", size = 6233452, upload-time = "2025-08-14T12:04:27.287Z" },
    { url = "https://files.pythonhosted.org/packages/be/14/faf1b90d267cea68d7e70662e7f88cefdb1bc890bd596c74b959e0517a72/pyproj-3.7.2-cp313-cp313-macosx_13_0_x86_64.whl", hash = "sha256:19466e529b1b15eeefdf8ff26b06fa745856c044f2f77bf0edbae94078c1dfa1", size = 6214580, upload-time = "2025-08-14T12:04:28.804Z" },
    { url = "https://files.pythonhosted.org/packages/35/48/da9a45b184d375f62667f62eba0ca68569b0bd980a0bb7ffcc1d50440520/pyproj-3.7.2-cp313-cp313-macosx_14_0_arm64.whl", hash = "sha256:c79b9b84c4a626c5dc324c0d666be0bfcebd99f7538d66e8898c2444221b3da7", size = 4615388, upload-time = "2025-08-14T12:04:30.553Z" },
    { url = "https://files.pythonhosted.org/packages/5e/e7/d2b459a4a64bca328b712c1b544e109df88e5c800f7c143cfbc404d39bfb/pyproj-3.7.2-cp313-cp313-manylinux_2_28_aarch64.whl", hash = "sha256:ceecf374cacca317bc09e165db38ac548ee3cad07c3609442bd70311c59c21aa", size = 9628455, upload-time = "2025-08-14T12:04:32.435Z" },
    { url = "https://files.pythonhosted.org/packages/f8/85/c2b1706e51942de19076eff082f8495e57d5151364e78b5bef4af4a1d94a/pyproj-3.7.2-cp313-cp313-manylinux_2_28_x86_64.whl", hash = "sha256:5141a538ffdbe4bfd157421828bb2e07123a90a7a2d6f30fa1462abcfb5ce681", size = 9514269, upload-time = "2025-08-14T12:04:34.599Z" },
    { url = "https://files.pythonhosted.org/packages/34/38/07a9b89ae7467872f9a476883a5bad9e4f4d1219d31060f0f2b282276cbe/pyproj-3.7.2-cp313-cp313-musllinux_1_2_aarch64.whl", hash = "sha256:f000841e98ea99acbb7b8ca168d67773b0191de95187228a16110245c5d954d5", size = 10808437, upload-time = "2025-08-14T12:04:36.485Z" },
    { url = "https://files.pythonhosted.org/packages/12/56/fda1daeabbd39dec5b07f67233d09f31facb762587b498e6fc4572be9837/pyproj-3.7.2-cp313-cp313-musllinux_1_2_x86_64.whl", hash = "sha256:8115faf2597f281a42ab608ceac346b4eb1383d3b45ab474fd37341c4bf82a67", size = 10745540, upload-time = "2025-08-14T12:04:38.568Z" },
    { url = "https://files.pythonhosted.org/packages/0d/90/c793182cbba65a39a11db2ac6b479fe76c59e6509ae75e5744c344a0da9d/pyproj-3.7.2-cp313-cp313-win32.whl", hash = "sha256:f18c0579dd6be00b970cb1a6719197fceecc407515bab37da0066f0184aafdf3", size = 5896506, upload-time = "2025-08-14T12:04:41.059Z" },
    { url = "https://files.pythonhosted.org/packages/be/0f/747974129cf0d800906f81cd25efd098c96509026e454d4b66868779ab04/pyproj-3.7.2-cp313-cp313-win_amd64.whl", hash = "sha256:bb41c29d5f60854b1075853fe80c58950b398d4ebb404eb532536ac8d2834ed7", size = 6310195, upload-time = "2025-08-14T12:04:42.974Z" },
    { url = "https://files.pythonhosted.org/packages/82/64/fc7598a53172c4931ec6edf5228280663063150625d3f6423b4c20f9daff/pyproj-3.7.2-cp313-cp313-win_arm64.whl", hash = "sha256:2b617d573be4118c11cd96b8891a0b7f65778fa7733ed8ecdb297a447d439100", size = 6230748, upload-time = "2025-08-14T12:04:44.491Z" },
    { url = "https://files.pythonhosted.org/packages/aa/f0/611dd5cddb0d277f94b7af12981f56e1441bf8d22695065d4f0df5218498/pyproj-3.7.2-cp313-cp313t-macosx_13_0_x86_64.whl", hash = "sha256:d27b48f0e81beeaa2b4d60c516c3a1cfbb0c7ff6ef71256d8e9c07792f735279", size = 6241729, upload-time = "2025-08-14T12:04:46.274Z" },
    { url = "https://files.pythonhosted.org/packages/15/93/40bd4a6c523ff9965e480870611aed7eda5aa2c6128c6537345a2b77b542/pyproj-3.7.2-cp313-cp313t-macosx_14_0_arm64.whl", hash = "sha256:55a3610d75023c7b1c6e583e48ef8f62918e85a2ae81300569d9f104d6684bb6", size = 4652497, upload-time = "2025-08-14T12:04:48.203Z" },
    { url = "https://files.pythonhosted.org/packages/1b/ae/7150ead53c117880b35e0d37960d3138fe640a235feb9605cb9386f50bb0/pyproj-3.7.2-cp313-cp313t-manylinux_2_28_aarch64.whl", hash = "sha256:8d7349182fa622696787cc9e195508d2a41a64765da9b8a6bee846702b9e6220", size = 9942610, upload-time = "2025-08-14T12:04:49.652Z" },
    { url = "https://files.pythonhosted.org/packages/d8/17/7a4a7eafecf2b46ab64e5c08176c20ceb5844b503eaa551bf12ccac77322/pyproj-3.7.2-cp313-cp313t-manylinux_2_28_x86_64.whl", hash = "sha256:d230b186eb876ed4f29a7c5ee310144c3a0e44e89e55f65fb3607e13f6db337c", size = 9692390, upload-time = "2025-08-14T12:04:51.731Z" },
    { url = "https://files.pythonhosted.org/packages/c3/55/ae18f040f6410f0ea547a21ada7ef3e26e6c82befa125b303b02759c0e9d/pyproj-3.7.2-cp313-cp313t-musllinux_1_2_aarch64.whl", hash = "sha256:237499c7862c578d0369e2b8ac56eec550e391a025ff70e2af8417139dabb41c", size = 11047596, upload-time = "2025-08-14T12:04:53.748Z" },
    { url = "https://files.pythonhosted.org/packages/e6/2e/d3fff4d2909473f26ae799f9dda04caa322c417a51ff3b25763f7d03b233/pyproj-3.7.2-cp313-cp313t-musllinux_1_2_x86_64.whl", hash = "sha256:8c225f5978abd506fd9a78eaaf794435e823c9156091cabaab5374efb29d7f69", size = 10896975, upload-time = "2025-08-14T12:04:55.875Z" },
    { url = "https://files.pythonhosted.org/packages/f2/bc/8fc7d3963d87057b7b51ebe68c1e7c51c23129eee5072ba6b86558544a46/pyproj-3.7.2-cp313-cp313t-win32.whl", hash = "sha256:2da731876d27639ff9d2d81c151f6ab90a1546455fabd93368e753047be344a2", size = 5953057, upload-time = "2025-08-14T12:04:58.466Z" },
    { url = "https://files.pythonhosted.org/packages/cc/27/ea9809966cc47d2d51e6d5ae631ea895f7c7c7b9b3c29718f900a8f7d197/pyproj-3.7.2-cp313-cp313t-win_amd64.whl", hash = "sha256:f54d91ae18dd23b6c0ab48126d446820e725419da10617d86a1b69ada6d881d3", size = 6375414, upload-time = "2025-08-14T12:04:59.861Z" },
    { url = "https://files.pythonhosted.org/packages/5b/f8/1ef0129fba9a555c658e22af68989f35e7ba7b9136f25758809efec0cd6e/pyproj-3.7.2-cp313-cp313t-win_arm64.whl", hash = "sha256:fc52ba896cfc3214dc9f9ca3c0677a623e8fdd096b257c14a31e719d21ff3fdd", size = 6262501, upload-time = "2025-08-14T12:05:01.39Z" },
    { url = "https://files.pythonhosted.org/packages/42/17/c2b050d3f5b71b6edd0d96ae16c990fdc42a5f1366464a5c2772146de33a/pyproj-3.7.2-cp314-cp314-macosx_13_0_x86_64.whl", hash = "sha256:2aaa328605ace41db050d06bac1adc11f01b71fe95c18661497763116c3a0f02", size = 6214541, upload-time = "2025-08-14T12:05:03.166Z" },
    { url = "https://files.pythonhosted.org/packages/03/68/68ada9c8aea96ded09a66cfd9bf87aa6db8c2edebe93f5bf9b66b0143fbc/pyproj-3.7.2-cp314-cp314-macosx_14_0_arm64.whl", hash = "sha256:35dccbce8201313c596a970fde90e33605248b66272595c061b511c8100ccc08", size = 4617456, upload-time = "2025-08-14T12:05:04.563Z" },
    { url = "https://files.pythonhosted.org/packages/81/e4/4c50ceca7d0e937977866b02cb64e6ccf4df979a5871e521f9e255df6073/pyproj-3.7.2-cp314-cp314-manylinux_2_28_aarch64.whl", hash = "sha256:25b0b7cb0042444c29a164b993c45c1b8013d6c48baa61dc1160d834a277e83b", size = 9615590, upload-time = "2025-08-14T12:05:06.094Z" },
    { url = "https://files.pythonhosted.org/packages/05/1e/ada6fb15a1d75b5bd9b554355a69a798c55a7dcc93b8d41596265c1772e3/pyproj-3.7.2-cp314-cp314-manylinux_2_28_x86_64.whl", hash = "sha256:85def3a6388e9ba51f964619aa002a9d2098e77c6454ff47773bb68871024281", size = 9474960, upload-time = "2025-08-14T12:05:07.973Z" },
    { url = "https://files.pythonhosted.org/packages/51/07/9d48ad0a8db36e16f842f2c8a694c1d9d7dcf9137264846bef77585a71f3/pyproj-3.7.2-cp314-cp314-musllinux_1_2_aarch64.whl", hash = "sha256:b1bccefec3875ab81eabf49059e2b2ea77362c178b66fd3528c3e4df242f1516", size = 10799478, upload-time = "2025-08-14T12:05:14.102Z" },
    { url = "https://files.pythonhosted.org/packages/85/cf/2f812b529079f72f51ff2d6456b7fef06c01735e5cfd62d54ffb2b548028/pyproj-3.7.2-cp314-cp314-musllinux_1_2_x86_64.whl", hash = "sha256:d5371ca114d6990b675247355a801925814eca53e6c4b2f1b5c0a956336ee36e", size = 10710030, upload-time = "2025-08-14T12:05:16.317Z" },
    { url = "https://files.pythonhosted.org/packages/99/9b/4626a19e1f03eba4c0e77b91a6cf0f73aa9cb5d51a22ee385c22812bcc2c/pyproj-3.7.2-cp314-cp314-win32.whl", hash = "sha256:77f066626030f41be543274f5ac79f2a511fe89860ecd0914f22131b40a0ec25", size = 5991181, upload-time = "2025-08-14T12:05:19.492Z" },
    { url = "https://files.pythonhosted.org/packages/04/b2/5a6610554306a83a563080c2cf2c57565563eadd280e15388efa00fb5b33/pyproj-3.7.2-cp314-cp314-win_amd64.whl", hash = "sha256:5a964da1696b8522806f4276ab04ccfff8f9eb95133a92a25900697609d40112", size = 6434721, upload-time = "2025-08-14T12:05:21.022Z" },
    { url = "https://files.pythonhosted.org/packages/ae/ce/6c910ea2e1c74ef673c5d48c482564b8a7824a44c4e35cca2e765b68cfcc/pyproj-3.7.2-cp314-cp314-win_arm64.whl", hash = "sha256:e258ab4dbd3cf627809067c0ba8f9884ea76c8e5999d039fb37a1619c6c3e1f6", size = 6363821, upload-time = "2025-08-14T12:05:22.627Z" },
    { url = "https://files.pythonhosted.org/packages/e4/e4/5532f6f7491812ba782a2177fe9de73fd8e2912b59f46a1d056b84b9b8f2/pyproj-3.7.2-cp314-cp314t-macosx_13_0_x86_64.whl", hash = "sha256:bbbac2f930c6d266f70ec75df35ef851d96fdb3701c674f42fd23a9314573b37", size = 6241773, upload-time = "2025-08-14T12:05:24.577Z" },
    { url = "https://files.pythonhosted.org/packages/20/1f/0938c3f2bbbef1789132d1726d9b0e662f10cfc22522743937f421ad664e/pyproj-3.7.2-cp314-cp314t-macosx_14_0_arm64.whl", hash = "sha256:b7544e0a3d6339dc9151e9c8f3ea62a936ab7cc446a806ec448bbe86aebb979b", size = 4652537, upload-time = "2025-08-14T12:05:26.391Z" },
    { url = "https://files.pythonhosted.org/packages/c7/a8/488b1ed47d25972f33874f91f09ca8f2227902f05f63a2b80dc73e7b1c97/pyproj-3.7.2-cp314-cp314t-manylinux_2_28_aarch64.whl", hash = "sha256:f7f5133dca4c703e8acadf6f30bc567d39a42c6af321e7f81975c2518f3ed357", size = 9940864, upload-time = "2025-08-14T12:05:27.985Z" },
    { url = "https://files.pythonhosted.org/packages/c7/cc/7f4c895d0cb98e47b6a85a6d79eaca03eb266129eed2f845125c09cf31ff/pyproj-3.7.2-cp314-cp314t-manylinux_2_28_x86_64.whl", hash = "sha256:5aff3343038d7426aa5076f07feb88065f50e0502d1b0d7c22ddfdd2c75a3f81", size = 9688868, upload-time = "2025-08-14T12:05:30.425Z" },
    { url = "https://files.pythonhosted.org/packages/b2/b7/c7e306b8bb0f071d9825b753ee4920f066c40fbfcce9372c4f3cfb2fc4ed/pyproj-3.7.2-cp314-cp314t-musllinux_1_2_aarch64.whl", hash = "sha256:b0552178c61f2ac1c820d087e8ba6e62b29442debddbb09d51c4bf8acc84d888", size = 11045910, upload-time = "2025-08-14T12:05:32.507Z" },
    { url = "https://files.pythonhosted.org/packages/42/fb/538a4d2df695980e2dde5c04d965fbdd1fe8c20a3194dc4aaa3952a4d1be/pyproj-3.7.2-cp314-cp314t-musllinux_1_2_x86_64.whl", hash = "sha256:47d87db2d2c436c5fd0409b34d70bb6cdb875cca2ebe7a9d1c442367b0ab8d59", size = 10895724, upload-time = "2025-08-14T12:05:35.465Z" },
    { url = "https://files.pythonhosted.org/packages/e8/8b/a3f0618b03957de9db5489a04558a8826f43906628bb0b766033aa3b5548/pyproj-3.7.2-cp314-cp314t-win32.whl", hash = "sha256:c9b6f1d8ad3e80a0ee0903a778b6ece7dca1d1d40f6d114ae01bc8ddbad971aa", size = 6056848, upload-time = "2025-08-14T12:05:37.553Z" },
    { url = "https://files.pythonhosted.org/packages/bc/56/413240dd5149dd3291eda55aa55a659da4431244a2fd1319d0ae89407cfb/pyproj-3.7.2-cp314-cp314t-win_amd64.whl", hash = "sha256:1914e29e27933ba6f9822663ee0600f169014a2859f851c054c88cf5ea8a333c", size = 6517676, upload-time = "2025-08-14T12:05:39.126Z" },
    { url = "https://files.pythonhosted.org/packages/15/73/a7141a1a0559bf1a7aa42a11c879ceb19f02f5c6c371c6d57fd86cefd4d1/pyproj-3.7.2-cp314-cp314t-win_arm64.whl", hash = "sha256:d9d25bae416a24397e0d85739f84d323b55f6511e45a522dd7d7eae70d10c7e4", size = 6391844, upload-time = "2025-08-14T12:05:40.745Z" },
]

[[package]]
name = "pyproject-api"
version = "1.9.1"
source = { registry = "https://pypi.org/simple" }
dependencies = [
    { name = "packaging" },
    { name = "tomli", marker = "python_full_version < '3.11'" },
]
sdist = { url = "https://files.pythonhosted.org/packages/19/fd/437901c891f58a7b9096511750247535e891d2d5a5a6eefbc9386a2b41d5/pyproject_api-1.9.1.tar.gz", hash = "sha256:43c9918f49daab37e302038fc1aed54a8c7a91a9fa935d00b9a485f37e0f5335", size = 22710, upload-time = "2025-05-12T14:41:58.025Z" }
wheels = [
    { url = "https://files.pythonhosted.org/packages/ef/e6/c293c06695d4a3ab0260ef124a74ebadba5f4c511ce3a4259e976902c00b/pyproject_api-1.9.1-py3-none-any.whl", hash = "sha256:7d6238d92f8962773dd75b5f0c4a6a27cce092a14b623b811dba656f3b628948", size = 13158, upload-time = "2025-05-12T14:41:56.217Z" },
]

[[package]]
name = "pysocks"
version = "1.7.1"
source = { registry = "https://pypi.org/simple" }
sdist = { url = "https://files.pythonhosted.org/packages/bd/11/293dd436aea955d45fc4e8a35b6ae7270f5b8e00b53cf6c024c83b657a11/PySocks-1.7.1.tar.gz", hash = "sha256:3f8804571ebe159c380ac6de37643bb4685970655d3bba243530d6558b799aa0", size = 284429, upload-time = "2019-09-20T02:07:35.714Z" }
wheels = [
    { url = "https://files.pythonhosted.org/packages/8d/59/b4572118e098ac8e46e399a1dd0f2d85403ce8bbaad9ec79373ed6badaf9/PySocks-1.7.1-py3-none-any.whl", hash = "sha256:2725bd0a9925919b9b51739eea5f9e2bae91e83288108a9ad338b2e3a4435ee5", size = 16725, upload-time = "2019-09-20T02:06:22.938Z" },
]

[[package]]
name = "pytest"
version = "8.4.1"
source = { registry = "https://pypi.org/simple" }
dependencies = [
    { name = "colorama", marker = "sys_platform == 'win32'" },
    { name = "exceptiongroup", marker = "python_full_version < '3.11'" },
    { name = "iniconfig" },
    { name = "packaging" },
    { name = "pluggy" },
    { name = "pygments" },
    { name = "tomli", marker = "python_full_version < '3.11'" },
]
sdist = { url = "https://files.pythonhosted.org/packages/08/ba/45911d754e8eba3d5a841a5ce61a65a685ff1798421ac054f85aa8747dfb/pytest-8.4.1.tar.gz", hash = "sha256:7c67fd69174877359ed9371ec3af8a3d2b04741818c51e5e99cc1742251fa93c", size = 1517714, upload-time = "2025-06-18T05:48:06.109Z" }
wheels = [
    { url = "https://files.pythonhosted.org/packages/29/16/c8a903f4c4dffe7a12843191437d7cd8e32751d5de349d45d3fe69544e87/pytest-8.4.1-py3-none-any.whl", hash = "sha256:539c70ba6fcead8e78eebbf1115e8b589e7565830d7d006a8723f19ac8a0afb7", size = 365474, upload-time = "2025-06-18T05:48:03.955Z" },
]

[[package]]
name = "python-dateutil"
version = "2.9.0.post0"
source = { registry = "https://pypi.org/simple" }
dependencies = [
    { name = "six" },
]
sdist = { url = "https://files.pythonhosted.org/packages/66/c0/0c8b6ad9f17a802ee498c46e004a0eb49bc148f2fd230864601a86dcf6db/python-dateutil-2.9.0.post0.tar.gz", hash = "sha256:37dd54208da7e1cd875388217d5e00ebd4179249f90fb72437e91a35459a0ad3", size = 342432, upload-time = "2024-03-01T18:36:20.211Z" }
wheels = [
    { url = "https://files.pythonhosted.org/packages/ec/57/56b9bcc3c9c6a792fcbaf139543cee77261f3651ca9da0c93f5c1221264b/python_dateutil-2.9.0.post0-py2.py3-none-any.whl", hash = "sha256:a8b2bc7bffae282281c8140a97d3aa9c14da0b136dfe83f850eea9a5f7470427", size = 229892, upload-time = "2024-03-01T18:36:18.57Z" },
]

[[package]]
<<<<<<< HEAD
name = "pytz"
version = "2025.2"
source = { registry = "https://pypi.org/simple" }
sdist = { url = "https://files.pythonhosted.org/packages/f8/bf/abbd3cdfb8fbc7fb3d4d38d320f2441b1e7cbe29be4f23797b4a2b5d8aac/pytz-2025.2.tar.gz", hash = "sha256:360b9e3dbb49a209c21ad61809c7fb453643e048b38924c765813546746e81c3", size = 320884, upload-time = "2025-03-25T02:25:00.538Z" }
wheels = [
    { url = "https://files.pythonhosted.org/packages/81/c4/34e93fe5f5429d7570ec1fa436f1986fb1f00c3e0f43a589fe2bbcd22c3f/pytz-2025.2-py2.py3-none-any.whl", hash = "sha256:5ddf76296dd8c44c26eb8f4b6f35488f3ccbf6fbbd7adee0b7262d43f0ec2f00", size = 509225, upload-time = "2025-03-25T02:24:58.468Z" },
]

[[package]]
name = "pywin32"
version = "311"
source = { registry = "https://pypi.org/simple" }
wheels = [
    { url = "https://files.pythonhosted.org/packages/7b/40/44efbb0dfbd33aca6a6483191dae0716070ed99e2ecb0c53683f400a0b4f/pywin32-311-cp310-cp310-win32.whl", hash = "sha256:d03ff496d2a0cd4a5893504789d4a15399133fe82517455e78bad62efbb7f0a3", size = 8760432, upload-time = "2025-07-14T20:13:05.9Z" },
    { url = "https://files.pythonhosted.org/packages/5e/bf/360243b1e953bd254a82f12653974be395ba880e7ec23e3731d9f73921cc/pywin32-311-cp310-cp310-win_amd64.whl", hash = "sha256:797c2772017851984b97180b0bebe4b620bb86328e8a884bb626156295a63b3b", size = 9590103, upload-time = "2025-07-14T20:13:07.698Z" },
    { url = "https://files.pythonhosted.org/packages/57/38/d290720e6f138086fb3d5ffe0b6caa019a791dd57866940c82e4eeaf2012/pywin32-311-cp310-cp310-win_arm64.whl", hash = "sha256:0502d1facf1fed4839a9a51ccbcc63d952cf318f78ffc00a7e78528ac27d7a2b", size = 8778557, upload-time = "2025-07-14T20:13:11.11Z" },
    { url = "https://files.pythonhosted.org/packages/7c/af/449a6a91e5d6db51420875c54f6aff7c97a86a3b13a0b4f1a5c13b988de3/pywin32-311-cp311-cp311-win32.whl", hash = "sha256:184eb5e436dea364dcd3d2316d577d625c0351bf237c4e9a5fabbcfa5a58b151", size = 8697031, upload-time = "2025-07-14T20:13:13.266Z" },
    { url = "https://files.pythonhosted.org/packages/51/8f/9bb81dd5bb77d22243d33c8397f09377056d5c687aa6d4042bea7fbf8364/pywin32-311-cp311-cp311-win_amd64.whl", hash = "sha256:3ce80b34b22b17ccbd937a6e78e7225d80c52f5ab9940fe0506a1a16f3dab503", size = 9508308, upload-time = "2025-07-14T20:13:15.147Z" },
    { url = "https://files.pythonhosted.org/packages/44/7b/9c2ab54f74a138c491aba1b1cd0795ba61f144c711daea84a88b63dc0f6c/pywin32-311-cp311-cp311-win_arm64.whl", hash = "sha256:a733f1388e1a842abb67ffa8e7aad0e70ac519e09b0f6a784e65a136ec7cefd2", size = 8703930, upload-time = "2025-07-14T20:13:16.945Z" },
    { url = "https://files.pythonhosted.org/packages/e7/ab/01ea1943d4eba0f850c3c61e78e8dd59757ff815ff3ccd0a84de5f541f42/pywin32-311-cp312-cp312-win32.whl", hash = "sha256:750ec6e621af2b948540032557b10a2d43b0cee2ae9758c54154d711cc852d31", size = 8706543, upload-time = "2025-07-14T20:13:20.765Z" },
    { url = "https://files.pythonhosted.org/packages/d1/a8/a0e8d07d4d051ec7502cd58b291ec98dcc0c3fff027caad0470b72cfcc2f/pywin32-311-cp312-cp312-win_amd64.whl", hash = "sha256:b8c095edad5c211ff31c05223658e71bf7116daa0ecf3ad85f3201ea3190d067", size = 9495040, upload-time = "2025-07-14T20:13:22.543Z" },
    { url = "https://files.pythonhosted.org/packages/ba/3a/2ae996277b4b50f17d61f0603efd8253cb2d79cc7ae159468007b586396d/pywin32-311-cp312-cp312-win_arm64.whl", hash = "sha256:e286f46a9a39c4a18b319c28f59b61de793654af2f395c102b4f819e584b5852", size = 8710102, upload-time = "2025-07-14T20:13:24.682Z" },
    { url = "https://files.pythonhosted.org/packages/a5/be/3fd5de0979fcb3994bfee0d65ed8ca9506a8a1260651b86174f6a86f52b3/pywin32-311-cp313-cp313-win32.whl", hash = "sha256:f95ba5a847cba10dd8c4d8fefa9f2a6cf283b8b88ed6178fa8a6c1ab16054d0d", size = 8705700, upload-time = "2025-07-14T20:13:26.471Z" },
    { url = "https://files.pythonhosted.org/packages/e3/28/e0a1909523c6890208295a29e05c2adb2126364e289826c0a8bc7297bd5c/pywin32-311-cp313-cp313-win_amd64.whl", hash = "sha256:718a38f7e5b058e76aee1c56ddd06908116d35147e133427e59a3983f703a20d", size = 9494700, upload-time = "2025-07-14T20:13:28.243Z" },
    { url = "https://files.pythonhosted.org/packages/04/bf/90339ac0f55726dce7d794e6d79a18a91265bdf3aa70b6b9ca52f35e022a/pywin32-311-cp313-cp313-win_arm64.whl", hash = "sha256:7b4075d959648406202d92a2310cb990fea19b535c7f4a78d3f5e10b926eeb8a", size = 8709318, upload-time = "2025-07-14T20:13:30.348Z" },
    { url = "https://files.pythonhosted.org/packages/c9/31/097f2e132c4f16d99a22bfb777e0fd88bd8e1c634304e102f313af69ace5/pywin32-311-cp314-cp314-win32.whl", hash = "sha256:b7a2c10b93f8986666d0c803ee19b5990885872a7de910fc460f9b0c2fbf92ee", size = 8840714, upload-time = "2025-07-14T20:13:32.449Z" },
    { url = "https://files.pythonhosted.org/packages/90/4b/07c77d8ba0e01349358082713400435347df8426208171ce297da32c313d/pywin32-311-cp314-cp314-win_amd64.whl", hash = "sha256:3aca44c046bd2ed8c90de9cb8427f581c479e594e99b5c0bb19b29c10fd6cb87", size = 9656800, upload-time = "2025-07-14T20:13:34.312Z" },
    { url = "https://files.pythonhosted.org/packages/c0/d2/21af5c535501a7233e734b8af901574572da66fcc254cb35d0609c9080dd/pywin32-311-cp314-cp314-win_arm64.whl", hash = "sha256:a508e2d9025764a8270f93111a970e1d0fbfc33f4153b388bb649b7eec4f9b42", size = 8932540, upload-time = "2025-07-14T20:13:36.379Z" },
    { url = "https://files.pythonhosted.org/packages/59/42/b86689aac0cdaee7ae1c58d464b0ff04ca909c19bb6502d4973cdd9f9544/pywin32-311-cp39-cp39-win32.whl", hash = "sha256:aba8f82d551a942cb20d4a83413ccbac30790b50efb89a75e4f586ac0bb8056b", size = 8760837, upload-time = "2025-07-14T20:12:59.59Z" },
    { url = "https://files.pythonhosted.org/packages/9f/8a/1403d0353f8c5a2f0829d2b1c4becbf9da2f0a4d040886404fc4a5431e4d/pywin32-311-cp39-cp39-win_amd64.whl", hash = "sha256:e0c4cfb0621281fe40387df582097fd796e80430597cb9944f0ae70447bacd91", size = 9590187, upload-time = "2025-07-14T20:13:01.419Z" },
    { url = "https://files.pythonhosted.org/packages/60/22/e0e8d802f124772cec9c75430b01a212f86f9de7546bda715e54140d5aeb/pywin32-311-cp39-cp39-win_arm64.whl", hash = "sha256:62ea666235135fee79bb154e695f3ff67370afefd71bd7fea7512fc70ef31e3d", size = 8778162, upload-time = "2025-07-14T20:13:03.544Z" },
]

[[package]]
=======
>>>>>>> 8c405ea2
name = "pyyaml"
version = "6.0.2"
source = { registry = "https://pypi.org/simple" }
sdist = { url = "https://files.pythonhosted.org/packages/54/ed/79a089b6be93607fa5cdaedf301d7dfb23af5f25c398d5ead2525b063e17/pyyaml-6.0.2.tar.gz", hash = "sha256:d584d9ec91ad65861cc08d42e834324ef890a082e591037abe114850ff7bbc3e", size = 130631, upload-time = "2024-08-06T20:33:50.674Z" }
wheels = [
    { url = "https://files.pythonhosted.org/packages/9b/95/a3fac87cb7158e231b5a6012e438c647e1a87f09f8e0d123acec8ab8bf71/PyYAML-6.0.2-cp310-cp310-macosx_10_9_x86_64.whl", hash = "sha256:0a9a2848a5b7feac301353437eb7d5957887edbf81d56e903999a75a3d743086", size = 184199, upload-time = "2024-08-06T20:31:40.178Z" },
    { url = "https://files.pythonhosted.org/packages/c7/7a/68bd47624dab8fd4afbfd3c48e3b79efe09098ae941de5b58abcbadff5cb/PyYAML-6.0.2-cp310-cp310-macosx_11_0_arm64.whl", hash = "sha256:29717114e51c84ddfba879543fb232a6ed60086602313ca38cce623c1d62cfbf", size = 171758, upload-time = "2024-08-06T20:31:42.173Z" },
    { url = "https://files.pythonhosted.org/packages/49/ee/14c54df452143b9ee9f0f29074d7ca5516a36edb0b4cc40c3f280131656f/PyYAML-6.0.2-cp310-cp310-manylinux_2_17_aarch64.manylinux2014_aarch64.whl", hash = "sha256:8824b5a04a04a047e72eea5cec3bc266db09e35de6bdfe34c9436ac5ee27d237", size = 718463, upload-time = "2024-08-06T20:31:44.263Z" },
    { url = "https://files.pythonhosted.org/packages/4d/61/de363a97476e766574650d742205be468921a7b532aa2499fcd886b62530/PyYAML-6.0.2-cp310-cp310-manylinux_2_17_s390x.manylinux2014_s390x.whl", hash = "sha256:7c36280e6fb8385e520936c3cb3b8042851904eba0e58d277dca80a5cfed590b", size = 719280, upload-time = "2024-08-06T20:31:50.199Z" },
    { url = "https://files.pythonhosted.org/packages/6b/4e/1523cb902fd98355e2e9ea5e5eb237cbc5f3ad5f3075fa65087aa0ecb669/PyYAML-6.0.2-cp310-cp310-manylinux_2_17_x86_64.manylinux2014_x86_64.whl", hash = "sha256:ec031d5d2feb36d1d1a24380e4db6d43695f3748343d99434e6f5f9156aaa2ed", size = 751239, upload-time = "2024-08-06T20:31:52.292Z" },
    { url = "https://files.pythonhosted.org/packages/b7/33/5504b3a9a4464893c32f118a9cc045190a91637b119a9c881da1cf6b7a72/PyYAML-6.0.2-cp310-cp310-musllinux_1_1_aarch64.whl", hash = "sha256:936d68689298c36b53b29f23c6dbb74de12b4ac12ca6cfe0e047bedceea56180", size = 695802, upload-time = "2024-08-06T20:31:53.836Z" },
    { url = "https://files.pythonhosted.org/packages/5c/20/8347dcabd41ef3a3cdc4f7b7a2aff3d06598c8779faa189cdbf878b626a4/PyYAML-6.0.2-cp310-cp310-musllinux_1_1_x86_64.whl", hash = "sha256:23502f431948090f597378482b4812b0caae32c22213aecf3b55325e049a6c68", size = 720527, upload-time = "2024-08-06T20:31:55.565Z" },
    { url = "https://files.pythonhosted.org/packages/be/aa/5afe99233fb360d0ff37377145a949ae258aaab831bde4792b32650a4378/PyYAML-6.0.2-cp310-cp310-win32.whl", hash = "sha256:2e99c6826ffa974fe6e27cdb5ed0021786b03fc98e5ee3c5bfe1fd5015f42b99", size = 144052, upload-time = "2024-08-06T20:31:56.914Z" },
    { url = "https://files.pythonhosted.org/packages/b5/84/0fa4b06f6d6c958d207620fc60005e241ecedceee58931bb20138e1e5776/PyYAML-6.0.2-cp310-cp310-win_amd64.whl", hash = "sha256:a4d3091415f010369ae4ed1fc6b79def9416358877534caf6a0fdd2146c87a3e", size = 161774, upload-time = "2024-08-06T20:31:58.304Z" },
    { url = "https://files.pythonhosted.org/packages/f8/aa/7af4e81f7acba21a4c6be026da38fd2b872ca46226673c89a758ebdc4fd2/PyYAML-6.0.2-cp311-cp311-macosx_10_9_x86_64.whl", hash = "sha256:cc1c1159b3d456576af7a3e4d1ba7e6924cb39de8f67111c735f6fc832082774", size = 184612, upload-time = "2024-08-06T20:32:03.408Z" },
    { url = "https://files.pythonhosted.org/packages/8b/62/b9faa998fd185f65c1371643678e4d58254add437edb764a08c5a98fb986/PyYAML-6.0.2-cp311-cp311-macosx_11_0_arm64.whl", hash = "sha256:1e2120ef853f59c7419231f3bf4e7021f1b936f6ebd222406c3b60212205d2ee", size = 172040, upload-time = "2024-08-06T20:32:04.926Z" },
    { url = "https://files.pythonhosted.org/packages/ad/0c/c804f5f922a9a6563bab712d8dcc70251e8af811fce4524d57c2c0fd49a4/PyYAML-6.0.2-cp311-cp311-manylinux_2_17_aarch64.manylinux2014_aarch64.whl", hash = "sha256:5d225db5a45f21e78dd9358e58a98702a0302f2659a3c6cd320564b75b86f47c", size = 736829, upload-time = "2024-08-06T20:32:06.459Z" },
    { url = "https://files.pythonhosted.org/packages/51/16/6af8d6a6b210c8e54f1406a6b9481febf9c64a3109c541567e35a49aa2e7/PyYAML-6.0.2-cp311-cp311-manylinux_2_17_s390x.manylinux2014_s390x.whl", hash = "sha256:5ac9328ec4831237bec75defaf839f7d4564be1e6b25ac710bd1a96321cc8317", size = 764167, upload-time = "2024-08-06T20:32:08.338Z" },
    { url = "https://files.pythonhosted.org/packages/75/e4/2c27590dfc9992f73aabbeb9241ae20220bd9452df27483b6e56d3975cc5/PyYAML-6.0.2-cp311-cp311-manylinux_2_17_x86_64.manylinux2014_x86_64.whl", hash = "sha256:3ad2a3decf9aaba3d29c8f537ac4b243e36bef957511b4766cb0057d32b0be85", size = 762952, upload-time = "2024-08-06T20:32:14.124Z" },
    { url = "https://files.pythonhosted.org/packages/9b/97/ecc1abf4a823f5ac61941a9c00fe501b02ac3ab0e373c3857f7d4b83e2b6/PyYAML-6.0.2-cp311-cp311-musllinux_1_1_aarch64.whl", hash = "sha256:ff3824dc5261f50c9b0dfb3be22b4567a6f938ccce4587b38952d85fd9e9afe4", size = 735301, upload-time = "2024-08-06T20:32:16.17Z" },
    { url = "https://files.pythonhosted.org/packages/45/73/0f49dacd6e82c9430e46f4a027baa4ca205e8b0a9dce1397f44edc23559d/PyYAML-6.0.2-cp311-cp311-musllinux_1_1_x86_64.whl", hash = "sha256:797b4f722ffa07cc8d62053e4cff1486fa6dc094105d13fea7b1de7d8bf71c9e", size = 756638, upload-time = "2024-08-06T20:32:18.555Z" },
    { url = "https://files.pythonhosted.org/packages/22/5f/956f0f9fc65223a58fbc14459bf34b4cc48dec52e00535c79b8db361aabd/PyYAML-6.0.2-cp311-cp311-win32.whl", hash = "sha256:11d8f3dd2b9c1207dcaf2ee0bbbfd5991f571186ec9cc78427ba5bd32afae4b5", size = 143850, upload-time = "2024-08-06T20:32:19.889Z" },
    { url = "https://files.pythonhosted.org/packages/ed/23/8da0bbe2ab9dcdd11f4f4557ccaf95c10b9811b13ecced089d43ce59c3c8/PyYAML-6.0.2-cp311-cp311-win_amd64.whl", hash = "sha256:e10ce637b18caea04431ce14fabcf5c64a1c61ec9c56b071a4b7ca131ca52d44", size = 161980, upload-time = "2024-08-06T20:32:21.273Z" },
    { url = "https://files.pythonhosted.org/packages/86/0c/c581167fc46d6d6d7ddcfb8c843a4de25bdd27e4466938109ca68492292c/PyYAML-6.0.2-cp312-cp312-macosx_10_9_x86_64.whl", hash = "sha256:c70c95198c015b85feafc136515252a261a84561b7b1d51e3384e0655ddf25ab", size = 183873, upload-time = "2024-08-06T20:32:25.131Z" },
    { url = "https://files.pythonhosted.org/packages/a8/0c/38374f5bb272c051e2a69281d71cba6fdb983413e6758b84482905e29a5d/PyYAML-6.0.2-cp312-cp312-macosx_11_0_arm64.whl", hash = "sha256:ce826d6ef20b1bc864f0a68340c8b3287705cae2f8b4b1d932177dcc76721725", size = 173302, upload-time = "2024-08-06T20:32:26.511Z" },
    { url = "https://files.pythonhosted.org/packages/c3/93/9916574aa8c00aa06bbac729972eb1071d002b8e158bd0e83a3b9a20a1f7/PyYAML-6.0.2-cp312-cp312-manylinux_2_17_aarch64.manylinux2014_aarch64.whl", hash = "sha256:1f71ea527786de97d1a0cc0eacd1defc0985dcf6b3f17bb77dcfc8c34bec4dc5", size = 739154, upload-time = "2024-08-06T20:32:28.363Z" },
    { url = "https://files.pythonhosted.org/packages/95/0f/b8938f1cbd09739c6da569d172531567dbcc9789e0029aa070856f123984/PyYAML-6.0.2-cp312-cp312-manylinux_2_17_s390x.manylinux2014_s390x.whl", hash = "sha256:9b22676e8097e9e22e36d6b7bda33190d0d400f345f23d4065d48f4ca7ae0425", size = 766223, upload-time = "2024-08-06T20:32:30.058Z" },
    { url = "https://files.pythonhosted.org/packages/b9/2b/614b4752f2e127db5cc206abc23a8c19678e92b23c3db30fc86ab731d3bd/PyYAML-6.0.2-cp312-cp312-manylinux_2_17_x86_64.manylinux2014_x86_64.whl", hash = "sha256:80bab7bfc629882493af4aa31a4cfa43a4c57c83813253626916b8c7ada83476", size = 767542, upload-time = "2024-08-06T20:32:31.881Z" },
    { url = "https://files.pythonhosted.org/packages/d4/00/dd137d5bcc7efea1836d6264f049359861cf548469d18da90cd8216cf05f/PyYAML-6.0.2-cp312-cp312-musllinux_1_1_aarch64.whl", hash = "sha256:0833f8694549e586547b576dcfaba4a6b55b9e96098b36cdc7ebefe667dfed48", size = 731164, upload-time = "2024-08-06T20:32:37.083Z" },
    { url = "https://files.pythonhosted.org/packages/c9/1f/4f998c900485e5c0ef43838363ba4a9723ac0ad73a9dc42068b12aaba4e4/PyYAML-6.0.2-cp312-cp312-musllinux_1_1_x86_64.whl", hash = "sha256:8b9c7197f7cb2738065c481a0461e50ad02f18c78cd75775628afb4d7137fb3b", size = 756611, upload-time = "2024-08-06T20:32:38.898Z" },
    { url = "https://files.pythonhosted.org/packages/df/d1/f5a275fdb252768b7a11ec63585bc38d0e87c9e05668a139fea92b80634c/PyYAML-6.0.2-cp312-cp312-win32.whl", hash = "sha256:ef6107725bd54b262d6dedcc2af448a266975032bc85ef0172c5f059da6325b4", size = 140591, upload-time = "2024-08-06T20:32:40.241Z" },
    { url = "https://files.pythonhosted.org/packages/0c/e8/4f648c598b17c3d06e8753d7d13d57542b30d56e6c2dedf9c331ae56312e/PyYAML-6.0.2-cp312-cp312-win_amd64.whl", hash = "sha256:7e7401d0de89a9a855c839bc697c079a4af81cf878373abd7dc625847d25cbd8", size = 156338, upload-time = "2024-08-06T20:32:41.93Z" },
    { url = "https://files.pythonhosted.org/packages/ef/e3/3af305b830494fa85d95f6d95ef7fa73f2ee1cc8ef5b495c7c3269fb835f/PyYAML-6.0.2-cp313-cp313-macosx_10_13_x86_64.whl", hash = "sha256:efdca5630322a10774e8e98e1af481aad470dd62c3170801852d752aa7a783ba", size = 181309, upload-time = "2024-08-06T20:32:43.4Z" },
    { url = "https://files.pythonhosted.org/packages/45/9f/3b1c20a0b7a3200524eb0076cc027a970d320bd3a6592873c85c92a08731/PyYAML-6.0.2-cp313-cp313-macosx_11_0_arm64.whl", hash = "sha256:50187695423ffe49e2deacb8cd10510bc361faac997de9efef88badc3bb9e2d1", size = 171679, upload-time = "2024-08-06T20:32:44.801Z" },
    { url = "https://files.pythonhosted.org/packages/7c/9a/337322f27005c33bcb656c655fa78325b730324c78620e8328ae28b64d0c/PyYAML-6.0.2-cp313-cp313-manylinux_2_17_aarch64.manylinux2014_aarch64.whl", hash = "sha256:0ffe8360bab4910ef1b9e87fb812d8bc0a308b0d0eef8c8f44e0254ab3b07133", size = 733428, upload-time = "2024-08-06T20:32:46.432Z" },
    { url = "https://files.pythonhosted.org/packages/a3/69/864fbe19e6c18ea3cc196cbe5d392175b4cf3d5d0ac1403ec3f2d237ebb5/PyYAML-6.0.2-cp313-cp313-manylinux_2_17_s390x.manylinux2014_s390x.whl", hash = "sha256:17e311b6c678207928d649faa7cb0d7b4c26a0ba73d41e99c4fff6b6c3276484", size = 763361, upload-time = "2024-08-06T20:32:51.188Z" },
    { url = "https://files.pythonhosted.org/packages/04/24/b7721e4845c2f162d26f50521b825fb061bc0a5afcf9a386840f23ea19fa/PyYAML-6.0.2-cp313-cp313-manylinux_2_17_x86_64.manylinux2014_x86_64.whl", hash = "sha256:70b189594dbe54f75ab3a1acec5f1e3faa7e8cf2f1e08d9b561cb41b845f69d5", size = 759523, upload-time = "2024-08-06T20:32:53.019Z" },
    { url = "https://files.pythonhosted.org/packages/2b/b2/e3234f59ba06559c6ff63c4e10baea10e5e7df868092bf9ab40e5b9c56b6/PyYAML-6.0.2-cp313-cp313-musllinux_1_1_aarch64.whl", hash = "sha256:41e4e3953a79407c794916fa277a82531dd93aad34e29c2a514c2c0c5fe971cc", size = 726660, upload-time = "2024-08-06T20:32:54.708Z" },
    { url = "https://files.pythonhosted.org/packages/fe/0f/25911a9f080464c59fab9027482f822b86bf0608957a5fcc6eaac85aa515/PyYAML-6.0.2-cp313-cp313-musllinux_1_1_x86_64.whl", hash = "sha256:68ccc6023a3400877818152ad9a1033e3db8625d899c72eacb5a668902e4d652", size = 751597, upload-time = "2024-08-06T20:32:56.985Z" },
    { url = "https://files.pythonhosted.org/packages/14/0d/e2c3b43bbce3cf6bd97c840b46088a3031085179e596d4929729d8d68270/PyYAML-6.0.2-cp313-cp313-win32.whl", hash = "sha256:bc2fa7c6b47d6bc618dd7fb02ef6fdedb1090ec036abab80d4681424b84c1183", size = 140527, upload-time = "2024-08-06T20:33:03.001Z" },
    { url = "https://files.pythonhosted.org/packages/fa/de/02b54f42487e3d3c6efb3f89428677074ca7bf43aae402517bc7cca949f3/PyYAML-6.0.2-cp313-cp313-win_amd64.whl", hash = "sha256:8388ee1976c416731879ac16da0aff3f63b286ffdd57cdeb95f3f2e085687563", size = 156446, upload-time = "2024-08-06T20:33:04.33Z" },
    { url = "https://files.pythonhosted.org/packages/65/d8/b7a1db13636d7fb7d4ff431593c510c8b8fca920ade06ca8ef20015493c5/PyYAML-6.0.2-cp39-cp39-macosx_10_9_x86_64.whl", hash = "sha256:688ba32a1cffef67fd2e9398a2efebaea461578b0923624778664cc1c914db5d", size = 184777, upload-time = "2024-08-06T20:33:25.896Z" },
    { url = "https://files.pythonhosted.org/packages/0a/02/6ec546cd45143fdf9840b2c6be8d875116a64076218b61d68e12548e5839/PyYAML-6.0.2-cp39-cp39-macosx_11_0_arm64.whl", hash = "sha256:a8786accb172bd8afb8be14490a16625cbc387036876ab6ba70912730faf8e1f", size = 172318, upload-time = "2024-08-06T20:33:27.212Z" },
    { url = "https://files.pythonhosted.org/packages/0e/9a/8cc68be846c972bda34f6c2a93abb644fb2476f4dcc924d52175786932c9/PyYAML-6.0.2-cp39-cp39-manylinux_2_17_aarch64.manylinux2014_aarch64.whl", hash = "sha256:d8e03406cac8513435335dbab54c0d385e4a49e4945d2909a581c83647ca0290", size = 720891, upload-time = "2024-08-06T20:33:28.974Z" },
    { url = "https://files.pythonhosted.org/packages/e9/6c/6e1b7f40181bc4805e2e07f4abc10a88ce4648e7e95ff1abe4ae4014a9b2/PyYAML-6.0.2-cp39-cp39-manylinux_2_17_s390x.manylinux2014_s390x.whl", hash = "sha256:f753120cb8181e736c57ef7636e83f31b9c0d1722c516f7e86cf15b7aa57ff12", size = 722614, upload-time = "2024-08-06T20:33:34.157Z" },
    { url = "https://files.pythonhosted.org/packages/3d/32/e7bd8535d22ea2874cef6a81021ba019474ace0d13a4819c2a4bce79bd6a/PyYAML-6.0.2-cp39-cp39-manylinux_2_17_x86_64.manylinux2014_x86_64.whl", hash = "sha256:3b1fdb9dc17f5a7677423d508ab4f243a726dea51fa5e70992e59a7411c89d19", size = 737360, upload-time = "2024-08-06T20:33:35.84Z" },
    { url = "https://files.pythonhosted.org/packages/d7/12/7322c1e30b9be969670b672573d45479edef72c9a0deac3bb2868f5d7469/PyYAML-6.0.2-cp39-cp39-musllinux_1_1_aarch64.whl", hash = "sha256:0b69e4ce7a131fe56b7e4d770c67429700908fc0752af059838b1cfb41960e4e", size = 699006, upload-time = "2024-08-06T20:33:37.501Z" },
    { url = "https://files.pythonhosted.org/packages/82/72/04fcad41ca56491995076630c3ec1e834be241664c0c09a64c9a2589b507/PyYAML-6.0.2-cp39-cp39-musllinux_1_1_x86_64.whl", hash = "sha256:a9f8c2e67970f13b16084e04f134610fd1d374bf477b17ec1599185cf611d725", size = 723577, upload-time = "2024-08-06T20:33:39.389Z" },
    { url = "https://files.pythonhosted.org/packages/ed/5e/46168b1f2757f1fcd442bc3029cd8767d88a98c9c05770d8b420948743bb/PyYAML-6.0.2-cp39-cp39-win32.whl", hash = "sha256:6395c297d42274772abc367baaa79683958044e5d3835486c16da75d2a694631", size = 144593, upload-time = "2024-08-06T20:33:46.63Z" },
    { url = "https://files.pythonhosted.org/packages/19/87/5124b1c1f2412bb95c59ec481eaf936cd32f0fe2a7b16b97b81c4c017a6a/PyYAML-6.0.2-cp39-cp39-win_amd64.whl", hash = "sha256:39693e1f8320ae4f43943590b49779ffb98acb81f788220ea932a6b6c51004d8", size = 162312, upload-time = "2024-08-06T20:33:49.073Z" },
]

[[package]]
name = "pyyaml-env-tag"
version = "1.1"
source = { registry = "https://pypi.org/simple" }
dependencies = [
    { name = "pyyaml" },
]
sdist = { url = "https://files.pythonhosted.org/packages/eb/2e/79c822141bfd05a853236b504869ebc6b70159afc570e1d5a20641782eaa/pyyaml_env_tag-1.1.tar.gz", hash = "sha256:2eb38b75a2d21ee0475d6d97ec19c63287a7e140231e4214969d0eac923cd7ff", size = 5737, upload-time = "2025-05-13T15:24:01.64Z" }
wheels = [
    { url = "https://files.pythonhosted.org/packages/04/11/432f32f8097b03e3cd5fe57e88efb685d964e2e5178a48ed61e841f7fdce/pyyaml_env_tag-1.1-py3-none-any.whl", hash = "sha256:17109e1a528561e32f026364712fee1264bc2ea6715120891174ed1b980d2e04", size = 4722, upload-time = "2025-05-13T15:23:59.629Z" },
]

[[package]]
<<<<<<< HEAD
name = "pyzmq"
version = "27.0.1"
source = { registry = "https://pypi.org/simple" }
dependencies = [
    { name = "cffi", marker = "implementation_name == 'pypy'" },
]
sdist = { url = "https://files.pythonhosted.org/packages/30/5f/557d2032a2f471edbcc227da724c24a1c05887b5cda1e3ae53af98b9e0a5/pyzmq-27.0.1.tar.gz", hash = "sha256:45c549204bc20e7484ffd2555f6cf02e572440ecf2f3bdd60d4404b20fddf64b", size = 281158, upload-time = "2025-08-03T05:05:40.352Z" }
wheels = [
    { url = "https://files.pythonhosted.org/packages/72/0b/ccf4d0b152a6a11f0fc01e73978202fe0e8fe0e91e20941598e83a170bee/pyzmq-27.0.1-cp310-cp310-macosx_10_15_universal2.whl", hash = "sha256:90a4da42aa322de8a3522461e3b5fe999935763b27f69a02fced40f4e3cf9682", size = 1329293, upload-time = "2025-08-03T05:02:56.001Z" },
    { url = "https://files.pythonhosted.org/packages/bc/76/48706d291951b1300d3cf985e503806901164bf1581f27c4b6b22dbab2fa/pyzmq-27.0.1-cp310-cp310-manylinux2014_i686.manylinux_2_17_i686.whl", hash = "sha256:e648dca28178fc879c814cf285048dd22fd1f03e1104101106505ec0eea50a4d", size = 905953, upload-time = "2025-08-03T05:02:59.061Z" },
    { url = "https://files.pythonhosted.org/packages/aa/8a/df3135b96712068d184c53120c7dbf3023e5e362a113059a4f85cd36c6a0/pyzmq-27.0.1-cp310-cp310-manylinux_2_26_aarch64.manylinux_2_28_aarch64.whl", hash = "sha256:4bca8abc31799a6f3652d13f47e0b0e1cab76f9125f2283d085a3754f669b607", size = 666165, upload-time = "2025-08-03T05:03:00.789Z" },
    { url = "https://files.pythonhosted.org/packages/ee/ed/341a7148e08d2830f480f53ab3d136d88fc5011bb367b516d95d0ebb46dd/pyzmq-27.0.1-cp310-cp310-manylinux_2_26_x86_64.manylinux_2_28_x86_64.whl", hash = "sha256:092f4011b26d6b0201002f439bd74b38f23f3aefcb358621bdc3b230afc9b2d5", size = 853756, upload-time = "2025-08-03T05:03:03.347Z" },
    { url = "https://files.pythonhosted.org/packages/c2/bc/d26fe010477c3e901f0f5a3e70446950dde9aa217f1d1a13534eb0fccfe5/pyzmq-27.0.1-cp310-cp310-musllinux_1_2_aarch64.whl", hash = "sha256:6f02f30a4a6b3efe665ab13a3dd47109d80326c8fd286311d1ba9f397dc5f247", size = 1654870, upload-time = "2025-08-03T05:03:05.331Z" },
    { url = "https://files.pythonhosted.org/packages/32/21/9b488086bf3f55b2eb26db09007a3962f62f3b81c5c6295a6ff6aaebd69c/pyzmq-27.0.1-cp310-cp310-musllinux_1_2_i686.whl", hash = "sha256:f293a1419266e3bf3557d1f8778f9e1ffe7e6b2c8df5c9dca191caf60831eb74", size = 2033444, upload-time = "2025-08-03T05:03:07.318Z" },
    { url = "https://files.pythonhosted.org/packages/3d/53/85b64a792223cd43393d25e03c8609df41aac817ea5ce6a27eceeed433ee/pyzmq-27.0.1-cp310-cp310-musllinux_1_2_x86_64.whl", hash = "sha256:ce181dd1a7c6c012d0efa8ab603c34b5ee9d86e570c03415bbb1b8772eeb381c", size = 1891289, upload-time = "2025-08-03T05:03:08.96Z" },
    { url = "https://files.pythonhosted.org/packages/23/5b/078aae8fe1c4cdba1a77a598870c548fd52b4d4a11e86b8116bbef47d9f3/pyzmq-27.0.1-cp310-cp310-win32.whl", hash = "sha256:f65741cc06630652e82aa68ddef4986a3ab9073dd46d59f94ce5f005fa72037c", size = 566693, upload-time = "2025-08-03T05:03:10.711Z" },
    { url = "https://files.pythonhosted.org/packages/24/e1/4471fff36416ebf1ffe43577b9c7dcf2ff4798f2171f0d169640a48d2305/pyzmq-27.0.1-cp310-cp310-win_amd64.whl", hash = "sha256:44909aa3ed2234d69fe81e1dade7be336bcfeab106e16bdaa3318dcde4262b93", size = 631649, upload-time = "2025-08-03T05:03:12.232Z" },
    { url = "https://files.pythonhosted.org/packages/e8/4c/8edac8dd56f223124aa40403d2c097bbad9b0e2868a67cad9a2a029863aa/pyzmq-27.0.1-cp310-cp310-win_arm64.whl", hash = "sha256:4401649bfa0a38f0f8777f8faba7cd7eb7b5b8ae2abc7542b830dd09ad4aed0d", size = 559274, upload-time = "2025-08-03T05:03:13.728Z" },
    { url = "https://files.pythonhosted.org/packages/ae/18/a8e0da6ababbe9326116fb1c890bf1920eea880e8da621afb6bc0f39a262/pyzmq-27.0.1-cp311-cp311-macosx_10_15_universal2.whl", hash = "sha256:9729190bd770314f5fbba42476abf6abe79a746eeda11d1d68fd56dd70e5c296", size = 1332721, upload-time = "2025-08-03T05:03:15.237Z" },
    { url = "https://files.pythonhosted.org/packages/75/a4/9431ba598651d60ebd50dc25755402b770322cf8432adcc07d2906e53a54/pyzmq-27.0.1-cp311-cp311-manylinux2014_i686.manylinux_2_17_i686.whl", hash = "sha256:696900ef6bc20bef6a242973943574f96c3f97d2183c1bd3da5eea4f559631b1", size = 908249, upload-time = "2025-08-03T05:03:16.933Z" },
    { url = "https://files.pythonhosted.org/packages/f0/7a/e624e1793689e4e685d2ee21c40277dd4024d9d730af20446d88f69be838/pyzmq-27.0.1-cp311-cp311-manylinux_2_26_aarch64.manylinux_2_28_aarch64.whl", hash = "sha256:f96a63aecec22d3f7fdea3c6c98df9e42973f5856bb6812c3d8d78c262fee808", size = 668649, upload-time = "2025-08-03T05:03:18.49Z" },
    { url = "https://files.pythonhosted.org/packages/6c/29/0652a39d4e876e0d61379047ecf7752685414ad2e253434348246f7a2a39/pyzmq-27.0.1-cp311-cp311-manylinux_2_26_x86_64.manylinux_2_28_x86_64.whl", hash = "sha256:c512824360ea7490390566ce00bee880e19b526b312b25cc0bc30a0fe95cb67f", size = 856601, upload-time = "2025-08-03T05:03:20.194Z" },
    { url = "https://files.pythonhosted.org/packages/36/2d/8d5355d7fc55bb6e9c581dd74f58b64fa78c994079e3a0ea09b1b5627cde/pyzmq-27.0.1-cp311-cp311-musllinux_1_2_aarch64.whl", hash = "sha256:dfb2bb5e0f7198eaacfb6796fb0330afd28f36d985a770745fba554a5903595a", size = 1657750, upload-time = "2025-08-03T05:03:22.055Z" },
    { url = "https://files.pythonhosted.org/packages/ab/f4/cd032352d5d252dc6f5ee272a34b59718ba3af1639a8a4ef4654f9535cf5/pyzmq-27.0.1-cp311-cp311-musllinux_1_2_i686.whl", hash = "sha256:4f6886c59ba93ffde09b957d3e857e7950c8fe818bd5494d9b4287bc6d5bc7f1", size = 2034312, upload-time = "2025-08-03T05:03:23.578Z" },
    { url = "https://files.pythonhosted.org/packages/e4/1a/c050d8b6597200e97a4bd29b93c769d002fa0b03083858227e0376ad59bc/pyzmq-27.0.1-cp311-cp311-musllinux_1_2_x86_64.whl", hash = "sha256:b99ea9d330e86ce1ff7f2456b33f1bf81c43862a5590faf4ef4ed3a63504bdab", size = 1893632, upload-time = "2025-08-03T05:03:25.167Z" },
    { url = "https://files.pythonhosted.org/packages/6a/29/173ce21d5097e7fcf284a090e8beb64fc683c6582b1f00fa52b1b7e867ce/pyzmq-27.0.1-cp311-cp311-win32.whl", hash = "sha256:571f762aed89025ba8cdcbe355fea56889715ec06d0264fd8b6a3f3fa38154ed", size = 566587, upload-time = "2025-08-03T05:03:26.769Z" },
    { url = "https://files.pythonhosted.org/packages/53/ab/22bd33e7086f0a2cc03a5adabff4bde414288bb62a21a7820951ef86ec20/pyzmq-27.0.1-cp311-cp311-win_amd64.whl", hash = "sha256:ee16906c8025fa464bea1e48128c048d02359fb40bebe5333103228528506530", size = 632873, upload-time = "2025-08-03T05:03:28.685Z" },
    { url = "https://files.pythonhosted.org/packages/90/14/3e59b4a28194285ceeff725eba9aa5ba8568d1cb78aed381dec1537c705a/pyzmq-27.0.1-cp311-cp311-win_arm64.whl", hash = "sha256:ba068f28028849da725ff9185c24f832ccf9207a40f9b28ac46ab7c04994bd41", size = 558918, upload-time = "2025-08-03T05:03:30.085Z" },
    { url = "https://files.pythonhosted.org/packages/0e/9b/c0957041067c7724b310f22c398be46399297c12ed834c3bc42200a2756f/pyzmq-27.0.1-cp312-abi3-macosx_10_15_universal2.whl", hash = "sha256:af7ebce2a1e7caf30c0bb64a845f63a69e76a2fadbc1cac47178f7bb6e657bdd", size = 1305432, upload-time = "2025-08-03T05:03:32.177Z" },
    { url = "https://files.pythonhosted.org/packages/8e/55/bd3a312790858f16b7def3897a0c3eb1804e974711bf7b9dcb5f47e7f82c/pyzmq-27.0.1-cp312-abi3-manylinux2014_i686.manylinux_2_17_i686.whl", hash = "sha256:8f617f60a8b609a13099b313e7e525e67f84ef4524b6acad396d9ff153f6e4cd", size = 895095, upload-time = "2025-08-03T05:03:33.918Z" },
    { url = "https://files.pythonhosted.org/packages/20/50/fc384631d8282809fb1029a4460d2fe90fa0370a0e866a8318ed75c8d3bb/pyzmq-27.0.1-cp312-abi3-manylinux_2_26_aarch64.manylinux_2_28_aarch64.whl", hash = "sha256:1d59dad4173dc2a111f03e59315c7bd6e73da1a9d20a84a25cf08325b0582b1a", size = 651826, upload-time = "2025-08-03T05:03:35.818Z" },
    { url = "https://files.pythonhosted.org/packages/7e/0a/2356305c423a975000867de56888b79e44ec2192c690ff93c3109fd78081/pyzmq-27.0.1-cp312-abi3-manylinux_2_26_x86_64.manylinux_2_28_x86_64.whl", hash = "sha256:f5b6133c8d313bde8bd0d123c169d22525300ff164c2189f849de495e1344577", size = 839751, upload-time = "2025-08-03T05:03:37.265Z" },
    { url = "https://files.pythonhosted.org/packages/d7/1b/81e95ad256ca7e7ccd47f5294c1c6da6e2b64fbace65b84fe8a41470342e/pyzmq-27.0.1-cp312-abi3-musllinux_1_2_aarch64.whl", hash = "sha256:58cca552567423f04d06a075f4b473e78ab5bdb906febe56bf4797633f54aa4e", size = 1641359, upload-time = "2025-08-03T05:03:38.799Z" },
    { url = "https://files.pythonhosted.org/packages/50/63/9f50ec965285f4e92c265c8f18344e46b12803666d8b73b65d254d441435/pyzmq-27.0.1-cp312-abi3-musllinux_1_2_i686.whl", hash = "sha256:4b9d8e26fb600d0d69cc9933e20af08552e97cc868a183d38a5c0d661e40dfbb", size = 2020281, upload-time = "2025-08-03T05:03:40.338Z" },
    { url = "https://files.pythonhosted.org/packages/02/4a/19e3398d0dc66ad2b463e4afa1fc541d697d7bc090305f9dfb948d3dfa29/pyzmq-27.0.1-cp312-abi3-musllinux_1_2_x86_64.whl", hash = "sha256:2329f0c87f0466dce45bba32b63f47018dda5ca40a0085cc5c8558fea7d9fc55", size = 1877112, upload-time = "2025-08-03T05:03:42.012Z" },
    { url = "https://files.pythonhosted.org/packages/bf/42/c562e9151aa90ed1d70aac381ea22a929d6b3a2ce4e1d6e2e135d34fd9c6/pyzmq-27.0.1-cp312-abi3-win32.whl", hash = "sha256:57bb92abdb48467b89c2d21da1ab01a07d0745e536d62afd2e30d5acbd0092eb", size = 558177, upload-time = "2025-08-03T05:03:43.979Z" },
    { url = "https://files.pythonhosted.org/packages/40/96/5c50a7d2d2b05b19994bf7336b97db254299353dd9b49b565bb71b485f03/pyzmq-27.0.1-cp312-abi3-win_amd64.whl", hash = "sha256:ff3f8757570e45da7a5bedaa140489846510014f7a9d5ee9301c61f3f1b8a686", size = 618923, upload-time = "2025-08-03T05:03:45.438Z" },
    { url = "https://files.pythonhosted.org/packages/13/33/1ec89c8f21c89d21a2eaff7def3676e21d8248d2675705e72554fb5a6f3f/pyzmq-27.0.1-cp312-abi3-win_arm64.whl", hash = "sha256:df2c55c958d3766bdb3e9d858b911288acec09a9aab15883f384fc7180df5bed", size = 552358, upload-time = "2025-08-03T05:03:46.887Z" },
    { url = "https://files.pythonhosted.org/packages/6c/a0/f26e276211ec8090a4d11e4ec70eb8a8b15781e591c1d44ce62f372963a0/pyzmq-27.0.1-cp313-cp313-android_24_arm64_v8a.whl", hash = "sha256:497bd8af534ae55dc4ef67eebd1c149ff2a0b0f1e146db73c8b5a53d83c1a5f5", size = 1122287, upload-time = "2025-08-03T05:03:48.838Z" },
    { url = "https://files.pythonhosted.org/packages/9c/d8/af4b507e4f7eeea478cc8ee873995a6fd55582bfb99140593ed460e1db3c/pyzmq-27.0.1-cp313-cp313-android_24_x86_64.whl", hash = "sha256:a066ea6ad6218b4c233906adf0ae67830f451ed238419c0db609310dd781fbe7", size = 1155756, upload-time = "2025-08-03T05:03:50.907Z" },
    { url = "https://files.pythonhosted.org/packages/ac/55/37fae0013e11f88681da42698e550b08a316d608242551f65095cc99232a/pyzmq-27.0.1-cp313-cp313t-macosx_10_15_universal2.whl", hash = "sha256:72d235d6365ca73d8ce92f7425065d70f5c1e19baa458eb3f0d570e425b73a96", size = 1340826, upload-time = "2025-08-03T05:03:52.568Z" },
    { url = "https://files.pythonhosted.org/packages/f2/e4/3a87854c64b26fcf63a9d1b6f4382bd727d4797c772ceb334a97b7489be9/pyzmq-27.0.1-cp313-cp313t-manylinux2014_i686.manylinux_2_17_i686.whl", hash = "sha256:313a7b374e3dc64848644ca348a51004b41726f768b02e17e689f1322366a4d9", size = 897283, upload-time = "2025-08-03T05:03:54.167Z" },
    { url = "https://files.pythonhosted.org/packages/17/3e/4296c6b0ad2d07be11ae1395dccf9cae48a0a655cf9be1c3733ad2b591d1/pyzmq-27.0.1-cp313-cp313t-manylinux_2_26_aarch64.manylinux_2_28_aarch64.whl", hash = "sha256:119ce8590409702394f959c159d048002cbed2f3c0645ec9d6a88087fc70f0f1", size = 660565, upload-time = "2025-08-03T05:03:56.152Z" },
    { url = "https://files.pythonhosted.org/packages/72/41/a33ba3aa48b45b23c4cd4ac49aafde46f3e0f81939f2bfb3b6171a437122/pyzmq-27.0.1-cp313-cp313t-manylinux_2_26_x86_64.manylinux_2_28_x86_64.whl", hash = "sha256:45c3e00ce16896ace2cd770ab9057a7cf97d4613ea5f2a13f815141d8b6894b9", size = 847680, upload-time = "2025-08-03T05:03:57.696Z" },
    { url = "https://files.pythonhosted.org/packages/3f/8c/bf2350bb25b3b58d2e5b5d2290ffab0e923f0cc6d02288d3fbf4baa6e4d1/pyzmq-27.0.1-cp313-cp313t-musllinux_1_2_aarch64.whl", hash = "sha256:678e50ec112bdc6df5a83ac259a55a4ba97a8b314c325ab26b3b5b071151bc61", size = 1650151, upload-time = "2025-08-03T05:03:59.387Z" },
    { url = "https://files.pythonhosted.org/packages/f7/1a/a5a07c54890891344a8ddc3d5ab320dd3c4e39febb6e4472546e456d5157/pyzmq-27.0.1-cp313-cp313t-musllinux_1_2_i686.whl", hash = "sha256:d0b96c30be9f9387b18b18b6133c75a7b1b0065da64e150fe1feb5ebf31ece1c", size = 2023766, upload-time = "2025-08-03T05:04:01.883Z" },
    { url = "https://files.pythonhosted.org/packages/62/5e/514dcff08f02c6c8a45a6e23621901139cf853be7ac5ccd0b9407c3aa3de/pyzmq-27.0.1-cp313-cp313t-musllinux_1_2_x86_64.whl", hash = "sha256:88dc92d9eb5ea4968123e74db146d770b0c8d48f0e2bfb1dbc6c50a8edb12d64", size = 1885195, upload-time = "2025-08-03T05:04:03.923Z" },
    { url = "https://files.pythonhosted.org/packages/c8/91/87f74f98a487fbef0b115f6025e4a295129fd56b2b633a03ba7d5816ecc2/pyzmq-27.0.1-cp313-cp313t-win32.whl", hash = "sha256:6dcbcb34f5c9b0cefdfc71ff745459241b7d3cda5b27c7ad69d45afc0821d1e1", size = 574213, upload-time = "2025-08-03T05:04:05.905Z" },
    { url = "https://files.pythonhosted.org/packages/e6/d7/07f7d0d7f4c81e08be7b60e52ff2591c557377c017f96204d33d5fca1b07/pyzmq-27.0.1-cp313-cp313t-win_amd64.whl", hash = "sha256:b9fd0fda730461f510cfd9a40fafa5355d65f5e3dbdd8d6dfa342b5b3f5d1949", size = 640202, upload-time = "2025-08-03T05:04:07.439Z" },
    { url = "https://files.pythonhosted.org/packages/ab/83/21d66bcef6fb803647a223cbde95111b099e2176277c0cbc8b099c485510/pyzmq-27.0.1-cp313-cp313t-win_arm64.whl", hash = "sha256:56a3b1853f3954ec1f0e91085f1350cc57d18f11205e4ab6e83e4b7c414120e0", size = 561514, upload-time = "2025-08-03T05:04:09.071Z" },
    { url = "https://files.pythonhosted.org/packages/5a/0b/d5ea75cf46b52cdce85a85200c963cb498932953df443892238be49b1a01/pyzmq-27.0.1-cp314-cp314t-macosx_10_15_universal2.whl", hash = "sha256:f98f6b7787bd2beb1f0dde03f23a0621a0c978edf673b7d8f5e7bc039cbe1b60", size = 1340836, upload-time = "2025-08-03T05:04:10.774Z" },
    { url = "https://files.pythonhosted.org/packages/be/4c/0dbce882550e17db6846b29e9dc242aea7590e7594e1ca5043e8e58fff2d/pyzmq-27.0.1-cp314-cp314t-manylinux2014_i686.manylinux_2_17_i686.whl", hash = "sha256:351bf5d8ca0788ca85327fda45843b6927593ff4c807faee368cc5aaf9f809c2", size = 897236, upload-time = "2025-08-03T05:04:13.221Z" },
    { url = "https://files.pythonhosted.org/packages/1b/22/461e131cf16b8814f3c356fa1ea0912697dbc4c64cddf01f7756ec704c1e/pyzmq-27.0.1-cp314-cp314t-manylinux_2_26_aarch64.manylinux_2_28_aarch64.whl", hash = "sha256:5268a5a9177afff53dc6d70dffe63114ba2a6e7b20d9411cc3adeba09eeda403", size = 660374, upload-time = "2025-08-03T05:04:15.032Z" },
    { url = "https://files.pythonhosted.org/packages/3f/0c/bbd65a814395bf4fc3e57c6c13af27601c07e4009bdfb75ebcf500537bbd/pyzmq-27.0.1-cp314-cp314t-manylinux_2_26_x86_64.manylinux_2_28_x86_64.whl", hash = "sha256:a4aca06ba295aa78bec9b33ec028d1ca08744c36294338c41432b7171060c808", size = 847497, upload-time = "2025-08-03T05:04:16.967Z" },
    { url = "https://files.pythonhosted.org/packages/1e/df/3d1f4a03b561d824cbd491394f67591957e2f1acf6dc85d96f970312a76a/pyzmq-27.0.1-cp314-cp314t-musllinux_1_2_aarch64.whl", hash = "sha256:1c363c6dc66352331d5ad64bb838765c6692766334a6a02fdb05e76bd408ae18", size = 1650028, upload-time = "2025-08-03T05:04:19.398Z" },
    { url = "https://files.pythonhosted.org/packages/41/c9/a3987540f59a412bdaae3f362f78e00e6769557a598c63b7e32956aade5a/pyzmq-27.0.1-cp314-cp314t-musllinux_1_2_i686.whl", hash = "sha256:87aebf4acd7249bdff8d3df03aed4f09e67078e6762cfe0aecf8d0748ff94cde", size = 2023808, upload-time = "2025-08-03T05:04:21.145Z" },
    { url = "https://files.pythonhosted.org/packages/b0/a5/c388f4cd80498a8eaef7535f2a8eaca0a35b82b87a0b47fa1856fc135004/pyzmq-27.0.1-cp314-cp314t-musllinux_1_2_x86_64.whl", hash = "sha256:e4f22d67756518d71901edf73b38dc0eb4765cce22c8fe122cc81748d425262b", size = 1884970, upload-time = "2025-08-03T05:04:22.908Z" },
    { url = "https://files.pythonhosted.org/packages/9a/ac/b2a89a1ed90526a1b9a260cdc5cd42f055fd44ee8d2a59902b5ac35ddeb1/pyzmq-27.0.1-cp314-cp314t-win32.whl", hash = "sha256:8c62297bc7aea2147b472ca5ca2b4389377ad82898c87cabab2a94aedd75e337", size = 586905, upload-time = "2025-08-03T05:04:24.492Z" },
    { url = "https://files.pythonhosted.org/packages/68/62/7aa5ea04e836f7a788b2a67405f83011cef59ca76d7bac91d1fc9a0476da/pyzmq-27.0.1-cp314-cp314t-win_amd64.whl", hash = "sha256:bee5248d5ec9223545f8cc4f368c2d571477ae828c99409125c3911511d98245", size = 660503, upload-time = "2025-08-03T05:04:26.382Z" },
    { url = "https://files.pythonhosted.org/packages/89/32/3836ed85947b06f1d67c07ce16c00b0cf8c053ab0b249d234f9f81ff95ff/pyzmq-27.0.1-cp314-cp314t-win_arm64.whl", hash = "sha256:0fc24bf45e4a454e55ef99d7f5c8b8712539200ce98533af25a5bfa954b6b390", size = 575098, upload-time = "2025-08-03T05:04:27.974Z" },
    { url = "https://files.pythonhosted.org/packages/7c/f1/cdceaf9b6637570f36eee2dbd25bc5a800637cd9b4103b15fbc4b0658b82/pyzmq-27.0.1-cp39-cp39-macosx_10_15_universal2.whl", hash = "sha256:05a94233fdde585eb70924a6e4929202a747eea6ed308a6171c4f1c715bbe39e", size = 1330651, upload-time = "2025-08-03T05:04:45.583Z" },
    { url = "https://files.pythonhosted.org/packages/74/5c/469d3b9315eb4d5c61c431a4ae8acdb6abb165dfa5ddbc7af639be53891c/pyzmq-27.0.1-cp39-cp39-manylinux2014_i686.manylinux_2_17_i686.whl", hash = "sha256:c96702e1082eab62ae583d64c4e19c9b848359196697e536a0c57ae9bd165bd5", size = 906524, upload-time = "2025-08-03T05:04:47.904Z" },
    { url = "https://files.pythonhosted.org/packages/ed/c0/c7a12a533a87beb1143f4a9c8f4d6f82775c04eb3ad27f664e0ef00a6189/pyzmq-27.0.1-cp39-cp39-manylinux2014_x86_64.manylinux_2_17_x86_64.whl", hash = "sha256:c9180d1f5b4b73e28b64e63cc6c4c097690f102aa14935a62d5dd7426a4e5b5a", size = 863547, upload-time = "2025-08-03T05:04:49.579Z" },
    { url = "https://files.pythonhosted.org/packages/41/78/50907d004511bd23eae03d951f3ca4e4cc2e7eb5ec8d3df70d89eca3f97c/pyzmq-27.0.1-cp39-cp39-manylinux_2_26_aarch64.manylinux_2_28_aarch64.whl", hash = "sha256:e971d8680003d0af6020713e52f92109b46fedb463916e988814e04c8133578a", size = 666797, upload-time = "2025-08-03T05:04:51.263Z" },
    { url = "https://files.pythonhosted.org/packages/67/bd/ec3388888eda39705a4cefb465452a4bca5430a3435803588ced49943fdb/pyzmq-27.0.1-cp39-cp39-musllinux_1_2_aarch64.whl", hash = "sha256:fe632fa4501154d58dfbe1764a0495734d55f84eaf1feda4549a1f1ca76659e9", size = 1655601, upload-time = "2025-08-03T05:04:53.026Z" },
    { url = "https://files.pythonhosted.org/packages/84/50/170a1671a171365dda677886d42c39629a086752696ede70296b8f6224d8/pyzmq-27.0.1-cp39-cp39-musllinux_1_2_i686.whl", hash = "sha256:4c3874344fd5fa6d58bb51919708048ac4cab21099f40a227173cddb76b4c20b", size = 2034120, upload-time = "2025-08-03T05:04:55.323Z" },
    { url = "https://files.pythonhosted.org/packages/a4/0a/f06841495e4ec33ed65588e94aff07f1dcbc6878e1611577f6b97a449068/pyzmq-27.0.1-cp39-cp39-musllinux_1_2_x86_64.whl", hash = "sha256:0ec09073ed67ae236785d543df3b322282acc0bdf6d1b748c3e81f3043b21cb5", size = 1891956, upload-time = "2025-08-03T05:04:57.084Z" },
    { url = "https://files.pythonhosted.org/packages/d9/6b/6ba945a4756e4b1ba69b909d2b040d16aff0f0edd56a60874970b8d47237/pyzmq-27.0.1-cp39-cp39-win32.whl", hash = "sha256:f44e7ea288d022d4bf93b9e79dafcb4a7aea45a3cbeae2116792904931cefccf", size = 567388, upload-time = "2025-08-03T05:04:58.704Z" },
    { url = "https://files.pythonhosted.org/packages/b0/b4/8ffb9cfb363bc9d61c5d8d9f79a7ada572b0865dac9f4a547da901b81d76/pyzmq-27.0.1-cp39-cp39-win_amd64.whl", hash = "sha256:ffe6b809a97ac6dea524b3b837d5b28743d8c2f121141056d168ff0ba8f614ef", size = 632004, upload-time = "2025-08-03T05:05:00.434Z" },
    { url = "https://files.pythonhosted.org/packages/6c/4b/dd5c4d3bb7261efb30a909d2df447ac77393653e5c34c8a9cd536f429c3e/pyzmq-27.0.1-cp39-cp39-win_arm64.whl", hash = "sha256:fde26267416c8478c95432c81489b53f57b0b5d24cd5c8bfaebf5bbaac4dc90c", size = 559881, upload-time = "2025-08-03T05:05:02.363Z" },
    { url = "https://files.pythonhosted.org/packages/6f/87/fc96f224dd99070fe55d0afc37ac08d7d4635d434e3f9425b232867e01b9/pyzmq-27.0.1-pp310-pypy310_pp73-macosx_10_15_x86_64.whl", hash = "sha256:544b995a6a1976fad5d7ff01409b4588f7608ccc41be72147700af91fd44875d", size = 835950, upload-time = "2025-08-03T05:05:04.193Z" },
    { url = "https://files.pythonhosted.org/packages/d1/b6/802d96017f176c3a7285603d9ed2982550095c136c6230d3e0b53f52c7e5/pyzmq-27.0.1-pp310-pypy310_pp73-manylinux2014_i686.manylinux_2_17_i686.whl", hash = "sha256:0f772eea55cccce7f45d6ecdd1d5049c12a77ec22404f6b892fae687faa87bee", size = 799876, upload-time = "2025-08-03T05:05:06.263Z" },
    { url = "https://files.pythonhosted.org/packages/4e/52/49045c6528007cce385f218f3a674dc84fc8b3265330d09e57c0a59b41f4/pyzmq-27.0.1-pp310-pypy310_pp73-manylinux_2_26_aarch64.manylinux_2_28_aarch64.whl", hash = "sha256:c9d63d66059114a6756d09169c9209ffceabacb65b9cb0f66e6fc344b20b73e6", size = 567402, upload-time = "2025-08-03T05:05:08.028Z" },
    { url = "https://files.pythonhosted.org/packages/bc/fe/c29ac0d5a817543ecf0cb18f17195805bad0da567a1c64644aacf11b2779/pyzmq-27.0.1-pp310-pypy310_pp73-manylinux_2_26_x86_64.manylinux_2_28_x86_64.whl", hash = "sha256:1da8e645c655d86f0305fb4c65a0d848f461cd90ee07d21f254667287b5dbe50", size = 747030, upload-time = "2025-08-03T05:05:10.116Z" },
    { url = "https://files.pythonhosted.org/packages/17/d1/cc1fbfb65b4042016e4e035b2548cdfe0945c817345df83aa2d98490e7fc/pyzmq-27.0.1-pp310-pypy310_pp73-win_amd64.whl", hash = "sha256:1843fd0daebcf843fe6d4da53b8bdd3fc906ad3e97d25f51c3fed44436d82a49", size = 544567, upload-time = "2025-08-03T05:05:11.856Z" },
    { url = "https://files.pythonhosted.org/packages/b4/1a/49f66fe0bc2b2568dd4280f1f520ac8fafd73f8d762140e278d48aeaf7b9/pyzmq-27.0.1-pp311-pypy311_pp73-macosx_10_15_x86_64.whl", hash = "sha256:7fb0ee35845bef1e8c4a152d766242164e138c239e3182f558ae15cb4a891f94", size = 835949, upload-time = "2025-08-03T05:05:13.798Z" },
    { url = "https://files.pythonhosted.org/packages/49/94/443c1984b397eab59b14dd7ae8bc2ac7e8f32dbc646474453afcaa6508c4/pyzmq-27.0.1-pp311-pypy311_pp73-manylinux2014_i686.manylinux_2_17_i686.whl", hash = "sha256:f379f11e138dfd56c3f24a04164f871a08281194dd9ddf656a278d7d080c8ad0", size = 799875, upload-time = "2025-08-03T05:05:15.632Z" },
    { url = "https://files.pythonhosted.org/packages/30/f1/fd96138a0f152786a2ba517e9c6a8b1b3516719e412a90bb5d8eea6b660c/pyzmq-27.0.1-pp311-pypy311_pp73-manylinux_2_26_aarch64.manylinux_2_28_aarch64.whl", hash = "sha256:b978c0678cffbe8860ec9edc91200e895c29ae1ac8a7085f947f8e8864c489fb", size = 567403, upload-time = "2025-08-03T05:05:17.326Z" },
    { url = "https://files.pythonhosted.org/packages/16/57/34e53ef2b55b1428dac5aabe3a974a16c8bda3bf20549ba500e3ff6cb426/pyzmq-27.0.1-pp311-pypy311_pp73-manylinux_2_26_x86_64.manylinux_2_28_x86_64.whl", hash = "sha256:7ebccf0d760bc92a4a7c751aeb2fef6626144aace76ee8f5a63abeb100cae87f", size = 747032, upload-time = "2025-08-03T05:05:19.074Z" },
    { url = "https://files.pythonhosted.org/packages/81/b7/769598c5ae336fdb657946950465569cf18803140fe89ce466d7f0a57c11/pyzmq-27.0.1-pp311-pypy311_pp73-win_amd64.whl", hash = "sha256:77fed80e30fa65708546c4119840a46691290efc231f6bfb2ac2a39b52e15811", size = 544566, upload-time = "2025-08-03T05:05:20.798Z" },
    { url = "https://files.pythonhosted.org/packages/60/8d/c0880acd2d5908eec6fe9b399f0fb630e5f203f8a69f82442d5cb2b2f46c/pyzmq-27.0.1-pp39-pypy39_pp73-macosx_10_15_x86_64.whl", hash = "sha256:d97b59cbd8a6c8b23524a8ce237ff9504d987dc07156258aa68ae06d2dd5f34d", size = 835946, upload-time = "2025-08-03T05:05:31.161Z" },
    { url = "https://files.pythonhosted.org/packages/c1/35/6b71409aa6629b3d4917b38961501898827f4fb5ddc680cc8e0cb13987f3/pyzmq-27.0.1-pp39-pypy39_pp73-manylinux2014_i686.manylinux_2_17_i686.whl", hash = "sha256:27a78bdd384dbbe7b357af95f72efe8c494306b5ec0a03c31e2d53d6763e5307", size = 799870, upload-time = "2025-08-03T05:05:33.01Z" },
    { url = "https://files.pythonhosted.org/packages/16/f6/5d36d8f6571478f32c32f5872abd76eda052746283ca87e24cc5758f7987/pyzmq-27.0.1-pp39-pypy39_pp73-manylinux2014_x86_64.manylinux_2_17_x86_64.whl", hash = "sha256:b007e5dcba684e888fbc90554cb12a2f4e492927c8c2761a80b7590209821743", size = 758371, upload-time = "2025-08-03T05:05:34.722Z" },
    { url = "https://files.pythonhosted.org/packages/6f/29/6a7b7f5d47712487d8a3516584a4a484a0147f2537228237397793b2de69/pyzmq-27.0.1-pp39-pypy39_pp73-manylinux_2_26_aarch64.manylinux_2_28_aarch64.whl", hash = "sha256:95594b2ceeaa94934e3e94dd7bf5f3c3659cf1a26b1fb3edcf6e42dad7e0eaf2", size = 567395, upload-time = "2025-08-03T05:05:36.701Z" },
    { url = "https://files.pythonhosted.org/packages/eb/37/c1f26d13e9d4c3bfce42fead8ff640f6c06a58decde49a6b295b9d52cefd/pyzmq-27.0.1-pp39-pypy39_pp73-win_amd64.whl", hash = "sha256:70b719a130b81dd130a57ac0ff636dc2c0127c5b35ca5467d1b67057e3c7a4d2", size = 544561, upload-time = "2025-08-03T05:05:38.608Z" },
]

[[package]]
=======
>>>>>>> 8c405ea2
name = "requests"
version = "2.32.4"
source = { registry = "https://pypi.org/simple" }
dependencies = [
    { name = "certifi" },
    { name = "charset-normalizer" },
    { name = "idna" },
    { name = "urllib3", version = "1.26.20", source = { registry = "https://pypi.org/simple" }, marker = "python_full_version < '3.10'" },
    { name = "urllib3", version = "2.5.0", source = { registry = "https://pypi.org/simple" }, marker = "python_full_version >= '3.10'" },
]
sdist = { url = "https://files.pythonhosted.org/packages/e1/0a/929373653770d8a0d7ea76c37de6e41f11eb07559b103b1c02cafb3f7cf8/requests-2.32.4.tar.gz", hash = "sha256:27d0316682c8a29834d3264820024b62a36942083d52caf2f14c0591336d3422", size = 135258, upload-time = "2025-06-09T16:43:07.34Z" }
wheels = [
    { url = "https://files.pythonhosted.org/packages/7c/e4/56027c4a6b4ae70ca9de302488c5ca95ad4a39e190093d6c1a8ace08341b/requests-2.32.4-py3-none-any.whl", hash = "sha256:27babd3cda2a6d50b30443204ee89830707d396671944c998b5975b031ac2b2c", size = 64847, upload-time = "2025-06-09T16:43:05.728Z" },
]

[[package]]
name = "requirements-parser"
version = "0.13.0"
source = { registry = "https://pypi.org/simple" }
dependencies = [
    { name = "packaging" },
]
sdist = { url = "https://files.pythonhosted.org/packages/95/96/fb6dbfebb524d5601d359a47c78fe7ba1eef90fc4096404aa60c9a906fbb/requirements_parser-0.13.0.tar.gz", hash = "sha256:0843119ca2cb2331de4eb31b10d70462e39ace698fd660a915c247d2301a4418", size = 22630, upload-time = "2025-05-21T13:42:05.464Z" }
wheels = [
    { url = "https://files.pythonhosted.org/packages/bd/60/50fbb6ffb35f733654466f1a90d162bcbea358adc3b0871339254fbc37b2/requirements_parser-0.13.0-py3-none-any.whl", hash = "sha256:2b3173faecf19ec5501971b7222d38f04cb45bb9d87d0ad629ca71e2e62ded14", size = 14782, upload-time = "2025-05-21T13:42:04.007Z" },
]

[[package]]
<<<<<<< HEAD
name = "rtree"
version = "1.4.1"
source = { registry = "https://pypi.org/simple" }
sdist = { url = "https://files.pythonhosted.org/packages/95/09/7302695875a019514de9a5dd17b8320e7a19d6e7bc8f85dcfb79a4ce2da3/rtree-1.4.1.tar.gz", hash = "sha256:c6b1b3550881e57ebe530cc6cffefc87cd9bf49c30b37b894065a9f810875e46", size = 52425, upload-time = "2025-08-13T19:32:01.413Z" }
wheels = [
    { url = "https://files.pythonhosted.org/packages/04/d9/108cd989a4c0954e60b3cdc86fd2826407702b5375f6dfdab2802e5fed98/rtree-1.4.1-py3-none-macosx_10_9_x86_64.whl", hash = "sha256:d672184298527522d4914d8ae53bf76982b86ca420b0acde9298a7a87d81d4a4", size = 468484, upload-time = "2025-08-13T19:31:50.593Z" },
    { url = "https://files.pythonhosted.org/packages/f3/cf/2710b6fd6b07ea0aef317b29f335790ba6adf06a28ac236078ed9bd8a91d/rtree-1.4.1-py3-none-macosx_11_0_arm64.whl", hash = "sha256:a7e48d805e12011c2cf739a29d6a60ae852fb1de9fc84220bbcef67e6e595d7d", size = 436325, upload-time = "2025-08-13T19:31:52.367Z" },
    { url = "https://files.pythonhosted.org/packages/55/e1/4d075268a46e68db3cac51846eb6a3ab96ed481c585c5a1ad411b3c23aad/rtree-1.4.1-py3-none-manylinux_2_24_aarch64.manylinux_2_28_aarch64.whl", hash = "sha256:efa8c4496e31e9ad58ff6c7df89abceac7022d906cb64a3e18e4fceae6b77f65", size = 459789, upload-time = "2025-08-13T19:31:53.926Z" },
    { url = "https://files.pythonhosted.org/packages/d1/75/e5d44be90525cd28503e7f836d077ae6663ec0687a13ba7810b4114b3668/rtree-1.4.1-py3-none-manylinux_2_24_x86_64.manylinux_2_28_x86_64.whl", hash = "sha256:12de4578f1b3381a93a655846900be4e3d5f4cd5e306b8b00aa77c1121dc7e8c", size = 507644, upload-time = "2025-08-13T19:31:55.164Z" },
    { url = "https://files.pythonhosted.org/packages/fd/85/b8684f769a142163b52859a38a486493b05bafb4f2fb71d4f945de28ebf9/rtree-1.4.1-py3-none-musllinux_1_2_aarch64.whl", hash = "sha256:b558edda52eca3e6d1ee629042192c65e6b7f2c150d6d6cd207ce82f85be3967", size = 1454478, upload-time = "2025-08-13T19:31:56.808Z" },
    { url = "https://files.pythonhosted.org/packages/e9/a4/c2292b95246b9165cc43a0c3757e80995d58bc9b43da5cb47ad6e3535213/rtree-1.4.1-py3-none-musllinux_1_2_x86_64.whl", hash = "sha256:f155bc8d6bac9dcd383481dee8c130947a4866db1d16cb6dff442329a038a0dc", size = 1555140, upload-time = "2025-08-13T19:31:58.031Z" },
    { url = "https://files.pythonhosted.org/packages/74/25/5282c8270bfcd620d3e73beb35b40ac4ab00f0a898d98ebeb41ef0989ec8/rtree-1.4.1-py3-none-win_amd64.whl", hash = "sha256:efe125f416fd27150197ab8521158662943a40f87acab8028a1aac4ad667a489", size = 389358, upload-time = "2025-08-13T19:31:59.247Z" },
    { url = "https://files.pythonhosted.org/packages/3f/50/0a9e7e7afe7339bd5e36911f0ceb15fed51945836ed803ae5afd661057fd/rtree-1.4.1-py3-none-win_arm64.whl", hash = "sha256:3d46f55729b28138e897ffef32f7ce93ac335cb67f9120125ad3742a220800f0", size = 355253, upload-time = "2025-08-13T19:32:00.296Z" },
]

[[package]]
=======
>>>>>>> 8c405ea2
name = "ruff"
version = "0.12.7"
source = { registry = "https://pypi.org/simple" }
sdist = { url = "https://files.pythonhosted.org/packages/a1/81/0bd3594fa0f690466e41bd033bdcdf86cba8288345ac77ad4afbe5ec743a/ruff-0.12.7.tar.gz", hash = "sha256:1fc3193f238bc2d7968772c82831a4ff69252f673be371fb49663f0068b7ec71", size = 5197814, upload-time = "2025-07-29T22:32:35.877Z" }
wheels = [
    { url = "https://files.pythonhosted.org/packages/e1/d2/6cb35e9c85e7a91e8d22ab32ae07ac39cc34a71f1009a6f9e4a2a019e602/ruff-0.12.7-py3-none-linux_armv6l.whl", hash = "sha256:76e4f31529899b8c434c3c1dede98c4483b89590e15fb49f2d46183801565303", size = 11852189, upload-time = "2025-07-29T22:31:41.281Z" },
    { url = "https://files.pythonhosted.org/packages/63/5b/a4136b9921aa84638f1a6be7fb086f8cad0fde538ba76bda3682f2599a2f/ruff-0.12.7-py3-none-macosx_10_12_x86_64.whl", hash = "sha256:789b7a03e72507c54fb3ba6209e4bb36517b90f1a3569ea17084e3fd295500fb", size = 12519389, upload-time = "2025-07-29T22:31:54.265Z" },
    { url = "https://files.pythonhosted.org/packages/a8/c9/3e24a8472484269b6b1821794141f879c54645a111ded4b6f58f9ab0705f/ruff-0.12.7-py3-none-macosx_11_0_arm64.whl", hash = "sha256:2e1c2a3b8626339bb6369116e7030a4cf194ea48f49b64bb505732a7fce4f4e3", size = 11743384, upload-time = "2025-07-29T22:31:59.575Z" },
    { url = "https://files.pythonhosted.org/packages/26/7c/458dd25deeb3452c43eaee853c0b17a1e84169f8021a26d500ead77964fd/ruff-0.12.7-py3-none-manylinux_2_17_aarch64.manylinux2014_aarch64.whl", hash = "sha256:32dec41817623d388e645612ec70d5757a6d9c035f3744a52c7b195a57e03860", size = 11943759, upload-time = "2025-07-29T22:32:01.95Z" },
    { url = "https://files.pythonhosted.org/packages/7f/8b/658798472ef260ca050e400ab96ef7e85c366c39cf3dfbef4d0a46a528b6/ruff-0.12.7-py3-none-manylinux_2_17_armv7l.manylinux2014_armv7l.whl", hash = "sha256:47ef751f722053a5df5fa48d412dbb54d41ab9b17875c6840a58ec63ff0c247c", size = 11654028, upload-time = "2025-07-29T22:32:04.367Z" },
    { url = "https://files.pythonhosted.org/packages/a8/86/9c2336f13b2a3326d06d39178fd3448dcc7025f82514d1b15816fe42bfe8/ruff-0.12.7-py3-none-manylinux_2_17_i686.manylinux2014_i686.whl", hash = "sha256:a828a5fc25a3efd3e1ff7b241fd392686c9386f20e5ac90aa9234a5faa12c423", size = 13225209, upload-time = "2025-07-29T22:32:06.952Z" },
    { url = "https://files.pythonhosted.org/packages/76/69/df73f65f53d6c463b19b6b312fd2391dc36425d926ec237a7ed028a90fc1/ruff-0.12.7-py3-none-manylinux_2_17_ppc64.manylinux2014_ppc64.whl", hash = "sha256:5726f59b171111fa6a69d82aef48f00b56598b03a22f0f4170664ff4d8298efb", size = 14182353, upload-time = "2025-07-29T22:32:10.053Z" },
    { url = "https://files.pythonhosted.org/packages/58/1e/de6cda406d99fea84b66811c189b5ea139814b98125b052424b55d28a41c/ruff-0.12.7-py3-none-manylinux_2_17_ppc64le.manylinux2014_ppc64le.whl", hash = "sha256:74e6f5c04c4dd4aba223f4fe6e7104f79e0eebf7d307e4f9b18c18362124bccd", size = 13631555, upload-time = "2025-07-29T22:32:12.644Z" },
    { url = "https://files.pythonhosted.org/packages/6f/ae/625d46d5164a6cc9261945a5e89df24457dc8262539ace3ac36c40f0b51e/ruff-0.12.7-py3-none-manylinux_2_17_s390x.manylinux2014_s390x.whl", hash = "sha256:5d0bfe4e77fba61bf2ccadf8cf005d6133e3ce08793bbe870dd1c734f2699a3e", size = 12667556, upload-time = "2025-07-29T22:32:15.312Z" },
    { url = "https://files.pythonhosted.org/packages/55/bf/9cb1ea5e3066779e42ade8d0cd3d3b0582a5720a814ae1586f85014656b6/ruff-0.12.7-py3-none-manylinux_2_17_x86_64.manylinux2014_x86_64.whl", hash = "sha256:06bfb01e1623bf7f59ea749a841da56f8f653d641bfd046edee32ede7ff6c606", size = 12939784, upload-time = "2025-07-29T22:32:17.69Z" },
    { url = "https://files.pythonhosted.org/packages/55/7f/7ead2663be5627c04be83754c4f3096603bf5e99ed856c7cd29618c691bd/ruff-0.12.7-py3-none-musllinux_1_2_aarch64.whl", hash = "sha256:e41df94a957d50083fd09b916d6e89e497246698c3f3d5c681c8b3e7b9bb4ac8", size = 11771356, upload-time = "2025-07-29T22:32:20.134Z" },
    { url = "https://files.pythonhosted.org/packages/17/40/a95352ea16edf78cd3a938085dccc55df692a4d8ba1b3af7accbe2c806b0/ruff-0.12.7-py3-none-musllinux_1_2_armv7l.whl", hash = "sha256:4000623300563c709458d0ce170c3d0d788c23a058912f28bbadc6f905d67afa", size = 11612124, upload-time = "2025-07-29T22:32:22.645Z" },
    { url = "https://files.pythonhosted.org/packages/4d/74/633b04871c669e23b8917877e812376827c06df866e1677f15abfadc95cb/ruff-0.12.7-py3-none-musllinux_1_2_i686.whl", hash = "sha256:69ffe0e5f9b2cf2b8e289a3f8945b402a1b19eff24ec389f45f23c42a3dd6fb5", size = 12479945, upload-time = "2025-07-29T22:32:24.765Z" },
    { url = "https://files.pythonhosted.org/packages/be/34/c3ef2d7799c9778b835a76189c6f53c179d3bdebc8c65288c29032e03613/ruff-0.12.7-py3-none-musllinux_1_2_x86_64.whl", hash = "sha256:a07a5c8ffa2611a52732bdc67bf88e243abd84fe2d7f6daef3826b59abbfeda4", size = 12998677, upload-time = "2025-07-29T22:32:27.022Z" },
    { url = "https://files.pythonhosted.org/packages/77/ab/aca2e756ad7b09b3d662a41773f3edcbd262872a4fc81f920dc1ffa44541/ruff-0.12.7-py3-none-win32.whl", hash = "sha256:c928f1b2ec59fb77dfdf70e0419408898b63998789cc98197e15f560b9e77f77", size = 11756687, upload-time = "2025-07-29T22:32:29.381Z" },
    { url = "https://files.pythonhosted.org/packages/b4/71/26d45a5042bc71db22ddd8252ca9d01e9ca454f230e2996bb04f16d72799/ruff-0.12.7-py3-none-win_amd64.whl", hash = "sha256:9c18f3d707ee9edf89da76131956aba1270c6348bfee8f6c647de841eac7194f", size = 12912365, upload-time = "2025-07-29T22:32:31.517Z" },
    { url = "https://files.pythonhosted.org/packages/4c/9b/0b8aa09817b63e78d94b4977f18b1fcaead3165a5ee49251c5d5c245bb2d/ruff-0.12.7-py3-none-win_arm64.whl", hash = "sha256:dfce05101dbd11833a0776716d5d1578641b7fddb537fe7fa956ab85d1769b69", size = 11982083, upload-time = "2025-07-29T22:32:33.881Z" },
]

[[package]]
<<<<<<< HEAD
name = "s3transfer"
version = "0.14.0"
source = { registry = "https://pypi.org/simple" }
dependencies = [
    { name = "botocore" },
]
sdist = { url = "https://files.pythonhosted.org/packages/62/74/8d69dcb7a9efe8baa2046891735e5dfe433ad558ae23d9e3c14c633d1d58/s3transfer-0.14.0.tar.gz", hash = "sha256:eff12264e7c8b4985074ccce27a3b38a485bb7f7422cc8046fee9be4983e4125", size = 151547, upload-time = "2025-09-09T19:23:31.089Z" }
wheels = [
    { url = "https://files.pythonhosted.org/packages/48/f0/ae7ca09223a81a1d890b2557186ea015f6e0502e9b8cb8e1813f1d8cfa4e/s3transfer-0.14.0-py3-none-any.whl", hash = "sha256:ea3b790c7077558ed1f02a3072fb3cb992bbbd253392f4b6e9e8976941c7d456", size = 85712, upload-time = "2025-09-09T19:23:30.041Z" },
]

[[package]]
name = "scikit-learn"
version = "1.6.1"
source = { registry = "https://pypi.org/simple" }
resolution-markers = [
    "python_full_version < '3.10'",
]
dependencies = [
    { name = "joblib", marker = "python_full_version < '3.10'" },
    { name = "numpy", version = "2.0.2", source = { registry = "https://pypi.org/simple" }, marker = "python_full_version < '3.10'" },
    { name = "scipy", version = "1.13.1", source = { registry = "https://pypi.org/simple" }, marker = "python_full_version < '3.10'" },
    { name = "threadpoolctl", marker = "python_full_version < '3.10'" },
]
sdist = { url = "https://files.pythonhosted.org/packages/9e/a5/4ae3b3a0755f7b35a280ac90b28817d1f380318973cff14075ab41ef50d9/scikit_learn-1.6.1.tar.gz", hash = "sha256:b4fc2525eca2c69a59260f583c56a7557c6ccdf8deafdba6e060f94c1c59738e", size = 7068312, upload-time = "2025-01-10T08:07:55.348Z" }
wheels = [
    { url = "https://files.pythonhosted.org/packages/2e/3a/f4597eb41049110b21ebcbb0bcb43e4035017545daa5eedcfeb45c08b9c5/scikit_learn-1.6.1-cp310-cp310-macosx_10_9_x86_64.whl", hash = "sha256:d056391530ccd1e501056160e3c9673b4da4805eb67eb2bdf4e983e1f9c9204e", size = 12067702, upload-time = "2025-01-10T08:05:56.515Z" },
    { url = "https://files.pythonhosted.org/packages/37/19/0423e5e1fd1c6ec5be2352ba05a537a473c1677f8188b9306097d684b327/scikit_learn-1.6.1-cp310-cp310-macosx_12_0_arm64.whl", hash = "sha256:0c8d036eb937dbb568c6242fa598d551d88fb4399c0344d95c001980ec1c7d36", size = 11112765, upload-time = "2025-01-10T08:06:00.272Z" },
    { url = "https://files.pythonhosted.org/packages/70/95/d5cb2297a835b0f5fc9a77042b0a2d029866379091ab8b3f52cc62277808/scikit_learn-1.6.1-cp310-cp310-manylinux_2_17_aarch64.manylinux2014_aarch64.whl", hash = "sha256:8634c4bd21a2a813e0a7e3900464e6d593162a29dd35d25bdf0103b3fce60ed5", size = 12643991, upload-time = "2025-01-10T08:06:04.813Z" },
    { url = "https://files.pythonhosted.org/packages/b7/91/ab3c697188f224d658969f678be86b0968ccc52774c8ab4a86a07be13c25/scikit_learn-1.6.1-cp310-cp310-manylinux_2_17_x86_64.manylinux2014_x86_64.whl", hash = "sha256:775da975a471c4f6f467725dff0ced5c7ac7bda5e9316b260225b48475279a1b", size = 13497182, upload-time = "2025-01-10T08:06:08.42Z" },
    { url = "https://files.pythonhosted.org/packages/17/04/d5d556b6c88886c092cc989433b2bab62488e0f0dafe616a1d5c9cb0efb1/scikit_learn-1.6.1-cp310-cp310-win_amd64.whl", hash = "sha256:8a600c31592bd7dab31e1c61b9bbd6dea1b3433e67d264d17ce1017dbdce8002", size = 11125517, upload-time = "2025-01-10T08:06:12.783Z" },
    { url = "https://files.pythonhosted.org/packages/6c/2a/e291c29670795406a824567d1dfc91db7b699799a002fdaa452bceea8f6e/scikit_learn-1.6.1-cp311-cp311-macosx_10_9_x86_64.whl", hash = "sha256:72abc587c75234935e97d09aa4913a82f7b03ee0b74111dcc2881cba3c5a7b33", size = 12102620, upload-time = "2025-01-10T08:06:16.675Z" },
    { url = "https://files.pythonhosted.org/packages/25/92/ee1d7a00bb6b8c55755d4984fd82608603a3cc59959245068ce32e7fb808/scikit_learn-1.6.1-cp311-cp311-macosx_12_0_arm64.whl", hash = "sha256:b3b00cdc8f1317b5f33191df1386c0befd16625f49d979fe77a8d44cae82410d", size = 11116234, upload-time = "2025-01-10T08:06:21.83Z" },
    { url = "https://files.pythonhosted.org/packages/30/cd/ed4399485ef364bb25f388ab438e3724e60dc218c547a407b6e90ccccaef/scikit_learn-1.6.1-cp311-cp311-manylinux_2_17_aarch64.manylinux2014_aarch64.whl", hash = "sha256:dc4765af3386811c3ca21638f63b9cf5ecf66261cc4815c1db3f1e7dc7b79db2", size = 12592155, upload-time = "2025-01-10T08:06:27.309Z" },
    { url = "https://files.pythonhosted.org/packages/a8/f3/62fc9a5a659bb58a03cdd7e258956a5824bdc9b4bb3c5d932f55880be569/scikit_learn-1.6.1-cp311-cp311-manylinux_2_17_x86_64.manylinux2014_x86_64.whl", hash = "sha256:25fc636bdaf1cc2f4a124a116312d837148b5e10872147bdaf4887926b8c03d8", size = 13497069, upload-time = "2025-01-10T08:06:32.515Z" },
    { url = "https://files.pythonhosted.org/packages/a1/a6/c5b78606743a1f28eae8f11973de6613a5ee87366796583fb74c67d54939/scikit_learn-1.6.1-cp311-cp311-win_amd64.whl", hash = "sha256:fa909b1a36e000a03c382aade0bd2063fd5680ff8b8e501660c0f59f021a6415", size = 11139809, upload-time = "2025-01-10T08:06:35.514Z" },
    { url = "https://files.pythonhosted.org/packages/0a/18/c797c9b8c10380d05616db3bfb48e2a3358c767affd0857d56c2eb501caa/scikit_learn-1.6.1-cp312-cp312-macosx_10_13_x86_64.whl", hash = "sha256:926f207c804104677af4857b2c609940b743d04c4c35ce0ddc8ff4f053cddc1b", size = 12104516, upload-time = "2025-01-10T08:06:40.009Z" },
    { url = "https://files.pythonhosted.org/packages/c4/b7/2e35f8e289ab70108f8cbb2e7a2208f0575dc704749721286519dcf35f6f/scikit_learn-1.6.1-cp312-cp312-macosx_12_0_arm64.whl", hash = "sha256:2c2cae262064e6a9b77eee1c8e768fc46aa0b8338c6a8297b9b6759720ec0ff2", size = 11167837, upload-time = "2025-01-10T08:06:43.305Z" },
    { url = "https://files.pythonhosted.org/packages/a4/f6/ff7beaeb644bcad72bcfd5a03ff36d32ee4e53a8b29a639f11bcb65d06cd/scikit_learn-1.6.1-cp312-cp312-manylinux_2_17_aarch64.manylinux2014_aarch64.whl", hash = "sha256:1061b7c028a8663fb9a1a1baf9317b64a257fcb036dae5c8752b2abef31d136f", size = 12253728, upload-time = "2025-01-10T08:06:47.618Z" },
    { url = "https://files.pythonhosted.org/packages/29/7a/8bce8968883e9465de20be15542f4c7e221952441727c4dad24d534c6d99/scikit_learn-1.6.1-cp312-cp312-manylinux_2_17_x86_64.manylinux2014_x86_64.whl", hash = "sha256:2e69fab4ebfc9c9b580a7a80111b43d214ab06250f8a7ef590a4edf72464dd86", size = 13147700, upload-time = "2025-01-10T08:06:50.888Z" },
    { url = "https://files.pythonhosted.org/packages/62/27/585859e72e117fe861c2079bcba35591a84f801e21bc1ab85bce6ce60305/scikit_learn-1.6.1-cp312-cp312-win_amd64.whl", hash = "sha256:70b1d7e85b1c96383f872a519b3375f92f14731e279a7b4c6cfd650cf5dffc52", size = 11110613, upload-time = "2025-01-10T08:06:54.115Z" },
    { url = "https://files.pythonhosted.org/packages/2e/59/8eb1872ca87009bdcdb7f3cdc679ad557b992c12f4b61f9250659e592c63/scikit_learn-1.6.1-cp313-cp313-macosx_10_13_x86_64.whl", hash = "sha256:2ffa1e9e25b3d93990e74a4be2c2fc61ee5af85811562f1288d5d055880c4322", size = 12010001, upload-time = "2025-01-10T08:06:58.613Z" },
    { url = "https://files.pythonhosted.org/packages/9d/05/f2fc4effc5b32e525408524c982c468c29d22f828834f0625c5ef3d601be/scikit_learn-1.6.1-cp313-cp313-macosx_12_0_arm64.whl", hash = "sha256:dc5cf3d68c5a20ad6d571584c0750ec641cc46aeef1c1507be51300e6003a7e1", size = 11096360, upload-time = "2025-01-10T08:07:01.556Z" },
    { url = "https://files.pythonhosted.org/packages/c8/e4/4195d52cf4f113573fb8ebc44ed5a81bd511a92c0228889125fac2f4c3d1/scikit_learn-1.6.1-cp313-cp313-manylinux_2_17_aarch64.manylinux2014_aarch64.whl", hash = "sha256:c06beb2e839ecc641366000ca84f3cf6fa9faa1777e29cf0c04be6e4d096a348", size = 12209004, upload-time = "2025-01-10T08:07:06.931Z" },
    { url = "https://files.pythonhosted.org/packages/94/be/47e16cdd1e7fcf97d95b3cb08bde1abb13e627861af427a3651fcb80b517/scikit_learn-1.6.1-cp313-cp313-manylinux_2_17_x86_64.manylinux2014_x86_64.whl", hash = "sha256:e8ca8cb270fee8f1f76fa9bfd5c3507d60c6438bbee5687f81042e2bb98e5a97", size = 13171776, upload-time = "2025-01-10T08:07:11.715Z" },
    { url = "https://files.pythonhosted.org/packages/34/b0/ca92b90859070a1487827dbc672f998da95ce83edce1270fc23f96f1f61a/scikit_learn-1.6.1-cp313-cp313-win_amd64.whl", hash = "sha256:7a1c43c8ec9fde528d664d947dc4c0789be4077a3647f232869f41d9bf50e0fb", size = 11071865, upload-time = "2025-01-10T08:07:16.088Z" },
    { url = "https://files.pythonhosted.org/packages/12/ae/993b0fb24a356e71e9a894e42b8a9eec528d4c70217353a1cd7a48bc25d4/scikit_learn-1.6.1-cp313-cp313t-macosx_10_13_x86_64.whl", hash = "sha256:a17c1dea1d56dcda2fac315712f3651a1fea86565b64b48fa1bc090249cbf236", size = 11955804, upload-time = "2025-01-10T08:07:20.385Z" },
    { url = "https://files.pythonhosted.org/packages/d6/54/32fa2ee591af44507eac86406fa6bba968d1eb22831494470d0a2e4a1eb1/scikit_learn-1.6.1-cp313-cp313t-macosx_12_0_arm64.whl", hash = "sha256:6a7aa5f9908f0f28f4edaa6963c0a6183f1911e63a69aa03782f0d924c830a35", size = 11100530, upload-time = "2025-01-10T08:07:23.675Z" },
    { url = "https://files.pythonhosted.org/packages/3f/58/55856da1adec655bdce77b502e94a267bf40a8c0b89f8622837f89503b5a/scikit_learn-1.6.1-cp313-cp313t-manylinux_2_17_x86_64.manylinux2014_x86_64.whl", hash = "sha256:0650e730afb87402baa88afbf31c07b84c98272622aaba002559b614600ca691", size = 12433852, upload-time = "2025-01-10T08:07:26.817Z" },
    { url = "https://files.pythonhosted.org/packages/ff/4f/c83853af13901a574f8f13b645467285a48940f185b690936bb700a50863/scikit_learn-1.6.1-cp313-cp313t-win_amd64.whl", hash = "sha256:3f59fe08dc03ea158605170eb52b22a105f238a5d512c4470ddeca71feae8e5f", size = 11337256, upload-time = "2025-01-10T08:07:31.084Z" },
    { url = "https://files.pythonhosted.org/packages/d2/37/b305b759cc65829fe1b8853ff3e308b12cdd9d8884aa27840835560f2b42/scikit_learn-1.6.1-cp39-cp39-macosx_10_9_x86_64.whl", hash = "sha256:6849dd3234e87f55dce1db34c89a810b489ead832aaf4d4550b7ea85628be6c1", size = 12101868, upload-time = "2025-01-10T08:07:34.189Z" },
    { url = "https://files.pythonhosted.org/packages/83/74/f64379a4ed5879d9db744fe37cfe1978c07c66684d2439c3060d19a536d8/scikit_learn-1.6.1-cp39-cp39-macosx_12_0_arm64.whl", hash = "sha256:e7be3fa5d2eb9be7d77c3734ff1d599151bb523674be9b834e8da6abe132f44e", size = 11144062, upload-time = "2025-01-10T08:07:37.67Z" },
    { url = "https://files.pythonhosted.org/packages/fd/dc/d5457e03dc9c971ce2b0d750e33148dd060fefb8b7dc71acd6054e4bb51b/scikit_learn-1.6.1-cp39-cp39-manylinux_2_17_aarch64.manylinux2014_aarch64.whl", hash = "sha256:44a17798172df1d3c1065e8fcf9019183f06c87609b49a124ebdf57ae6cb0107", size = 12693173, upload-time = "2025-01-10T08:07:42.713Z" },
    { url = "https://files.pythonhosted.org/packages/79/35/b1d2188967c3204c78fa79c9263668cf1b98060e8e58d1a730fe5b2317bb/scikit_learn-1.6.1-cp39-cp39-manylinux_2_17_x86_64.manylinux2014_x86_64.whl", hash = "sha256:b8b7a3b86e411e4bce21186e1c180d792f3d99223dcfa3b4f597ecc92fa1a422", size = 13518605, upload-time = "2025-01-10T08:07:46.551Z" },
    { url = "https://files.pythonhosted.org/packages/fb/d8/8d603bdd26601f4b07e2363032b8565ab82eb857f93d86d0f7956fcf4523/scikit_learn-1.6.1-cp39-cp39-win_amd64.whl", hash = "sha256:7a73d457070e3318e32bdb3aa79a8d990474f19035464dfd8bede2883ab5dc3b", size = 11155078, upload-time = "2025-01-10T08:07:51.376Z" },
]

[[package]]
name = "scikit-learn"
version = "1.7.2"
source = { registry = "https://pypi.org/simple" }
resolution-markers = [
    "python_full_version >= '3.12'",
    "python_full_version == '3.11.*'",
    "python_full_version == '3.10.*'",
]
dependencies = [
    { name = "joblib", marker = "python_full_version >= '3.10'" },
    { name = "numpy", version = "2.2.6", source = { registry = "https://pypi.org/simple" }, marker = "python_full_version == '3.10.*'" },
    { name = "numpy", version = "2.3.3", source = { registry = "https://pypi.org/simple" }, marker = "python_full_version >= '3.11'" },
    { name = "scipy", version = "1.15.3", source = { registry = "https://pypi.org/simple" }, marker = "python_full_version == '3.10.*'" },
    { name = "scipy", version = "1.16.2", source = { registry = "https://pypi.org/simple" }, marker = "python_full_version >= '3.11'" },
    { name = "threadpoolctl", marker = "python_full_version >= '3.10'" },
]
sdist = { url = "https://files.pythonhosted.org/packages/98/c2/a7855e41c9d285dfe86dc50b250978105dce513d6e459ea66a6aeb0e1e0c/scikit_learn-1.7.2.tar.gz", hash = "sha256:20e9e49ecd130598f1ca38a1d85090e1a600147b9c02fa6f15d69cb53d968fda", size = 7193136, upload-time = "2025-09-09T08:21:29.075Z" }
wheels = [
    { url = "https://files.pythonhosted.org/packages/ba/3e/daed796fd69cce768b8788401cc464ea90b306fb196ae1ffed0b98182859/scikit_learn-1.7.2-cp310-cp310-macosx_10_9_x86_64.whl", hash = "sha256:6b33579c10a3081d076ab403df4a4190da4f4432d443521674637677dc91e61f", size = 9336221, upload-time = "2025-09-09T08:20:19.328Z" },
    { url = "https://files.pythonhosted.org/packages/1c/ce/af9d99533b24c55ff4e18d9b7b4d9919bbc6cd8f22fe7a7be01519a347d5/scikit_learn-1.7.2-cp310-cp310-macosx_12_0_arm64.whl", hash = "sha256:36749fb62b3d961b1ce4fedf08fa57a1986cd409eff2d783bca5d4b9b5fce51c", size = 8653834, upload-time = "2025-09-09T08:20:22.073Z" },
    { url = "https://files.pythonhosted.org/packages/58/0e/8c2a03d518fb6bd0b6b0d4b114c63d5f1db01ff0f9925d8eb10960d01c01/scikit_learn-1.7.2-cp310-cp310-manylinux2014_x86_64.manylinux_2_17_x86_64.whl", hash = "sha256:7a58814265dfc52b3295b1900cfb5701589d30a8bb026c7540f1e9d3499d5ec8", size = 9660938, upload-time = "2025-09-09T08:20:24.327Z" },
    { url = "https://files.pythonhosted.org/packages/2b/75/4311605069b5d220e7cf5adabb38535bd96f0079313cdbb04b291479b22a/scikit_learn-1.7.2-cp310-cp310-manylinux_2_27_aarch64.manylinux_2_28_aarch64.whl", hash = "sha256:4a847fea807e278f821a0406ca01e387f97653e284ecbd9750e3ee7c90347f18", size = 9477818, upload-time = "2025-09-09T08:20:26.845Z" },
    { url = "https://files.pythonhosted.org/packages/7f/9b/87961813c34adbca21a6b3f6b2bea344c43b30217a6d24cc437c6147f3e8/scikit_learn-1.7.2-cp310-cp310-win_amd64.whl", hash = "sha256:ca250e6836d10e6f402436d6463d6c0e4d8e0234cfb6a9a47835bd392b852ce5", size = 8886969, upload-time = "2025-09-09T08:20:29.329Z" },
    { url = "https://files.pythonhosted.org/packages/43/83/564e141eef908a5863a54da8ca342a137f45a0bfb71d1d79704c9894c9d1/scikit_learn-1.7.2-cp311-cp311-macosx_10_9_x86_64.whl", hash = "sha256:c7509693451651cd7361d30ce4e86a1347493554f172b1c72a39300fa2aea79e", size = 9331967, upload-time = "2025-09-09T08:20:32.421Z" },
    { url = "https://files.pythonhosted.org/packages/18/d6/ba863a4171ac9d7314c4d3fc251f015704a2caeee41ced89f321c049ed83/scikit_learn-1.7.2-cp311-cp311-macosx_12_0_arm64.whl", hash = "sha256:0486c8f827c2e7b64837c731c8feff72c0bd2b998067a8a9cbc10643c31f0fe1", size = 8648645, upload-time = "2025-09-09T08:20:34.436Z" },
    { url = "https://files.pythonhosted.org/packages/ef/0e/97dbca66347b8cf0ea8b529e6bb9367e337ba2e8be0ef5c1a545232abfde/scikit_learn-1.7.2-cp311-cp311-manylinux2014_x86_64.manylinux_2_17_x86_64.whl", hash = "sha256:89877e19a80c7b11a2891a27c21c4894fb18e2c2e077815bcade10d34287b20d", size = 9715424, upload-time = "2025-09-09T08:20:36.776Z" },
    { url = "https://files.pythonhosted.org/packages/f7/32/1f3b22e3207e1d2c883a7e09abb956362e7d1bd2f14458c7de258a26ac15/scikit_learn-1.7.2-cp311-cp311-manylinux_2_27_aarch64.manylinux_2_28_aarch64.whl", hash = "sha256:8da8bf89d4d79aaec192d2bda62f9b56ae4e5b4ef93b6a56b5de4977e375c1f1", size = 9509234, upload-time = "2025-09-09T08:20:38.957Z" },
    { url = "https://files.pythonhosted.org/packages/9f/71/34ddbd21f1da67c7a768146968b4d0220ee6831e4bcbad3e03dd3eae88b6/scikit_learn-1.7.2-cp311-cp311-win_amd64.whl", hash = "sha256:9b7ed8d58725030568523e937c43e56bc01cadb478fc43c042a9aca1dacb3ba1", size = 8894244, upload-time = "2025-09-09T08:20:41.166Z" },
    { url = "https://files.pythonhosted.org/packages/a7/aa/3996e2196075689afb9fce0410ebdb4a09099d7964d061d7213700204409/scikit_learn-1.7.2-cp312-cp312-macosx_10_13_x86_64.whl", hash = "sha256:8d91a97fa2b706943822398ab943cde71858a50245e31bc71dba62aab1d60a96", size = 9259818, upload-time = "2025-09-09T08:20:43.19Z" },
    { url = "https://files.pythonhosted.org/packages/43/5d/779320063e88af9c4a7c2cf463ff11c21ac9c8bd730c4a294b0000b666c9/scikit_learn-1.7.2-cp312-cp312-macosx_12_0_arm64.whl", hash = "sha256:acbc0f5fd2edd3432a22c69bed78e837c70cf896cd7993d71d51ba6708507476", size = 8636997, upload-time = "2025-09-09T08:20:45.468Z" },
    { url = "https://files.pythonhosted.org/packages/5c/d0/0c577d9325b05594fdd33aa970bf53fb673f051a45496842caee13cfd7fe/scikit_learn-1.7.2-cp312-cp312-manylinux2014_x86_64.manylinux_2_17_x86_64.whl", hash = "sha256:e5bf3d930aee75a65478df91ac1225ff89cd28e9ac7bd1196853a9229b6adb0b", size = 9478381, upload-time = "2025-09-09T08:20:47.982Z" },
    { url = "https://files.pythonhosted.org/packages/82/70/8bf44b933837ba8494ca0fc9a9ab60f1c13b062ad0197f60a56e2fc4c43e/scikit_learn-1.7.2-cp312-cp312-manylinux_2_27_aarch64.manylinux_2_28_aarch64.whl", hash = "sha256:b4d6e9deed1a47aca9fe2f267ab8e8fe82ee20b4526b2c0cd9e135cea10feb44", size = 9300296, upload-time = "2025-09-09T08:20:50.366Z" },
    { url = "https://files.pythonhosted.org/packages/c6/99/ed35197a158f1fdc2fe7c3680e9c70d0128f662e1fee4ed495f4b5e13db0/scikit_learn-1.7.2-cp312-cp312-win_amd64.whl", hash = "sha256:6088aa475f0785e01bcf8529f55280a3d7d298679f50c0bb70a2364a82d0b290", size = 8731256, upload-time = "2025-09-09T08:20:52.627Z" },
    { url = "https://files.pythonhosted.org/packages/ae/93/a3038cb0293037fd335f77f31fe053b89c72f17b1c8908c576c29d953e84/scikit_learn-1.7.2-cp313-cp313-macosx_10_13_x86_64.whl", hash = "sha256:0b7dacaa05e5d76759fb071558a8b5130f4845166d88654a0f9bdf3eb57851b7", size = 9212382, upload-time = "2025-09-09T08:20:54.731Z" },
    { url = "https://files.pythonhosted.org/packages/40/dd/9a88879b0c1104259136146e4742026b52df8540c39fec21a6383f8292c7/scikit_learn-1.7.2-cp313-cp313-macosx_12_0_arm64.whl", hash = "sha256:abebbd61ad9e1deed54cca45caea8ad5f79e1b93173dece40bb8e0c658dbe6fe", size = 8592042, upload-time = "2025-09-09T08:20:57.313Z" },
    { url = "https://files.pythonhosted.org/packages/46/af/c5e286471b7d10871b811b72ae794ac5fe2989c0a2df07f0ec723030f5f5/scikit_learn-1.7.2-cp313-cp313-manylinux2014_x86_64.manylinux_2_17_x86_64.whl", hash = "sha256:502c18e39849c0ea1a5d681af1dbcf15f6cce601aebb657aabbfe84133c1907f", size = 9434180, upload-time = "2025-09-09T08:20:59.671Z" },
    { url = "https://files.pythonhosted.org/packages/f1/fd/df59faa53312d585023b2da27e866524ffb8faf87a68516c23896c718320/scikit_learn-1.7.2-cp313-cp313-manylinux_2_27_aarch64.manylinux_2_28_aarch64.whl", hash = "sha256:7a4c328a71785382fe3fe676a9ecf2c86189249beff90bf85e22bdb7efaf9ae0", size = 9283660, upload-time = "2025-09-09T08:21:01.71Z" },
    { url = "https://files.pythonhosted.org/packages/a7/c7/03000262759d7b6f38c836ff9d512f438a70d8a8ddae68ee80de72dcfb63/scikit_learn-1.7.2-cp313-cp313-win_amd64.whl", hash = "sha256:63a9afd6f7b229aad94618c01c252ce9e6fa97918c5ca19c9a17a087d819440c", size = 8702057, upload-time = "2025-09-09T08:21:04.234Z" },
    { url = "https://files.pythonhosted.org/packages/55/87/ef5eb1f267084532c8e4aef98a28b6ffe7425acbfd64b5e2f2e066bc29b3/scikit_learn-1.7.2-cp313-cp313t-macosx_10_13_x86_64.whl", hash = "sha256:9acb6c5e867447b4e1390930e3944a005e2cb115922e693c08a323421a6966e8", size = 9558731, upload-time = "2025-09-09T08:21:06.381Z" },
    { url = "https://files.pythonhosted.org/packages/93/f8/6c1e3fc14b10118068d7938878a9f3f4e6d7b74a8ddb1e5bed65159ccda8/scikit_learn-1.7.2-cp313-cp313t-macosx_12_0_arm64.whl", hash = "sha256:2a41e2a0ef45063e654152ec9d8bcfc39f7afce35b08902bfe290c2498a67a6a", size = 9038852, upload-time = "2025-09-09T08:21:08.628Z" },
    { url = "https://files.pythonhosted.org/packages/83/87/066cafc896ee540c34becf95d30375fe5cbe93c3b75a0ee9aa852cd60021/scikit_learn-1.7.2-cp313-cp313t-manylinux2014_x86_64.manylinux_2_17_x86_64.whl", hash = "sha256:98335fb98509b73385b3ab2bd0639b1f610541d3988ee675c670371d6a87aa7c", size = 9527094, upload-time = "2025-09-09T08:21:11.486Z" },
    { url = "https://files.pythonhosted.org/packages/9c/2b/4903e1ccafa1f6453b1ab78413938c8800633988c838aa0be386cbb33072/scikit_learn-1.7.2-cp313-cp313t-manylinux_2_27_aarch64.manylinux_2_28_aarch64.whl", hash = "sha256:191e5550980d45449126e23ed1d5e9e24b2c68329ee1f691a3987476e115e09c", size = 9367436, upload-time = "2025-09-09T08:21:13.602Z" },
    { url = "https://files.pythonhosted.org/packages/b5/aa/8444be3cfb10451617ff9d177b3c190288f4563e6c50ff02728be67ad094/scikit_learn-1.7.2-cp313-cp313t-win_amd64.whl", hash = "sha256:57dc4deb1d3762c75d685507fbd0bc17160144b2f2ba4ccea5dc285ab0d0e973", size = 9275749, upload-time = "2025-09-09T08:21:15.96Z" },
    { url = "https://files.pythonhosted.org/packages/d9/82/dee5acf66837852e8e68df6d8d3a6cb22d3df997b733b032f513d95205b7/scikit_learn-1.7.2-cp314-cp314-macosx_10_13_x86_64.whl", hash = "sha256:fa8f63940e29c82d1e67a45d5297bdebbcb585f5a5a50c4914cc2e852ab77f33", size = 9208906, upload-time = "2025-09-09T08:21:18.557Z" },
    { url = "https://files.pythonhosted.org/packages/3c/30/9029e54e17b87cb7d50d51a5926429c683d5b4c1732f0507a6c3bed9bf65/scikit_learn-1.7.2-cp314-cp314-macosx_12_0_arm64.whl", hash = "sha256:f95dc55b7902b91331fa4e5845dd5bde0580c9cd9612b1b2791b7e80c3d32615", size = 8627836, upload-time = "2025-09-09T08:21:20.695Z" },
    { url = "https://files.pythonhosted.org/packages/60/18/4a52c635c71b536879f4b971c2cedf32c35ee78f48367885ed8025d1f7ee/scikit_learn-1.7.2-cp314-cp314-manylinux2014_x86_64.manylinux_2_17_x86_64.whl", hash = "sha256:9656e4a53e54578ad10a434dc1f993330568cfee176dff07112b8785fb413106", size = 9426236, upload-time = "2025-09-09T08:21:22.645Z" },
    { url = "https://files.pythonhosted.org/packages/99/7e/290362f6ab582128c53445458a5befd471ed1ea37953d5bcf80604619250/scikit_learn-1.7.2-cp314-cp314-manylinux_2_27_aarch64.manylinux_2_28_aarch64.whl", hash = "sha256:96dc05a854add0e50d3f47a1ef21a10a595016da5b007c7d9cd9d0bffd1fcc61", size = 9312593, upload-time = "2025-09-09T08:21:24.65Z" },
    { url = "https://files.pythonhosted.org/packages/8e/87/24f541b6d62b1794939ae6422f8023703bbf6900378b2b34e0b4384dfefd/scikit_learn-1.7.2-cp314-cp314-win_amd64.whl", hash = "sha256:bb24510ed3f9f61476181e4db51ce801e2ba37541def12dc9333b946fc7a9cf8", size = 8820007, upload-time = "2025-09-09T08:21:26.713Z" },
]

[[package]]
name = "scipy"
version = "1.13.1"
source = { registry = "https://pypi.org/simple" }
resolution-markers = [
    "python_full_version < '3.10'",
]
dependencies = [
    { name = "numpy", version = "2.0.2", source = { registry = "https://pypi.org/simple" }, marker = "python_full_version < '3.10'" },
]
sdist = { url = "https://files.pythonhosted.org/packages/ae/00/48c2f661e2816ccf2ecd77982f6605b2950afe60f60a52b4cbbc2504aa8f/scipy-1.13.1.tar.gz", hash = "sha256:095a87a0312b08dfd6a6155cbbd310a8c51800fc931b8c0b84003014b874ed3c", size = 57210720, upload-time = "2024-05-23T03:29:26.079Z" }
wheels = [
    { url = "https://files.pythonhosted.org/packages/33/59/41b2529908c002ade869623b87eecff3e11e3ce62e996d0bdcb536984187/scipy-1.13.1-cp310-cp310-macosx_10_9_x86_64.whl", hash = "sha256:20335853b85e9a49ff7572ab453794298bcf0354d8068c5f6775a0eabf350aca", size = 39328076, upload-time = "2024-05-23T03:19:01.687Z" },
    { url = "https://files.pythonhosted.org/packages/d5/33/f1307601f492f764062ce7dd471a14750f3360e33cd0f8c614dae208492c/scipy-1.13.1-cp310-cp310-macosx_12_0_arm64.whl", hash = "sha256:d605e9c23906d1994f55ace80e0125c587f96c020037ea6aa98d01b4bd2e222f", size = 30306232, upload-time = "2024-05-23T03:19:09.089Z" },
    { url = "https://files.pythonhosted.org/packages/c0/66/9cd4f501dd5ea03e4a4572ecd874936d0da296bd04d1c45ae1a4a75d9c3a/scipy-1.13.1-cp310-cp310-manylinux_2_17_aarch64.manylinux2014_aarch64.whl", hash = "sha256:cfa31f1def5c819b19ecc3a8b52d28ffdcc7ed52bb20c9a7589669dd3c250989", size = 33743202, upload-time = "2024-05-23T03:19:15.138Z" },
    { url = "https://files.pythonhosted.org/packages/a3/ba/7255e5dc82a65adbe83771c72f384d99c43063648456796436c9a5585ec3/scipy-1.13.1-cp310-cp310-manylinux_2_17_x86_64.manylinux2014_x86_64.whl", hash = "sha256:f26264b282b9da0952a024ae34710c2aff7d27480ee91a2e82b7b7073c24722f", size = 38577335, upload-time = "2024-05-23T03:19:21.984Z" },
    { url = "https://files.pythonhosted.org/packages/49/a5/bb9ded8326e9f0cdfdc412eeda1054b914dfea952bda2097d174f8832cc0/scipy-1.13.1-cp310-cp310-musllinux_1_1_x86_64.whl", hash = "sha256:eccfa1906eacc02de42d70ef4aecea45415f5be17e72b61bafcfd329bdc52e94", size = 38820728, upload-time = "2024-05-23T03:19:28.225Z" },
    { url = "https://files.pythonhosted.org/packages/12/30/df7a8fcc08f9b4a83f5f27cfaaa7d43f9a2d2ad0b6562cced433e5b04e31/scipy-1.13.1-cp310-cp310-win_amd64.whl", hash = "sha256:2831f0dc9c5ea9edd6e51e6e769b655f08ec6db6e2e10f86ef39bd32eb11da54", size = 46210588, upload-time = "2024-05-23T03:19:35.661Z" },
    { url = "https://files.pythonhosted.org/packages/b4/15/4a4bb1b15bbd2cd2786c4f46e76b871b28799b67891f23f455323a0cdcfb/scipy-1.13.1-cp311-cp311-macosx_10_9_x86_64.whl", hash = "sha256:27e52b09c0d3a1d5b63e1105f24177e544a222b43611aaf5bc44d4a0979e32f9", size = 39333805, upload-time = "2024-05-23T03:19:43.081Z" },
    { url = "https://files.pythonhosted.org/packages/ba/92/42476de1af309c27710004f5cdebc27bec62c204db42e05b23a302cb0c9a/scipy-1.13.1-cp311-cp311-macosx_12_0_arm64.whl", hash = "sha256:54f430b00f0133e2224c3ba42b805bfd0086fe488835effa33fa291561932326", size = 30317687, upload-time = "2024-05-23T03:19:48.799Z" },
    { url = "https://files.pythonhosted.org/packages/80/ba/8be64fe225360a4beb6840f3cbee494c107c0887f33350d0a47d55400b01/scipy-1.13.1-cp311-cp311-manylinux_2_17_aarch64.manylinux2014_aarch64.whl", hash = "sha256:e89369d27f9e7b0884ae559a3a956e77c02114cc60a6058b4e5011572eea9299", size = 33694638, upload-time = "2024-05-23T03:19:55.104Z" },
    { url = "https://files.pythonhosted.org/packages/36/07/035d22ff9795129c5a847c64cb43c1fa9188826b59344fee28a3ab02e283/scipy-1.13.1-cp311-cp311-manylinux_2_17_x86_64.manylinux2014_x86_64.whl", hash = "sha256:a78b4b3345f1b6f68a763c6e25c0c9a23a9fd0f39f5f3d200efe8feda560a5fa", size = 38569931, upload-time = "2024-05-23T03:20:01.82Z" },
    { url = "https://files.pythonhosted.org/packages/d9/10/f9b43de37e5ed91facc0cfff31d45ed0104f359e4f9a68416cbf4e790241/scipy-1.13.1-cp311-cp311-musllinux_1_1_x86_64.whl", hash = "sha256:45484bee6d65633752c490404513b9ef02475b4284c4cfab0ef946def50b3f59", size = 38838145, upload-time = "2024-05-23T03:20:09.173Z" },
    { url = "https://files.pythonhosted.org/packages/4a/48/4513a1a5623a23e95f94abd675ed91cfb19989c58e9f6f7d03990f6caf3d/scipy-1.13.1-cp311-cp311-win_amd64.whl", hash = "sha256:5713f62f781eebd8d597eb3f88b8bf9274e79eeabf63afb4a737abc6c84ad37b", size = 46196227, upload-time = "2024-05-23T03:20:16.433Z" },
    { url = "https://files.pythonhosted.org/packages/f2/7b/fb6b46fbee30fc7051913068758414f2721003a89dd9a707ad49174e3843/scipy-1.13.1-cp312-cp312-macosx_10_9_x86_64.whl", hash = "sha256:5d72782f39716b2b3509cd7c33cdc08c96f2f4d2b06d51e52fb45a19ca0c86a1", size = 39357301, upload-time = "2024-05-23T03:20:23.538Z" },
    { url = "https://files.pythonhosted.org/packages/dc/5a/2043a3bde1443d94014aaa41e0b50c39d046dda8360abd3b2a1d3f79907d/scipy-1.13.1-cp312-cp312-macosx_12_0_arm64.whl", hash = "sha256:017367484ce5498445aade74b1d5ab377acdc65e27095155e448c88497755a5d", size = 30363348, upload-time = "2024-05-23T03:20:29.885Z" },
    { url = "https://files.pythonhosted.org/packages/e7/cb/26e4a47364bbfdb3b7fb3363be6d8a1c543bcd70a7753ab397350f5f189a/scipy-1.13.1-cp312-cp312-manylinux_2_17_aarch64.manylinux2014_aarch64.whl", hash = "sha256:949ae67db5fa78a86e8fa644b9a6b07252f449dcf74247108c50e1d20d2b4627", size = 33406062, upload-time = "2024-05-23T03:20:36.012Z" },
    { url = "https://files.pythonhosted.org/packages/88/ab/6ecdc526d509d33814835447bbbeedbebdec7cca46ef495a61b00a35b4bf/scipy-1.13.1-cp312-cp312-manylinux_2_17_x86_64.manylinux2014_x86_64.whl", hash = "sha256:de3ade0e53bc1f21358aa74ff4830235d716211d7d077e340c7349bc3542e884", size = 38218311, upload-time = "2024-05-23T03:20:42.086Z" },
    { url = "https://files.pythonhosted.org/packages/0b/00/9f54554f0f8318100a71515122d8f4f503b1a2c4b4cfab3b4b68c0eb08fa/scipy-1.13.1-cp312-cp312-musllinux_1_1_x86_64.whl", hash = "sha256:2ac65fb503dad64218c228e2dc2d0a0193f7904747db43014645ae139c8fad16", size = 38442493, upload-time = "2024-05-23T03:20:48.292Z" },
    { url = "https://files.pythonhosted.org/packages/3e/df/963384e90733e08eac978cd103c34df181d1fec424de383cdc443f418dd4/scipy-1.13.1-cp312-cp312-win_amd64.whl", hash = "sha256:cdd7dacfb95fea358916410ec61bbc20440f7860333aee6d882bb8046264e949", size = 45910955, upload-time = "2024-05-23T03:20:55.091Z" },
    { url = "https://files.pythonhosted.org/packages/7f/29/c2ea58c9731b9ecb30b6738113a95d147e83922986b34c685b8f6eefde21/scipy-1.13.1-cp39-cp39-macosx_10_9_x86_64.whl", hash = "sha256:436bbb42a94a8aeef855d755ce5a465479c721e9d684de76bf61a62e7c2b81d5", size = 39352927, upload-time = "2024-05-23T03:21:01.95Z" },
    { url = "https://files.pythonhosted.org/packages/5c/c0/e71b94b20ccf9effb38d7147c0064c08c622309fd487b1b677771a97d18c/scipy-1.13.1-cp39-cp39-macosx_12_0_arm64.whl", hash = "sha256:8335549ebbca860c52bf3d02f80784e91a004b71b059e3eea9678ba994796a24", size = 30324538, upload-time = "2024-05-23T03:21:07.634Z" },
    { url = "https://files.pythonhosted.org/packages/6d/0f/aaa55b06d474817cea311e7b10aab2ea1fd5d43bc6a2861ccc9caec9f418/scipy-1.13.1-cp39-cp39-manylinux_2_17_aarch64.manylinux2014_aarch64.whl", hash = "sha256:d533654b7d221a6a97304ab63c41c96473ff04459e404b83275b60aa8f4b7004", size = 33732190, upload-time = "2024-05-23T03:21:14.41Z" },
    { url = "https://files.pythonhosted.org/packages/35/f5/d0ad1a96f80962ba65e2ce1de6a1e59edecd1f0a7b55990ed208848012e0/scipy-1.13.1-cp39-cp39-manylinux_2_17_x86_64.manylinux2014_x86_64.whl", hash = "sha256:637e98dcf185ba7f8e663e122ebf908c4702420477ae52a04f9908707456ba4d", size = 38612244, upload-time = "2024-05-23T03:21:21.827Z" },
    { url = "https://files.pythonhosted.org/packages/8d/02/1165905f14962174e6569076bcc3315809ae1291ed14de6448cc151eedfd/scipy-1.13.1-cp39-cp39-musllinux_1_1_x86_64.whl", hash = "sha256:a014c2b3697bde71724244f63de2476925596c24285c7a637364761f8710891c", size = 38845637, upload-time = "2024-05-23T03:21:28.729Z" },
    { url = "https://files.pythonhosted.org/packages/3e/77/dab54fe647a08ee4253963bcd8f9cf17509c8ca64d6335141422fe2e2114/scipy-1.13.1-cp39-cp39-win_amd64.whl", hash = "sha256:392e4ec766654852c25ebad4f64e4e584cf19820b980bc04960bca0b0cd6eaa2", size = 46227440, upload-time = "2024-05-23T03:21:35.888Z" },
]

[[package]]
name = "scipy"
version = "1.15.3"
source = { registry = "https://pypi.org/simple" }
resolution-markers = [
    "python_full_version == '3.10.*'",
]
dependencies = [
    { name = "numpy", version = "2.2.6", source = { registry = "https://pypi.org/simple" }, marker = "python_full_version == '3.10.*'" },
]
sdist = { url = "https://files.pythonhosted.org/packages/0f/37/6964b830433e654ec7485e45a00fc9a27cf868d622838f6b6d9c5ec0d532/scipy-1.15.3.tar.gz", hash = "sha256:eae3cf522bc7df64b42cad3925c876e1b0b6c35c1337c93e12c0f366f55b0eaf", size = 59419214, upload-time = "2025-05-08T16:13:05.955Z" }
wheels = [
    { url = "https://files.pythonhosted.org/packages/78/2f/4966032c5f8cc7e6a60f1b2e0ad686293b9474b65246b0c642e3ef3badd0/scipy-1.15.3-cp310-cp310-macosx_10_13_x86_64.whl", hash = "sha256:a345928c86d535060c9c2b25e71e87c39ab2f22fc96e9636bd74d1dbf9de448c", size = 38702770, upload-time = "2025-05-08T16:04:20.849Z" },
    { url = "https://files.pythonhosted.org/packages/a0/6e/0c3bf90fae0e910c274db43304ebe25a6b391327f3f10b5dcc638c090795/scipy-1.15.3-cp310-cp310-macosx_12_0_arm64.whl", hash = "sha256:ad3432cb0f9ed87477a8d97f03b763fd1d57709f1bbde3c9369b1dff5503b253", size = 30094511, upload-time = "2025-05-08T16:04:27.103Z" },
    { url = "https://files.pythonhosted.org/packages/ea/b1/4deb37252311c1acff7f101f6453f0440794f51b6eacb1aad4459a134081/scipy-1.15.3-cp310-cp310-macosx_14_0_arm64.whl", hash = "sha256:aef683a9ae6eb00728a542b796f52a5477b78252edede72b8327a886ab63293f", size = 22368151, upload-time = "2025-05-08T16:04:31.731Z" },
    { url = "https://files.pythonhosted.org/packages/38/7d/f457626e3cd3c29b3a49ca115a304cebb8cc6f31b04678f03b216899d3c6/scipy-1.15.3-cp310-cp310-macosx_14_0_x86_64.whl", hash = "sha256:1c832e1bd78dea67d5c16f786681b28dd695a8cb1fb90af2e27580d3d0967e92", size = 25121732, upload-time = "2025-05-08T16:04:36.596Z" },
    { url = "https://files.pythonhosted.org/packages/db/0a/92b1de4a7adc7a15dcf5bddc6e191f6f29ee663b30511ce20467ef9b82e4/scipy-1.15.3-cp310-cp310-manylinux_2_17_aarch64.manylinux2014_aarch64.whl", hash = "sha256:263961f658ce2165bbd7b99fa5135195c3a12d9bef045345016b8b50c315cb82", size = 35547617, upload-time = "2025-05-08T16:04:43.546Z" },
    { url = "https://files.pythonhosted.org/packages/8e/6d/41991e503e51fc1134502694c5fa7a1671501a17ffa12716a4a9151af3df/scipy-1.15.3-cp310-cp310-manylinux_2_17_x86_64.manylinux2014_x86_64.whl", hash = "sha256:9e2abc762b0811e09a0d3258abee2d98e0c703eee49464ce0069590846f31d40", size = 37662964, upload-time = "2025-05-08T16:04:49.431Z" },
    { url = "https://files.pythonhosted.org/packages/25/e1/3df8f83cb15f3500478c889be8fb18700813b95e9e087328230b98d547ff/scipy-1.15.3-cp310-cp310-musllinux_1_2_aarch64.whl", hash = "sha256:ed7284b21a7a0c8f1b6e5977ac05396c0d008b89e05498c8b7e8f4a1423bba0e", size = 37238749, upload-time = "2025-05-08T16:04:55.215Z" },
    { url = "https://files.pythonhosted.org/packages/93/3e/b3257cf446f2a3533ed7809757039016b74cd6f38271de91682aa844cfc5/scipy-1.15.3-cp310-cp310-musllinux_1_2_x86_64.whl", hash = "sha256:5380741e53df2c566f4d234b100a484b420af85deb39ea35a1cc1be84ff53a5c", size = 40022383, upload-time = "2025-05-08T16:05:01.914Z" },
    { url = "https://files.pythonhosted.org/packages/d1/84/55bc4881973d3f79b479a5a2e2df61c8c9a04fcb986a213ac9c02cfb659b/scipy-1.15.3-cp310-cp310-win_amd64.whl", hash = "sha256:9d61e97b186a57350f6d6fd72640f9e99d5a4a2b8fbf4b9ee9a841eab327dc13", size = 41259201, upload-time = "2025-05-08T16:05:08.166Z" },
    { url = "https://files.pythonhosted.org/packages/96/ab/5cc9f80f28f6a7dff646c5756e559823614a42b1939d86dd0ed550470210/scipy-1.15.3-cp311-cp311-macosx_10_13_x86_64.whl", hash = "sha256:993439ce220d25e3696d1b23b233dd010169b62f6456488567e830654ee37a6b", size = 38714255, upload-time = "2025-05-08T16:05:14.596Z" },
    { url = "https://files.pythonhosted.org/packages/4a/4a/66ba30abe5ad1a3ad15bfb0b59d22174012e8056ff448cb1644deccbfed2/scipy-1.15.3-cp311-cp311-macosx_12_0_arm64.whl", hash = "sha256:34716e281f181a02341ddeaad584205bd2fd3c242063bd3423d61ac259ca7eba", size = 30111035, upload-time = "2025-05-08T16:05:20.152Z" },
    { url = "https://files.pythonhosted.org/packages/4b/fa/a7e5b95afd80d24313307f03624acc65801846fa75599034f8ceb9e2cbf6/scipy-1.15.3-cp311-cp311-macosx_14_0_arm64.whl", hash = "sha256:3b0334816afb8b91dab859281b1b9786934392aa3d527cd847e41bb6f45bee65", size = 22384499, upload-time = "2025-05-08T16:05:24.494Z" },
    { url = "https://files.pythonhosted.org/packages/17/99/f3aaddccf3588bb4aea70ba35328c204cadd89517a1612ecfda5b2dd9d7a/scipy-1.15.3-cp311-cp311-macosx_14_0_x86_64.whl", hash = "sha256:6db907c7368e3092e24919b5e31c76998b0ce1684d51a90943cb0ed1b4ffd6c1", size = 25152602, upload-time = "2025-05-08T16:05:29.313Z" },
    { url = "https://files.pythonhosted.org/packages/56/c5/1032cdb565f146109212153339f9cb8b993701e9fe56b1c97699eee12586/scipy-1.15.3-cp311-cp311-manylinux_2_17_aarch64.manylinux2014_aarch64.whl", hash = "sha256:721d6b4ef5dc82ca8968c25b111e307083d7ca9091bc38163fb89243e85e3889", size = 35503415, upload-time = "2025-05-08T16:05:34.699Z" },
    { url = "https://files.pythonhosted.org/packages/bd/37/89f19c8c05505d0601ed5650156e50eb881ae3918786c8fd7262b4ee66d3/scipy-1.15.3-cp311-cp311-manylinux_2_17_x86_64.manylinux2014_x86_64.whl", hash = "sha256:39cb9c62e471b1bb3750066ecc3a3f3052b37751c7c3dfd0fd7e48900ed52982", size = 37652622, upload-time = "2025-05-08T16:05:40.762Z" },
    { url = "https://files.pythonhosted.org/packages/7e/31/be59513aa9695519b18e1851bb9e487de66f2d31f835201f1b42f5d4d475/scipy-1.15.3-cp311-cp311-musllinux_1_2_aarch64.whl", hash = "sha256:795c46999bae845966368a3c013e0e00947932d68e235702b5c3f6ea799aa8c9", size = 37244796, upload-time = "2025-05-08T16:05:48.119Z" },
    { url = "https://files.pythonhosted.org/packages/10/c0/4f5f3eeccc235632aab79b27a74a9130c6c35df358129f7ac8b29f562ac7/scipy-1.15.3-cp311-cp311-musllinux_1_2_x86_64.whl", hash = "sha256:18aaacb735ab38b38db42cb01f6b92a2d0d4b6aabefeb07f02849e47f8fb3594", size = 40047684, upload-time = "2025-05-08T16:05:54.22Z" },
    { url = "https://files.pythonhosted.org/packages/ab/a7/0ddaf514ce8a8714f6ed243a2b391b41dbb65251affe21ee3077ec45ea9a/scipy-1.15.3-cp311-cp311-win_amd64.whl", hash = "sha256:ae48a786a28412d744c62fd7816a4118ef97e5be0bee968ce8f0a2fba7acf3bb", size = 41246504, upload-time = "2025-05-08T16:06:00.437Z" },
    { url = "https://files.pythonhosted.org/packages/37/4b/683aa044c4162e10ed7a7ea30527f2cbd92e6999c10a8ed8edb253836e9c/scipy-1.15.3-cp312-cp312-macosx_10_13_x86_64.whl", hash = "sha256:6ac6310fdbfb7aa6612408bd2f07295bcbd3fda00d2d702178434751fe48e019", size = 38766735, upload-time = "2025-05-08T16:06:06.471Z" },
    { url = "https://files.pythonhosted.org/packages/7b/7e/f30be3d03de07f25dc0ec926d1681fed5c732d759ac8f51079708c79e680/scipy-1.15.3-cp312-cp312-macosx_12_0_arm64.whl", hash = "sha256:185cd3d6d05ca4b44a8f1595af87f9c372bb6acf9c808e99aa3e9aa03bd98cf6", size = 30173284, upload-time = "2025-05-08T16:06:11.686Z" },
    { url = "https://files.pythonhosted.org/packages/07/9c/0ddb0d0abdabe0d181c1793db51f02cd59e4901da6f9f7848e1f96759f0d/scipy-1.15.3-cp312-cp312-macosx_14_0_arm64.whl", hash = "sha256:05dc6abcd105e1a29f95eada46d4a3f251743cfd7d3ae8ddb4088047f24ea477", size = 22446958, upload-time = "2025-05-08T16:06:15.97Z" },
    { url = "https://files.pythonhosted.org/packages/af/43/0bce905a965f36c58ff80d8bea33f1f9351b05fad4beaad4eae34699b7a1/scipy-1.15.3-cp312-cp312-macosx_14_0_x86_64.whl", hash = "sha256:06efcba926324df1696931a57a176c80848ccd67ce6ad020c810736bfd58eb1c", size = 25242454, upload-time = "2025-05-08T16:06:20.394Z" },
    { url = "https://files.pythonhosted.org/packages/56/30/a6f08f84ee5b7b28b4c597aca4cbe545535c39fe911845a96414700b64ba/scipy-1.15.3-cp312-cp312-manylinux_2_17_aarch64.manylinux2014_aarch64.whl", hash = "sha256:c05045d8b9bfd807ee1b9f38761993297b10b245f012b11b13b91ba8945f7e45", size = 35210199, upload-time = "2025-05-08T16:06:26.159Z" },
    { url = "https://files.pythonhosted.org/packages/0b/1f/03f52c282437a168ee2c7c14a1a0d0781a9a4a8962d84ac05c06b4c5b555/scipy-1.15.3-cp312-cp312-manylinux_2_17_x86_64.manylinux2014_x86_64.whl", hash = "sha256:271e3713e645149ea5ea3e97b57fdab61ce61333f97cfae392c28ba786f9bb49", size = 37309455, upload-time = "2025-05-08T16:06:32.778Z" },
    { url = "https://files.pythonhosted.org/packages/89/b1/fbb53137f42c4bf630b1ffdfc2151a62d1d1b903b249f030d2b1c0280af8/scipy-1.15.3-cp312-cp312-musllinux_1_2_aarch64.whl", hash = "sha256:6cfd56fc1a8e53f6e89ba3a7a7251f7396412d655bca2aa5611c8ec9a6784a1e", size = 36885140, upload-time = "2025-05-08T16:06:39.249Z" },
    { url = "https://files.pythonhosted.org/packages/2e/2e/025e39e339f5090df1ff266d021892694dbb7e63568edcfe43f892fa381d/scipy-1.15.3-cp312-cp312-musllinux_1_2_x86_64.whl", hash = "sha256:0ff17c0bb1cb32952c09217d8d1eed9b53d1463e5f1dd6052c7857f83127d539", size = 39710549, upload-time = "2025-05-08T16:06:45.729Z" },
    { url = "https://files.pythonhosted.org/packages/e6/eb/3bf6ea8ab7f1503dca3a10df2e4b9c3f6b3316df07f6c0ded94b281c7101/scipy-1.15.3-cp312-cp312-win_amd64.whl", hash = "sha256:52092bc0472cfd17df49ff17e70624345efece4e1a12b23783a1ac59a1b728ed", size = 40966184, upload-time = "2025-05-08T16:06:52.623Z" },
    { url = "https://files.pythonhosted.org/packages/73/18/ec27848c9baae6e0d6573eda6e01a602e5649ee72c27c3a8aad673ebecfd/scipy-1.15.3-cp313-cp313-macosx_10_13_x86_64.whl", hash = "sha256:2c620736bcc334782e24d173c0fdbb7590a0a436d2fdf39310a8902505008759", size = 38728256, upload-time = "2025-05-08T16:06:58.696Z" },
    { url = "https://files.pythonhosted.org/packages/74/cd/1aef2184948728b4b6e21267d53b3339762c285a46a274ebb7863c9e4742/scipy-1.15.3-cp313-cp313-macosx_12_0_arm64.whl", hash = "sha256:7e11270a000969409d37ed399585ee530b9ef6aa99d50c019de4cb01e8e54e62", size = 30109540, upload-time = "2025-05-08T16:07:04.209Z" },
    { url = "https://files.pythonhosted.org/packages/5b/d8/59e452c0a255ec352bd0a833537a3bc1bfb679944c4938ab375b0a6b3a3e/scipy-1.15.3-cp313-cp313-macosx_14_0_arm64.whl", hash = "sha256:8c9ed3ba2c8a2ce098163a9bdb26f891746d02136995df25227a20e71c396ebb", size = 22383115, upload-time = "2025-05-08T16:07:08.998Z" },
    { url = "https://files.pythonhosted.org/packages/08/f5/456f56bbbfccf696263b47095291040655e3cbaf05d063bdc7c7517f32ac/scipy-1.15.3-cp313-cp313-macosx_14_0_x86_64.whl", hash = "sha256:0bdd905264c0c9cfa74a4772cdb2070171790381a5c4d312c973382fc6eaf730", size = 25163884, upload-time = "2025-05-08T16:07:14.091Z" },
    { url = "https://files.pythonhosted.org/packages/a2/66/a9618b6a435a0f0c0b8a6d0a2efb32d4ec5a85f023c2b79d39512040355b/scipy-1.15.3-cp313-cp313-manylinux_2_17_aarch64.manylinux2014_aarch64.whl", hash = "sha256:79167bba085c31f38603e11a267d862957cbb3ce018d8b38f79ac043bc92d825", size = 35174018, upload-time = "2025-05-08T16:07:19.427Z" },
    { url = "https://files.pythonhosted.org/packages/b5/09/c5b6734a50ad4882432b6bb7c02baf757f5b2f256041da5df242e2d7e6b6/scipy-1.15.3-cp313-cp313-manylinux_2_17_x86_64.manylinux2014_x86_64.whl", hash = "sha256:c9deabd6d547aee2c9a81dee6cc96c6d7e9a9b1953f74850c179f91fdc729cb7", size = 37269716, upload-time = "2025-05-08T16:07:25.712Z" },
    { url = "https://files.pythonhosted.org/packages/77/0a/eac00ff741f23bcabd352731ed9b8995a0a60ef57f5fd788d611d43d69a1/scipy-1.15.3-cp313-cp313-musllinux_1_2_aarch64.whl", hash = "sha256:dde4fc32993071ac0c7dd2d82569e544f0bdaff66269cb475e0f369adad13f11", size = 36872342, upload-time = "2025-05-08T16:07:31.468Z" },
    { url = "https://files.pythonhosted.org/packages/fe/54/4379be86dd74b6ad81551689107360d9a3e18f24d20767a2d5b9253a3f0a/scipy-1.15.3-cp313-cp313-musllinux_1_2_x86_64.whl", hash = "sha256:f77f853d584e72e874d87357ad70f44b437331507d1c311457bed8ed2b956126", size = 39670869, upload-time = "2025-05-08T16:07:38.002Z" },
    { url = "https://files.pythonhosted.org/packages/87/2e/892ad2862ba54f084ffe8cc4a22667eaf9c2bcec6d2bff1d15713c6c0703/scipy-1.15.3-cp313-cp313-win_amd64.whl", hash = "sha256:b90ab29d0c37ec9bf55424c064312930ca5f4bde15ee8619ee44e69319aab163", size = 40988851, upload-time = "2025-05-08T16:08:33.671Z" },
    { url = "https://files.pythonhosted.org/packages/1b/e9/7a879c137f7e55b30d75d90ce3eb468197646bc7b443ac036ae3fe109055/scipy-1.15.3-cp313-cp313t-macosx_10_13_x86_64.whl", hash = "sha256:3ac07623267feb3ae308487c260ac684b32ea35fd81e12845039952f558047b8", size = 38863011, upload-time = "2025-05-08T16:07:44.039Z" },
    { url = "https://files.pythonhosted.org/packages/51/d1/226a806bbd69f62ce5ef5f3ffadc35286e9fbc802f606a07eb83bf2359de/scipy-1.15.3-cp313-cp313t-macosx_12_0_arm64.whl", hash = "sha256:6487aa99c2a3d509a5227d9a5e889ff05830a06b2ce08ec30df6d79db5fcd5c5", size = 30266407, upload-time = "2025-05-08T16:07:49.891Z" },
    { url = "https://files.pythonhosted.org/packages/e5/9b/f32d1d6093ab9eeabbd839b0f7619c62e46cc4b7b6dbf05b6e615bbd4400/scipy-1.15.3-cp313-cp313t-macosx_14_0_arm64.whl", hash = "sha256:50f9e62461c95d933d5c5ef4a1f2ebf9a2b4e83b0db374cb3f1de104d935922e", size = 22540030, upload-time = "2025-05-08T16:07:54.121Z" },
    { url = "https://files.pythonhosted.org/packages/e7/29/c278f699b095c1a884f29fda126340fcc201461ee8bfea5c8bdb1c7c958b/scipy-1.15.3-cp313-cp313t-macosx_14_0_x86_64.whl", hash = "sha256:14ed70039d182f411ffc74789a16df3835e05dc469b898233a245cdfd7f162cb", size = 25218709, upload-time = "2025-05-08T16:07:58.506Z" },
    { url = "https://files.pythonhosted.org/packages/24/18/9e5374b617aba742a990581373cd6b68a2945d65cc588482749ef2e64467/scipy-1.15.3-cp313-cp313t-manylinux_2_17_aarch64.manylinux2014_aarch64.whl", hash = "sha256:0a769105537aa07a69468a0eefcd121be52006db61cdd8cac8a0e68980bbb723", size = 34809045, upload-time = "2025-05-08T16:08:03.929Z" },
    { url = "https://files.pythonhosted.org/packages/e1/fe/9c4361e7ba2927074360856db6135ef4904d505e9b3afbbcb073c4008328/scipy-1.15.3-cp313-cp313t-manylinux_2_17_x86_64.manylinux2014_x86_64.whl", hash = "sha256:9db984639887e3dffb3928d118145ffe40eff2fa40cb241a306ec57c219ebbbb", size = 36703062, upload-time = "2025-05-08T16:08:09.558Z" },
    { url = "https://files.pythonhosted.org/packages/b7/8e/038ccfe29d272b30086b25a4960f757f97122cb2ec42e62b460d02fe98e9/scipy-1.15.3-cp313-cp313t-musllinux_1_2_aarch64.whl", hash = "sha256:40e54d5c7e7ebf1aa596c374c49fa3135f04648a0caabcb66c52884b943f02b4", size = 36393132, upload-time = "2025-05-08T16:08:15.34Z" },
    { url = "https://files.pythonhosted.org/packages/10/7e/5c12285452970be5bdbe8352c619250b97ebf7917d7a9a9e96b8a8140f17/scipy-1.15.3-cp313-cp313t-musllinux_1_2_x86_64.whl", hash = "sha256:5e721fed53187e71d0ccf382b6bf977644c533e506c4d33c3fb24de89f5c3ed5", size = 38979503, upload-time = "2025-05-08T16:08:21.513Z" },
    { url = "https://files.pythonhosted.org/packages/81/06/0a5e5349474e1cbc5757975b21bd4fad0e72ebf138c5592f191646154e06/scipy-1.15.3-cp313-cp313t-win_amd64.whl", hash = "sha256:76ad1fb5f8752eabf0fa02e4cc0336b4e8f021e2d5f061ed37d6d264db35e3ca", size = 40308097, upload-time = "2025-05-08T16:08:27.627Z" },
]

[[package]]
name = "scipy"
version = "1.16.2"
source = { registry = "https://pypi.org/simple" }
resolution-markers = [
    "python_full_version >= '3.12'",
    "python_full_version == '3.11.*'",
]
dependencies = [
    { name = "numpy", version = "2.3.3", source = { registry = "https://pypi.org/simple" }, marker = "python_full_version >= '3.11'" },
]
sdist = { url = "https://files.pythonhosted.org/packages/4c/3b/546a6f0bfe791bbb7f8d591613454d15097e53f906308ec6f7c1ce588e8e/scipy-1.16.2.tar.gz", hash = "sha256:af029b153d243a80afb6eabe40b0a07f8e35c9adc269c019f364ad747f826a6b", size = 30580599, upload-time = "2025-09-11T17:48:08.271Z" }
wheels = [
    { url = "https://files.pythonhosted.org/packages/0b/ef/37ed4b213d64b48422df92560af7300e10fe30b5d665dd79932baebee0c6/scipy-1.16.2-cp311-cp311-macosx_10_14_x86_64.whl", hash = "sha256:6ab88ea43a57da1af33292ebd04b417e8e2eaf9d5aa05700be8d6e1b6501cd92", size = 36619956, upload-time = "2025-09-11T17:39:20.5Z" },
    { url = "https://files.pythonhosted.org/packages/85/ab/5c2eba89b9416961a982346a4d6a647d78c91ec96ab94ed522b3b6baf444/scipy-1.16.2-cp311-cp311-macosx_12_0_arm64.whl", hash = "sha256:c95e96c7305c96ede73a7389f46ccd6c659c4da5ef1b2789466baeaed3622b6e", size = 28931117, upload-time = "2025-09-11T17:39:29.06Z" },
    { url = "https://files.pythonhosted.org/packages/80/d1/eed51ab64d227fe60229a2d57fb60ca5898cfa50ba27d4f573e9e5f0b430/scipy-1.16.2-cp311-cp311-macosx_14_0_arm64.whl", hash = "sha256:87eb178db04ece7c698220d523c170125dbffebb7af0345e66c3554f6f60c173", size = 20921997, upload-time = "2025-09-11T17:39:34.892Z" },
    { url = "https://files.pythonhosted.org/packages/be/7c/33ea3e23bbadde96726edba6bf9111fb1969d14d9d477ffa202c67bec9da/scipy-1.16.2-cp311-cp311-macosx_14_0_x86_64.whl", hash = "sha256:4e409eac067dcee96a57fbcf424c13f428037827ec7ee3cb671ff525ca4fc34d", size = 23523374, upload-time = "2025-09-11T17:39:40.846Z" },
    { url = "https://files.pythonhosted.org/packages/96/0b/7399dc96e1e3f9a05e258c98d716196a34f528eef2ec55aad651ed136d03/scipy-1.16.2-cp311-cp311-manylinux2014_aarch64.manylinux_2_17_aarch64.whl", hash = "sha256:e574be127bb760f0dad24ff6e217c80213d153058372362ccb9555a10fc5e8d2", size = 33583702, upload-time = "2025-09-11T17:39:49.011Z" },
    { url = "https://files.pythonhosted.org/packages/1a/bc/a5c75095089b96ea72c1bd37a4497c24b581ec73db4ef58ebee142ad2d14/scipy-1.16.2-cp311-cp311-manylinux2014_x86_64.manylinux_2_17_x86_64.whl", hash = "sha256:f5db5ba6188d698ba7abab982ad6973265b74bb40a1efe1821b58c87f73892b9", size = 35883427, upload-time = "2025-09-11T17:39:57.406Z" },
    { url = "https://files.pythonhosted.org/packages/ab/66/e25705ca3d2b87b97fe0a278a24b7f477b4023a926847935a1a71488a6a6/scipy-1.16.2-cp311-cp311-musllinux_1_2_aarch64.whl", hash = "sha256:ec6e74c4e884104ae006d34110677bfe0098203a3fec2f3faf349f4cb05165e3", size = 36212940, upload-time = "2025-09-11T17:40:06.013Z" },
    { url = "https://files.pythonhosted.org/packages/d6/fd/0bb911585e12f3abdd603d721d83fc1c7492835e1401a0e6d498d7822b4b/scipy-1.16.2-cp311-cp311-musllinux_1_2_x86_64.whl", hash = "sha256:912f46667d2d3834bc3d57361f854226475f695eb08c08a904aadb1c936b6a88", size = 38865092, upload-time = "2025-09-11T17:40:15.143Z" },
    { url = "https://files.pythonhosted.org/packages/d6/73/c449a7d56ba6e6f874183759f8483cde21f900a8be117d67ffbb670c2958/scipy-1.16.2-cp311-cp311-win_amd64.whl", hash = "sha256:91e9e8a37befa5a69e9cacbe0bcb79ae5afb4a0b130fd6db6ee6cc0d491695fa", size = 38687626, upload-time = "2025-09-11T17:40:24.041Z" },
    { url = "https://files.pythonhosted.org/packages/68/72/02f37316adf95307f5d9e579023c6899f89ff3a051fa079dbd6faafc48e5/scipy-1.16.2-cp311-cp311-win_arm64.whl", hash = "sha256:f3bf75a6dcecab62afde4d1f973f1692be013110cad5338007927db8da73249c", size = 25503506, upload-time = "2025-09-11T17:40:30.703Z" },
    { url = "https://files.pythonhosted.org/packages/b7/8d/6396e00db1282279a4ddd507c5f5e11f606812b608ee58517ce8abbf883f/scipy-1.16.2-cp312-cp312-macosx_10_14_x86_64.whl", hash = "sha256:89d6c100fa5c48472047632e06f0876b3c4931aac1f4291afc81a3644316bb0d", size = 36646259, upload-time = "2025-09-11T17:40:39.329Z" },
    { url = "https://files.pythonhosted.org/packages/3b/93/ea9edd7e193fceb8eef149804491890bde73fb169c896b61aa3e2d1e4e77/scipy-1.16.2-cp312-cp312-macosx_12_0_arm64.whl", hash = "sha256:ca748936cd579d3f01928b30a17dc474550b01272d8046e3e1ee593f23620371", size = 28888976, upload-time = "2025-09-11T17:40:46.82Z" },
    { url = "https://files.pythonhosted.org/packages/91/4d/281fddc3d80fd738ba86fd3aed9202331180b01e2c78eaae0642f22f7e83/scipy-1.16.2-cp312-cp312-macosx_14_0_arm64.whl", hash = "sha256:fac4f8ce2ddb40e2e3d0f7ec36d2a1e7f92559a2471e59aec37bd8d9de01fec0", size = 20879905, upload-time = "2025-09-11T17:40:52.545Z" },
    { url = "https://files.pythonhosted.org/packages/69/40/b33b74c84606fd301b2915f0062e45733c6ff5708d121dd0deaa8871e2d0/scipy-1.16.2-cp312-cp312-macosx_14_0_x86_64.whl", hash = "sha256:033570f1dcefd79547a88e18bccacff025c8c647a330381064f561d43b821232", size = 23553066, upload-time = "2025-09-11T17:40:59.014Z" },
    { url = "https://files.pythonhosted.org/packages/55/a7/22c739e2f21a42cc8f16bc76b47cff4ed54fbe0962832c589591c2abec34/scipy-1.16.2-cp312-cp312-manylinux2014_aarch64.manylinux_2_17_aarch64.whl", hash = "sha256:ea3421209bf00c8a5ef2227de496601087d8f638a2363ee09af059bd70976dc1", size = 33336407, upload-time = "2025-09-11T17:41:06.796Z" },
    { url = "https://files.pythonhosted.org/packages/53/11/a0160990b82999b45874dc60c0c183d3a3a969a563fffc476d5a9995c407/scipy-1.16.2-cp312-cp312-manylinux2014_x86_64.manylinux_2_17_x86_64.whl", hash = "sha256:f66bd07ba6f84cd4a380b41d1bf3c59ea488b590a2ff96744845163309ee8e2f", size = 35673281, upload-time = "2025-09-11T17:41:15.055Z" },
    { url = "https://files.pythonhosted.org/packages/96/53/7ef48a4cfcf243c3d0f1643f5887c81f29fdf76911c4e49331828e19fc0a/scipy-1.16.2-cp312-cp312-musllinux_1_2_aarch64.whl", hash = "sha256:5e9feab931bd2aea4a23388c962df6468af3d808ddf2d40f94a81c5dc38f32ef", size = 36004222, upload-time = "2025-09-11T17:41:23.868Z" },
    { url = "https://files.pythonhosted.org/packages/49/7f/71a69e0afd460049d41c65c630c919c537815277dfea214031005f474d78/scipy-1.16.2-cp312-cp312-musllinux_1_2_x86_64.whl", hash = "sha256:03dfc75e52f72cf23ec2ced468645321407faad8f0fe7b1f5b49264adbc29cb1", size = 38664586, upload-time = "2025-09-11T17:41:31.021Z" },
    { url = "https://files.pythonhosted.org/packages/34/95/20e02ca66fb495a95fba0642fd48e0c390d0ece9b9b14c6e931a60a12dea/scipy-1.16.2-cp312-cp312-win_amd64.whl", hash = "sha256:0ce54e07bbb394b417457409a64fd015be623f36e330ac49306433ffe04bc97e", size = 38550641, upload-time = "2025-09-11T17:41:36.61Z" },
    { url = "https://files.pythonhosted.org/packages/92/ad/13646b9beb0a95528ca46d52b7babafbe115017814a611f2065ee4e61d20/scipy-1.16.2-cp312-cp312-win_arm64.whl", hash = "sha256:2a8ffaa4ac0df81a0b94577b18ee079f13fecdb924df3328fc44a7dc5ac46851", size = 25456070, upload-time = "2025-09-11T17:41:41.3Z" },
    { url = "https://files.pythonhosted.org/packages/c1/27/c5b52f1ee81727a9fc457f5ac1e9bf3d6eab311805ea615c83c27ba06400/scipy-1.16.2-cp313-cp313-macosx_10_14_x86_64.whl", hash = "sha256:84f7bf944b43e20b8a894f5fe593976926744f6c185bacfcbdfbb62736b5cc70", size = 36604856, upload-time = "2025-09-11T17:41:47.695Z" },
    { url = "https://files.pythonhosted.org/packages/32/a9/15c20d08e950b540184caa8ced675ba1128accb0e09c653780ba023a4110/scipy-1.16.2-cp313-cp313-macosx_12_0_arm64.whl", hash = "sha256:5c39026d12edc826a1ef2ad35ad1e6d7f087f934bb868fc43fa3049c8b8508f9", size = 28864626, upload-time = "2025-09-11T17:41:52.642Z" },
    { url = "https://files.pythonhosted.org/packages/4c/fc/ea36098df653cca26062a627c1a94b0de659e97127c8491e18713ca0e3b9/scipy-1.16.2-cp313-cp313-macosx_14_0_arm64.whl", hash = "sha256:e52729ffd45b68777c5319560014d6fd251294200625d9d70fd8626516fc49f5", size = 20855689, upload-time = "2025-09-11T17:41:57.886Z" },
    { url = "https://files.pythonhosted.org/packages/dc/6f/d0b53be55727f3e6d7c72687ec18ea6d0047cf95f1f77488b99a2bafaee1/scipy-1.16.2-cp313-cp313-macosx_14_0_x86_64.whl", hash = "sha256:024dd4a118cccec09ca3209b7e8e614931a6ffb804b2a601839499cb88bdf925", size = 23512151, upload-time = "2025-09-11T17:42:02.303Z" },
    { url = "https://files.pythonhosted.org/packages/11/85/bf7dab56e5c4b1d3d8eef92ca8ede788418ad38a7dc3ff50262f00808760/scipy-1.16.2-cp313-cp313-manylinux2014_aarch64.manylinux_2_17_aarch64.whl", hash = "sha256:7a5dc7ee9c33019973a470556081b0fd3c9f4c44019191039f9769183141a4d9", size = 33329824, upload-time = "2025-09-11T17:42:07.549Z" },
    { url = "https://files.pythonhosted.org/packages/da/6a/1a927b14ddc7714111ea51f4e568203b2bb6ed59bdd036d62127c1a360c8/scipy-1.16.2-cp313-cp313-manylinux2014_x86_64.manylinux_2_17_x86_64.whl", hash = "sha256:c2275ff105e508942f99d4e3bc56b6ef5e4b3c0af970386ca56b777608ce95b7", size = 35681881, upload-time = "2025-09-11T17:42:13.255Z" },
    { url = "https://files.pythonhosted.org/packages/c1/5f/331148ea5780b4fcc7007a4a6a6ee0a0c1507a796365cc642d4d226e1c3a/scipy-1.16.2-cp313-cp313-musllinux_1_2_aarch64.whl", hash = "sha256:af80196eaa84f033e48444d2e0786ec47d328ba00c71e4299b602235ffef9acb", size = 36006219, upload-time = "2025-09-11T17:42:18.765Z" },
    { url = "https://files.pythonhosted.org/packages/46/3a/e991aa9d2aec723b4a8dcfbfc8365edec5d5e5f9f133888067f1cbb7dfc1/scipy-1.16.2-cp313-cp313-musllinux_1_2_x86_64.whl", hash = "sha256:9fb1eb735fe3d6ed1f89918224e3385fbf6f9e23757cacc35f9c78d3b712dd6e", size = 38682147, upload-time = "2025-09-11T17:42:25.177Z" },
    { url = "https://files.pythonhosted.org/packages/a1/57/0f38e396ad19e41b4c5db66130167eef8ee620a49bc7d0512e3bb67e0cab/scipy-1.16.2-cp313-cp313-win_amd64.whl", hash = "sha256:fda714cf45ba43c9d3bae8f2585c777f64e3f89a2e073b668b32ede412d8f52c", size = 38520766, upload-time = "2025-09-11T17:43:25.342Z" },
    { url = "https://files.pythonhosted.org/packages/1b/a5/85d3e867b6822d331e26c862a91375bb7746a0b458db5effa093d34cdb89/scipy-1.16.2-cp313-cp313-win_arm64.whl", hash = "sha256:2f5350da923ccfd0b00e07c3e5cfb316c1c0d6c1d864c07a72d092e9f20db104", size = 25451169, upload-time = "2025-09-11T17:43:30.198Z" },
    { url = "https://files.pythonhosted.org/packages/09/d9/60679189bcebda55992d1a45498de6d080dcaf21ce0c8f24f888117e0c2d/scipy-1.16.2-cp313-cp313t-macosx_10_14_x86_64.whl", hash = "sha256:53d8d2ee29b925344c13bda64ab51785f016b1b9617849dac10897f0701b20c1", size = 37012682, upload-time = "2025-09-11T17:42:30.677Z" },
    { url = "https://files.pythonhosted.org/packages/83/be/a99d13ee4d3b7887a96f8c71361b9659ba4ef34da0338f14891e102a127f/scipy-1.16.2-cp313-cp313t-macosx_12_0_arm64.whl", hash = "sha256:9e05e33657efb4c6a9d23bd8300101536abd99c85cca82da0bffff8d8764d08a", size = 29389926, upload-time = "2025-09-11T17:42:35.845Z" },
    { url = "https://files.pythonhosted.org/packages/bf/0a/130164a4881cec6ca8c00faf3b57926f28ed429cd6001a673f83c7c2a579/scipy-1.16.2-cp313-cp313t-macosx_14_0_arm64.whl", hash = "sha256:7fe65b36036357003b3ef9d37547abeefaa353b237e989c21027b8ed62b12d4f", size = 21381152, upload-time = "2025-09-11T17:42:40.07Z" },
    { url = "https://files.pythonhosted.org/packages/47/a6/503ffb0310ae77fba874e10cddfc4a1280bdcca1d13c3751b8c3c2996cf8/scipy-1.16.2-cp313-cp313t-macosx_14_0_x86_64.whl", hash = "sha256:6406d2ac6d40b861cccf57f49592f9779071655e9f75cd4f977fa0bdd09cb2e4", size = 23914410, upload-time = "2025-09-11T17:42:44.313Z" },
    { url = "https://files.pythonhosted.org/packages/fa/c7/1147774bcea50d00c02600aadaa919facbd8537997a62496270133536ed6/scipy-1.16.2-cp313-cp313t-manylinux2014_aarch64.manylinux_2_17_aarch64.whl", hash = "sha256:ff4dc42bd321991fbf611c23fc35912d690f731c9914bf3af8f417e64aca0f21", size = 33481880, upload-time = "2025-09-11T17:42:49.325Z" },
    { url = "https://files.pythonhosted.org/packages/6a/74/99d5415e4c3e46b2586f30cdbecb95e101c7192628a484a40dd0d163811a/scipy-1.16.2-cp313-cp313t-manylinux2014_x86_64.manylinux_2_17_x86_64.whl", hash = "sha256:654324826654d4d9133e10675325708fb954bc84dae6e9ad0a52e75c6b1a01d7", size = 35791425, upload-time = "2025-09-11T17:42:54.711Z" },
    { url = "https://files.pythonhosted.org/packages/1b/ee/a6559de7c1cc710e938c0355d9d4fbcd732dac4d0d131959d1f3b63eb29c/scipy-1.16.2-cp313-cp313t-musllinux_1_2_aarch64.whl", hash = "sha256:63870a84cd15c44e65220eaed2dac0e8f8b26bbb991456a033c1d9abfe8a94f8", size = 36178622, upload-time = "2025-09-11T17:43:00.375Z" },
    { url = "https://files.pythonhosted.org/packages/4e/7b/f127a5795d5ba8ece4e0dce7d4a9fb7cb9e4f4757137757d7a69ab7d4f1a/scipy-1.16.2-cp313-cp313t-musllinux_1_2_x86_64.whl", hash = "sha256:fa01f0f6a3050fa6a9771a95d5faccc8e2f5a92b4a2e5440a0fa7264a2398472", size = 38783985, upload-time = "2025-09-11T17:43:06.661Z" },
    { url = "https://files.pythonhosted.org/packages/3e/9f/bc81c1d1e033951eb5912cd3750cc005943afa3e65a725d2443a3b3c4347/scipy-1.16.2-cp313-cp313t-win_amd64.whl", hash = "sha256:116296e89fba96f76353a8579820c2512f6e55835d3fad7780fece04367de351", size = 38631367, upload-time = "2025-09-11T17:43:14.44Z" },
    { url = "https://files.pythonhosted.org/packages/d6/5e/2cc7555fd81d01814271412a1d59a289d25f8b63208a0a16c21069d55d3e/scipy-1.16.2-cp313-cp313t-win_arm64.whl", hash = "sha256:98e22834650be81d42982360382b43b17f7ba95e0e6993e2a4f5b9ad9283a94d", size = 25787992, upload-time = "2025-09-11T17:43:19.745Z" },
    { url = "https://files.pythonhosted.org/packages/8b/ac/ad8951250516db71619f0bd3b2eb2448db04b720a003dd98619b78b692c0/scipy-1.16.2-cp314-cp314-macosx_10_14_x86_64.whl", hash = "sha256:567e77755019bb7461513c87f02bb73fb65b11f049aaaa8ca17cfaa5a5c45d77", size = 36595109, upload-time = "2025-09-11T17:43:35.713Z" },
    { url = "https://files.pythonhosted.org/packages/ff/f6/5779049ed119c5b503b0f3dc6d6f3f68eefc3a9190d4ad4c276f854f051b/scipy-1.16.2-cp314-cp314-macosx_12_0_arm64.whl", hash = "sha256:17d9bb346194e8967296621208fcdfd39b55498ef7d2f376884d5ac47cec1a70", size = 28859110, upload-time = "2025-09-11T17:43:40.814Z" },
    { url = "https://files.pythonhosted.org/packages/82/09/9986e410ae38bf0a0c737ff8189ac81a93b8e42349aac009891c054403d7/scipy-1.16.2-cp314-cp314-macosx_14_0_arm64.whl", hash = "sha256:0a17541827a9b78b777d33b623a6dcfe2ef4a25806204d08ead0768f4e529a88", size = 20850110, upload-time = "2025-09-11T17:43:44.981Z" },
    { url = "https://files.pythonhosted.org/packages/0d/ad/485cdef2d9215e2a7df6d61b81d2ac073dfacf6ae24b9ae87274c4e936ae/scipy-1.16.2-cp314-cp314-macosx_14_0_x86_64.whl", hash = "sha256:d7d4c6ba016ffc0f9568d012f5f1eb77ddd99412aea121e6fa8b4c3b7cbad91f", size = 23497014, upload-time = "2025-09-11T17:43:49.074Z" },
    { url = "https://files.pythonhosted.org/packages/a7/74/f6a852e5d581122b8f0f831f1d1e32fb8987776ed3658e95c377d308ed86/scipy-1.16.2-cp314-cp314-manylinux2014_aarch64.manylinux_2_17_aarch64.whl", hash = "sha256:9702c4c023227785c779cba2e1d6f7635dbb5b2e0936cdd3a4ecb98d78fd41eb", size = 33401155, upload-time = "2025-09-11T17:43:54.661Z" },
    { url = "https://files.pythonhosted.org/packages/d9/f5/61d243bbc7c6e5e4e13dde9887e84a5cbe9e0f75fd09843044af1590844e/scipy-1.16.2-cp314-cp314-manylinux2014_x86_64.manylinux_2_17_x86_64.whl", hash = "sha256:d1cdf0ac28948d225decdefcc45ad7dd91716c29ab56ef32f8e0d50657dffcc7", size = 35691174, upload-time = "2025-09-11T17:44:00.101Z" },
    { url = "https://files.pythonhosted.org/packages/03/99/59933956331f8cc57e406cdb7a483906c74706b156998f322913e789c7e1/scipy-1.16.2-cp314-cp314-musllinux_1_2_aarch64.whl", hash = "sha256:70327d6aa572a17c2941cdfb20673f82e536e91850a2e4cb0c5b858b690e1548", size = 36070752, upload-time = "2025-09-11T17:44:05.619Z" },
    { url = "https://files.pythonhosted.org/packages/c6/7d/00f825cfb47ee19ef74ecf01244b43e95eae74e7e0ff796026ea7cd98456/scipy-1.16.2-cp314-cp314-musllinux_1_2_x86_64.whl", hash = "sha256:5221c0b2a4b58aa7c4ed0387d360fd90ee9086d383bb34d9f2789fafddc8a936", size = 38701010, upload-time = "2025-09-11T17:44:11.322Z" },
    { url = "https://files.pythonhosted.org/packages/e4/9f/b62587029980378304ba5a8563d376c96f40b1e133daacee76efdcae32de/scipy-1.16.2-cp314-cp314-win_amd64.whl", hash = "sha256:f5a85d7b2b708025af08f060a496dd261055b617d776fc05a1a1cc69e09fe9ff", size = 39360061, upload-time = "2025-09-11T17:45:09.814Z" },
    { url = "https://files.pythonhosted.org/packages/82/04/7a2f1609921352c7fbee0815811b5050582f67f19983096c4769867ca45f/scipy-1.16.2-cp314-cp314-win_arm64.whl", hash = "sha256:2cc73a33305b4b24556957d5857d6253ce1e2dcd67fa0ff46d87d1670b3e1e1d", size = 26126914, upload-time = "2025-09-11T17:45:14.73Z" },
    { url = "https://files.pythonhosted.org/packages/51/b9/60929ce350c16b221928725d2d1d7f86cf96b8bc07415547057d1196dc92/scipy-1.16.2-cp314-cp314t-macosx_10_14_x86_64.whl", hash = "sha256:9ea2a3fed83065d77367775d689401a703d0f697420719ee10c0780bcab594d8", size = 37013193, upload-time = "2025-09-11T17:44:16.757Z" },
    { url = "https://files.pythonhosted.org/packages/2a/41/ed80e67782d4bc5fc85a966bc356c601afddd175856ba7c7bb6d9490607e/scipy-1.16.2-cp314-cp314t-macosx_12_0_arm64.whl", hash = "sha256:7280d926f11ca945c3ef92ba960fa924e1465f8d07ce3a9923080363390624c4", size = 29390172, upload-time = "2025-09-11T17:44:21.783Z" },
    { url = "https://files.pythonhosted.org/packages/c4/a3/2f673ace4090452696ccded5f5f8efffb353b8f3628f823a110e0170b605/scipy-1.16.2-cp314-cp314t-macosx_14_0_arm64.whl", hash = "sha256:8afae1756f6a1fe04636407ef7dbece33d826a5d462b74f3d0eb82deabefd831", size = 21381326, upload-time = "2025-09-11T17:44:25.982Z" },
    { url = "https://files.pythonhosted.org/packages/42/bf/59df61c5d51395066c35836b78136accf506197617c8662e60ea209881e1/scipy-1.16.2-cp314-cp314t-macosx_14_0_x86_64.whl", hash = "sha256:5c66511f29aa8d233388e7416a3f20d5cae7a2744d5cee2ecd38c081f4e861b3", size = 23915036, upload-time = "2025-09-11T17:44:30.527Z" },
    { url = "https://files.pythonhosted.org/packages/91/c3/edc7b300dc16847ad3672f1a6f3f7c5d13522b21b84b81c265f4f2760d4a/scipy-1.16.2-cp314-cp314t-manylinux2014_aarch64.manylinux_2_17_aarch64.whl", hash = "sha256:efe6305aeaa0e96b0ccca5ff647a43737d9a092064a3894e46c414db84bc54ac", size = 33484341, upload-time = "2025-09-11T17:44:35.981Z" },
    { url = "https://files.pythonhosted.org/packages/26/c7/24d1524e72f06ff141e8d04b833c20db3021020563272ccb1b83860082a9/scipy-1.16.2-cp314-cp314t-manylinux2014_x86_64.manylinux_2_17_x86_64.whl", hash = "sha256:7f3a337d9ae06a1e8d655ee9d8ecb835ea5ddcdcbd8d23012afa055ab014f374", size = 35790840, upload-time = "2025-09-11T17:44:41.76Z" },
    { url = "https://files.pythonhosted.org/packages/aa/b7/5aaad984eeedd56858dc33d75efa59e8ce798d918e1033ef62d2708f2c3d/scipy-1.16.2-cp314-cp314t-musllinux_1_2_aarch64.whl", hash = "sha256:bab3605795d269067d8ce78a910220262711b753de8913d3deeaedb5dded3bb6", size = 36174716, upload-time = "2025-09-11T17:44:47.316Z" },
    { url = "https://files.pythonhosted.org/packages/fd/c2/e276a237acb09824822b0ada11b028ed4067fdc367a946730979feacb870/scipy-1.16.2-cp314-cp314t-musllinux_1_2_x86_64.whl", hash = "sha256:b0348d8ddb55be2a844c518cd8cc8deeeb8aeba707cf834db5758fc89b476a2c", size = 38790088, upload-time = "2025-09-11T17:44:53.011Z" },
    { url = "https://files.pythonhosted.org/packages/c6/b4/5c18a766e8353015439f3780f5fc473f36f9762edc1a2e45da3ff5a31b21/scipy-1.16.2-cp314-cp314t-win_amd64.whl", hash = "sha256:26284797e38b8a75e14ea6631d29bda11e76ceaa6ddb6fdebbfe4c4d90faf2f9", size = 39457455, upload-time = "2025-09-11T17:44:58.899Z" },
    { url = "https://files.pythonhosted.org/packages/97/30/2f9a5243008f76dfc5dee9a53dfb939d9b31e16ce4bd4f2e628bfc5d89d2/scipy-1.16.2-cp314-cp314t-win_arm64.whl", hash = "sha256:d2a4472c231328d4de38d5f1f68fdd6d28a615138f842580a8a321b5845cf779", size = 26448374, upload-time = "2025-09-11T17:45:03.45Z" },
]

[[package]]
name = "shapely"
version = "2.0.7"
source = { registry = "https://pypi.org/simple" }
resolution-markers = [
    "python_full_version < '3.10'",
]
dependencies = [
    { name = "numpy", version = "2.0.2", source = { registry = "https://pypi.org/simple" }, marker = "python_full_version < '3.10'" },
]
sdist = { url = "https://files.pythonhosted.org/packages/21/c0/a911d1fd765d07a2b6769ce155219a281bfbe311584ebe97340d75c5bdb1/shapely-2.0.7.tar.gz", hash = "sha256:28fe2997aab9a9dc026dc6a355d04e85841546b2a5d232ed953e3321ab958ee5", size = 283413, upload-time = "2025-01-31T01:10:20.787Z" }
wheels = [
    { url = "https://files.pythonhosted.org/packages/15/2e/02c694d6ddacd4f13b625722d313d2838f23c5b988cbc680132983f73ce3/shapely-2.0.7-cp310-cp310-macosx_10_9_x86_64.whl", hash = "sha256:33fb10e50b16113714ae40adccf7670379e9ccf5b7a41d0002046ba2b8f0f691", size = 1478310, upload-time = "2025-01-31T02:42:18.134Z" },
    { url = "https://files.pythonhosted.org/packages/87/69/b54a08bcd25e561bdd5183c008ace4424c25e80506e80674032504800efd/shapely-2.0.7-cp310-cp310-macosx_11_0_arm64.whl", hash = "sha256:f44eda8bd7a4bccb0f281264b34bf3518d8c4c9a8ffe69a1a05dabf6e8461147", size = 1336082, upload-time = "2025-01-31T02:42:19.986Z" },
    { url = "https://files.pythonhosted.org/packages/b3/f9/40473fcb5b66ff849e563ca523d2a26dafd6957d52dd876ffd0eded39f1c/shapely-2.0.7-cp310-cp310-manylinux_2_17_aarch64.manylinux2014_aarch64.whl", hash = "sha256:cf6c50cd879831955ac47af9c907ce0310245f9d162e298703f82e1785e38c98", size = 2371047, upload-time = "2025-01-31T02:42:22.724Z" },
    { url = "https://files.pythonhosted.org/packages/d6/f3/c9cc07a7a03b5f5e83bd059f9adf3e21cf086b0e41d7f95e6464b151e798/shapely-2.0.7-cp310-cp310-manylinux_2_17_x86_64.manylinux2014_x86_64.whl", hash = "sha256:04a65d882456e13c8b417562c36324c0cd1e5915f3c18ad516bb32ee3f5fc895", size = 2469112, upload-time = "2025-01-31T02:42:26.739Z" },
    { url = "https://files.pythonhosted.org/packages/5d/b9/fc63d6b0b25063a3ff806857a5dc88851d54d1c278288f18cef1b322b449/shapely-2.0.7-cp310-cp310-win32.whl", hash = "sha256:7e97104d28e60b69f9b6a957c4d3a2a893b27525bc1fc96b47b3ccef46726bf2", size = 1296057, upload-time = "2025-01-31T02:42:29.156Z" },
    { url = "https://files.pythonhosted.org/packages/fe/d1/8df43f94cf4cda0edbab4545f7cdd67d3f1d02910eaff152f9f45c6d00d8/shapely-2.0.7-cp310-cp310-win_amd64.whl", hash = "sha256:35524cc8d40ee4752520819f9894b9f28ba339a42d4922e92c99b148bed3be39", size = 1441787, upload-time = "2025-01-31T02:42:31.412Z" },
    { url = "https://files.pythonhosted.org/packages/1d/ad/21798c2fec013e289f8ab91d42d4d3299c315b8c4460c08c75fef0901713/shapely-2.0.7-cp311-cp311-macosx_10_9_x86_64.whl", hash = "sha256:5cf23400cb25deccf48c56a7cdda8197ae66c0e9097fcdd122ac2007e320bc34", size = 1473091, upload-time = "2025-01-31T02:42:33.595Z" },
    { url = "https://files.pythonhosted.org/packages/15/63/eef4f180f1b5859c70e7f91d2f2570643e5c61e7d7c40743d15f8c6cbc42/shapely-2.0.7-cp311-cp311-macosx_11_0_arm64.whl", hash = "sha256:d8f1da01c04527f7da59ee3755d8ee112cd8967c15fab9e43bba936b81e2a013", size = 1332921, upload-time = "2025-01-31T02:42:34.993Z" },
    { url = "https://files.pythonhosted.org/packages/fe/67/77851dd17738bbe7762a0ef1acf7bc499d756f68600dd68a987d78229412/shapely-2.0.7-cp311-cp311-manylinux_2_17_aarch64.manylinux2014_aarch64.whl", hash = "sha256:8f623b64bb219d62014781120f47499a7adc30cf7787e24b659e56651ceebcb0", size = 2427949, upload-time = "2025-01-31T02:42:37.578Z" },
    { url = "https://files.pythonhosted.org/packages/0b/a5/2c8dbb0f383519771df19164e3bf3a8895d195d2edeab4b6040f176ee28e/shapely-2.0.7-cp311-cp311-manylinux_2_17_x86_64.manylinux2014_x86_64.whl", hash = "sha256:e6d95703efaa64aaabf278ced641b888fc23d9c6dd71f8215091afd8a26a66e3", size = 2529282, upload-time = "2025-01-31T02:42:39.504Z" },
    { url = "https://files.pythonhosted.org/packages/dc/4e/e1d608773c7fe4cde36d48903c0d6298e3233dc69412403783ac03fa5205/shapely-2.0.7-cp311-cp311-win32.whl", hash = "sha256:2f6e4759cf680a0f00a54234902415f2fa5fe02f6b05546c662654001f0793a2", size = 1295751, upload-time = "2025-01-31T02:42:41.107Z" },
    { url = "https://files.pythonhosted.org/packages/27/57/8ec7c62012bed06731f7ee979da7f207bbc4b27feed5f36680b6a70df54f/shapely-2.0.7-cp311-cp311-win_amd64.whl", hash = "sha256:b52f3ab845d32dfd20afba86675c91919a622f4627182daec64974db9b0b4608", size = 1442684, upload-time = "2025-01-31T02:42:43.181Z" },
    { url = "https://files.pythonhosted.org/packages/4f/3e/ea100eec5811bafd0175eb21828a3be5b0960f65250f4474391868be7c0f/shapely-2.0.7-cp312-cp312-macosx_10_13_x86_64.whl", hash = "sha256:4c2b9859424facbafa54f4a19b625a752ff958ab49e01bc695f254f7db1835fa", size = 1482451, upload-time = "2025-01-31T02:42:44.902Z" },
    { url = "https://files.pythonhosted.org/packages/ce/53/c6a3487716fd32e1f813d2a9608ba7b72a8a52a6966e31c6443480a1d016/shapely-2.0.7-cp312-cp312-macosx_11_0_arm64.whl", hash = "sha256:5aed1c6764f51011d69a679fdf6b57e691371ae49ebe28c3edb5486537ffbd51", size = 1345765, upload-time = "2025-01-31T02:42:46.625Z" },
    { url = "https://files.pythonhosted.org/packages/fd/dd/b35d7891d25cc11066a70fb8d8169a6a7fca0735dd9b4d563a84684969a3/shapely-2.0.7-cp312-cp312-manylinux_2_17_aarch64.manylinux2014_aarch64.whl", hash = "sha256:73c9ae8cf443187d784d57202199bf9fd2d4bb7d5521fe8926ba40db1bc33e8e", size = 2421540, upload-time = "2025-01-31T02:42:49.971Z" },
    { url = "https://files.pythonhosted.org/packages/62/de/8dbd7df60eb23cb983bb698aac982944b3d602ef0ce877a940c269eae34e/shapely-2.0.7-cp312-cp312-manylinux_2_17_x86_64.manylinux2014_x86_64.whl", hash = "sha256:a9469f49ff873ef566864cb3516091881f217b5d231c8164f7883990eec88b73", size = 2525741, upload-time = "2025-01-31T02:42:53.882Z" },
    { url = "https://files.pythonhosted.org/packages/96/64/faf0413ebc7a84fe7a0790bf39ec0b02b40132b68e57aba985c0b6e4e7b6/shapely-2.0.7-cp312-cp312-win32.whl", hash = "sha256:6bca5095e86be9d4ef3cb52d56bdd66df63ff111d580855cb8546f06c3c907cd", size = 1296552, upload-time = "2025-01-31T02:42:55.714Z" },
    { url = "https://files.pythonhosted.org/packages/63/05/8a1c279c226d6ad7604d9e237713dd21788eab96db97bf4ce0ea565e5596/shapely-2.0.7-cp312-cp312-win_amd64.whl", hash = "sha256:f86e2c0259fe598c4532acfcf638c1f520fa77c1275912bbc958faecbf00b108", size = 1443464, upload-time = "2025-01-31T02:42:57.696Z" },
    { url = "https://files.pythonhosted.org/packages/c6/21/abea43effbfe11f792e44409ee9ad7635aa93ef1c8ada0ef59b3c1c3abad/shapely-2.0.7-cp313-cp313-macosx_10_13_x86_64.whl", hash = "sha256:a0c09e3e02f948631c7763b4fd3dd175bc45303a0ae04b000856dedebefe13cb", size = 1481618, upload-time = "2025-01-31T02:42:59.915Z" },
    { url = "https://files.pythonhosted.org/packages/d9/71/af688798da36fe355a6e6ffe1d4628449cb5fa131d57fc169bcb614aeee7/shapely-2.0.7-cp313-cp313-macosx_11_0_arm64.whl", hash = "sha256:06ff6020949b44baa8fc2e5e57e0f3d09486cd5c33b47d669f847c54136e7027", size = 1345159, upload-time = "2025-01-31T02:43:01.611Z" },
    { url = "https://files.pythonhosted.org/packages/67/47/f934fe2b70d31bb9774ad4376e34f81666deed6b811306ff574faa3d115e/shapely-2.0.7-cp313-cp313-manylinux_2_17_aarch64.manylinux2014_aarch64.whl", hash = "sha256:5d6dbf096f961ca6bec5640e22e65ccdec11e676344e8157fe7d636e7904fd36", size = 2410267, upload-time = "2025-01-31T02:43:05.83Z" },
    { url = "https://files.pythonhosted.org/packages/f5/8a/2545cc2a30afc63fc6176c1da3b76af28ef9c7358ed4f68f7c6a9d86cf5b/shapely-2.0.7-cp313-cp313-manylinux_2_17_x86_64.manylinux2014_x86_64.whl", hash = "sha256:adeddfb1e22c20548e840403e5e0b3d9dc3daf66f05fa59f1fcf5b5f664f0e98", size = 2514128, upload-time = "2025-01-31T02:43:08.427Z" },
    { url = "https://files.pythonhosted.org/packages/87/54/2344ce7da39676adec94e84fbaba92a8f1664e4ae2d33bd404dafcbe607f/shapely-2.0.7-cp313-cp313-win32.whl", hash = "sha256:a7f04691ce1c7ed974c2f8b34a1fe4c3c5dfe33128eae886aa32d730f1ec1913", size = 1295783, upload-time = "2025-01-31T02:43:10.608Z" },
    { url = "https://files.pythonhosted.org/packages/d7/1e/6461e5cfc8e73ae165b8cff6eb26a4d65274fad0e1435137c5ba34fe4e88/shapely-2.0.7-cp313-cp313-win_amd64.whl", hash = "sha256:aaaf5f7e6cc234c1793f2a2760da464b604584fb58c6b6d7d94144fd2692d67e", size = 1442300, upload-time = "2025-01-31T02:43:12.299Z" },
    { url = "https://files.pythonhosted.org/packages/ad/de/dc856cf99a981b83aa041d1a240a65b36618657d5145d1c0c7ffb4263d5b/shapely-2.0.7-cp39-cp39-macosx_10_9_x86_64.whl", hash = "sha256:4abeb44b3b946236e4e1a1b3d2a0987fb4d8a63bfb3fdefb8a19d142b72001e5", size = 1478794, upload-time = "2025-01-31T02:43:38.532Z" },
    { url = "https://files.pythonhosted.org/packages/53/ea/70fec89a9f6fa84a8bf6bd2807111a9175cee22a3df24470965acdd5fb74/shapely-2.0.7-cp39-cp39-macosx_11_0_arm64.whl", hash = "sha256:cd0e75d9124b73e06a42bf1615ad3d7d805f66871aa94538c3a9b7871d620013", size = 1336402, upload-time = "2025-01-31T02:43:40.134Z" },
    { url = "https://files.pythonhosted.org/packages/e5/22/f6b074b08748d6f6afedd79f707d7eb88b79fa0121369246c25bbc721776/shapely-2.0.7-cp39-cp39-manylinux_2_17_aarch64.manylinux2014_aarch64.whl", hash = "sha256:7977d8a39c4cf0e06247cd2dca695ad4e020b81981d4c82152c996346cf1094b", size = 2376673, upload-time = "2025-01-31T02:43:41.922Z" },
    { url = "https://files.pythonhosted.org/packages/ab/f0/befc440a6c90c577300f5f84361bad80919e7c7ac381ae4960ce3195cedc/shapely-2.0.7-cp39-cp39-manylinux_2_17_x86_64.manylinux2014_x86_64.whl", hash = "sha256:0145387565fcf8f7c028b073c802956431308da933ef41d08b1693de49990d27", size = 2474380, upload-time = "2025-01-31T02:43:43.671Z" },
    { url = "https://files.pythonhosted.org/packages/13/b8/edaf33dfb97e281d9de3871810de131b01e4f33d38d8f613515abc89d91e/shapely-2.0.7-cp39-cp39-win32.whl", hash = "sha256:98697c842d5c221408ba8aa573d4f49caef4831e9bc6b6e785ce38aca42d1999", size = 1297939, upload-time = "2025-01-31T02:43:46.287Z" },
    { url = "https://files.pythonhosted.org/packages/7b/95/4d164c2fcb19c51e50537aafb99ecfda82f62356bfdb6f4ca620a3932bad/shapely-2.0.7-cp39-cp39-win_amd64.whl", hash = "sha256:a3fb7fbae257e1b042f440289ee7235d03f433ea880e73e687f108d044b24db5", size = 1443665, upload-time = "2025-01-31T02:43:47.889Z" },
]

[[package]]
name = "shapely"
version = "2.1.2"
source = { registry = "https://pypi.org/simple" }
resolution-markers = [
    "python_full_version >= '3.12'",
    "python_full_version == '3.11.*'",
    "python_full_version == '3.10.*'",
]
dependencies = [
    { name = "numpy", version = "2.2.6", source = { registry = "https://pypi.org/simple" }, marker = "python_full_version == '3.10.*'" },
    { name = "numpy", version = "2.3.3", source = { registry = "https://pypi.org/simple" }, marker = "python_full_version >= '3.11'" },
]
sdist = { url = "https://files.pythonhosted.org/packages/4d/bc/0989043118a27cccb4e906a46b7565ce36ca7b57f5a18b78f4f1b0f72d9d/shapely-2.1.2.tar.gz", hash = "sha256:2ed4ecb28320a433db18a5bf029986aa8afcfd740745e78847e330d5d94922a9", size = 315489, upload-time = "2025-09-24T13:51:41.432Z" }
wheels = [
    { url = "https://files.pythonhosted.org/packages/05/89/c3548aa9b9812a5d143986764dededfa48d817714e947398bdda87c77a72/shapely-2.1.2-cp310-cp310-macosx_10_9_x86_64.whl", hash = "sha256:7ae48c236c0324b4e139bea88a306a04ca630f49be66741b340729d380d8f52f", size = 1825959, upload-time = "2025-09-24T13:50:00.682Z" },
    { url = "https://files.pythonhosted.org/packages/ce/8a/7ebc947080442edd614ceebe0ce2cdbd00c25e832c240e1d1de61d0e6b38/shapely-2.1.2-cp310-cp310-macosx_11_0_arm64.whl", hash = "sha256:eba6710407f1daa8e7602c347dfc94adc02205ec27ed956346190d66579eb9ea", size = 1629196, upload-time = "2025-09-24T13:50:03.447Z" },
    { url = "https://files.pythonhosted.org/packages/c8/86/c9c27881c20d00fc409e7e059de569d5ed0abfcec9c49548b124ebddea51/shapely-2.1.2-cp310-cp310-manylinux2014_aarch64.manylinux_2_17_aarch64.whl", hash = "sha256:ef4a456cc8b7b3d50ccec29642aa4aeda959e9da2fe9540a92754770d5f0cf1f", size = 2951065, upload-time = "2025-09-24T13:50:05.266Z" },
    { url = "https://files.pythonhosted.org/packages/50/8a/0ab1f7433a2a85d9e9aea5b1fbb333f3b09b309e7817309250b4b7b2cc7a/shapely-2.1.2-cp310-cp310-manylinux2014_x86_64.manylinux_2_17_x86_64.whl", hash = "sha256:e38a190442aacc67ff9f75ce60aec04893041f16f97d242209106d502486a142", size = 3058666, upload-time = "2025-09-24T13:50:06.872Z" },
    { url = "https://files.pythonhosted.org/packages/bb/c6/5a30ffac9c4f3ffd5b7113a7f5299ccec4713acd5ee44039778a7698224e/shapely-2.1.2-cp310-cp310-musllinux_1_2_aarch64.whl", hash = "sha256:40d784101f5d06a1fd30b55fc11ea58a61be23f930d934d86f19a180909908a4", size = 3966905, upload-time = "2025-09-24T13:50:09.417Z" },
    { url = "https://files.pythonhosted.org/packages/9c/72/e92f3035ba43e53959007f928315a68fbcf2eeb4e5ededb6f0dc7ff1ecc3/shapely-2.1.2-cp310-cp310-musllinux_1_2_x86_64.whl", hash = "sha256:f6f6cd5819c50d9bcf921882784586aab34a4bd53e7553e175dece6db513a6f0", size = 4129260, upload-time = "2025-09-24T13:50:11.183Z" },
    { url = "https://files.pythonhosted.org/packages/42/24/605901b73a3d9f65fa958e63c9211f4be23d584da8a1a7487382fac7fdc5/shapely-2.1.2-cp310-cp310-win32.whl", hash = "sha256:fe9627c39c59e553c90f5bc3128252cb85dc3b3be8189710666d2f8bc3a5503e", size = 1544301, upload-time = "2025-09-24T13:50:12.521Z" },
    { url = "https://files.pythonhosted.org/packages/e1/89/6db795b8dd3919851856bd2ddd13ce434a748072f6fdee42ff30cbd3afa3/shapely-2.1.2-cp310-cp310-win_amd64.whl", hash = "sha256:1d0bfb4b8f661b3b4ec3565fa36c340bfb1cda82087199711f86a88647d26b2f", size = 1722074, upload-time = "2025-09-24T13:50:13.909Z" },
    { url = "https://files.pythonhosted.org/packages/8f/8d/1ff672dea9ec6a7b5d422eb6d095ed886e2e523733329f75fdcb14ee1149/shapely-2.1.2-cp311-cp311-macosx_10_9_x86_64.whl", hash = "sha256:91121757b0a36c9aac3427a651a7e6567110a4a67c97edf04f8d55d4765f6618", size = 1820038, upload-time = "2025-09-24T13:50:15.628Z" },
    { url = "https://files.pythonhosted.org/packages/4f/ce/28fab8c772ce5db23a0d86bf0adaee0c4c79d5ad1db766055fa3dab442e2/shapely-2.1.2-cp311-cp311-macosx_11_0_arm64.whl", hash = "sha256:16a9c722ba774cf50b5d4541242b4cce05aafd44a015290c82ba8a16931ff63d", size = 1626039, upload-time = "2025-09-24T13:50:16.881Z" },
    { url = "https://files.pythonhosted.org/packages/70/8b/868b7e3f4982f5006e9395c1e12343c66a8155c0374fdc07c0e6a1ab547d/shapely-2.1.2-cp311-cp311-manylinux2014_aarch64.manylinux_2_17_aarch64.whl", hash = "sha256:cc4f7397459b12c0b196c9efe1f9d7e92463cbba142632b4cc6d8bbbbd3e2b09", size = 3001519, upload-time = "2025-09-24T13:50:18.606Z" },
    { url = "https://files.pythonhosted.org/packages/13/02/58b0b8d9c17c93ab6340edd8b7308c0c5a5b81f94ce65705819b7416dba5/shapely-2.1.2-cp311-cp311-manylinux2014_x86_64.manylinux_2_17_x86_64.whl", hash = "sha256:136ab87b17e733e22f0961504d05e77e7be8c9b5a8184f685b4a91a84efe3c26", size = 3110842, upload-time = "2025-09-24T13:50:21.77Z" },
    { url = "https://files.pythonhosted.org/packages/af/61/8e389c97994d5f331dcffb25e2fa761aeedfb52b3ad9bcdd7b8671f4810a/shapely-2.1.2-cp311-cp311-musllinux_1_2_aarch64.whl", hash = "sha256:16c5d0fc45d3aa0a69074979f4f1928ca2734fb2e0dde8af9611e134e46774e7", size = 4021316, upload-time = "2025-09-24T13:50:23.626Z" },
    { url = "https://files.pythonhosted.org/packages/d3/d4/9b2a9fe6039f9e42ccf2cb3e84f219fd8364b0c3b8e7bbc857b5fbe9c14c/shapely-2.1.2-cp311-cp311-musllinux_1_2_x86_64.whl", hash = "sha256:6ddc759f72b5b2b0f54a7e7cde44acef680a55019eb52ac63a7af2cf17cb9cd2", size = 4178586, upload-time = "2025-09-24T13:50:25.443Z" },
    { url = "https://files.pythonhosted.org/packages/16/f6/9840f6963ed4decf76b08fd6d7fed14f8779fb7a62cb45c5617fa8ac6eab/shapely-2.1.2-cp311-cp311-win32.whl", hash = "sha256:2fa78b49485391224755a856ed3b3bd91c8455f6121fee0db0e71cefb07d0ef6", size = 1543961, upload-time = "2025-09-24T13:50:26.968Z" },
    { url = "https://files.pythonhosted.org/packages/38/1e/3f8ea46353c2a33c1669eb7327f9665103aa3a8dfe7f2e4ef714c210b2c2/shapely-2.1.2-cp311-cp311-win_amd64.whl", hash = "sha256:c64d5c97b2f47e3cd9b712eaced3b061f2b71234b3fc263e0fcf7d889c6559dc", size = 1722856, upload-time = "2025-09-24T13:50:28.497Z" },
    { url = "https://files.pythonhosted.org/packages/24/c0/f3b6453cf2dfa99adc0ba6675f9aaff9e526d2224cbd7ff9c1a879238693/shapely-2.1.2-cp312-cp312-macosx_10_13_x86_64.whl", hash = "sha256:fe2533caae6a91a543dec62e8360fe86ffcdc42a7c55f9dfd0128a977a896b94", size = 1833550, upload-time = "2025-09-24T13:50:30.019Z" },
    { url = "https://files.pythonhosted.org/packages/86/07/59dee0bc4b913b7ab59ab1086225baca5b8f19865e6101db9ebb7243e132/shapely-2.1.2-cp312-cp312-macosx_11_0_arm64.whl", hash = "sha256:ba4d1333cc0bc94381d6d4308d2e4e008e0bd128bdcff5573199742ee3634359", size = 1643556, upload-time = "2025-09-24T13:50:32.291Z" },
    { url = "https://files.pythonhosted.org/packages/26/29/a5397e75b435b9895cd53e165083faed5d12fd9626eadec15a83a2411f0f/shapely-2.1.2-cp312-cp312-manylinux2014_aarch64.manylinux_2_17_aarch64.whl", hash = "sha256:0bd308103340030feef6c111d3eb98d50dc13feea33affc8a6f9fa549e9458a3", size = 2988308, upload-time = "2025-09-24T13:50:33.862Z" },
    { url = "https://files.pythonhosted.org/packages/b9/37/e781683abac55dde9771e086b790e554811a71ed0b2b8a1e789b7430dd44/shapely-2.1.2-cp312-cp312-manylinux2014_x86_64.manylinux_2_17_x86_64.whl", hash = "sha256:1e7d4d7ad262a48bb44277ca12c7c78cb1b0f56b32c10734ec9a1d30c0b0c54b", size = 3099844, upload-time = "2025-09-24T13:50:35.459Z" },
    { url = "https://files.pythonhosted.org/packages/d8/f3/9876b64d4a5a321b9dc482c92bb6f061f2fa42131cba643c699f39317cb9/shapely-2.1.2-cp312-cp312-musllinux_1_2_aarch64.whl", hash = "sha256:e9eddfe513096a71896441a7c37db72da0687b34752c4e193577a145c71736fc", size = 3988842, upload-time = "2025-09-24T13:50:37.478Z" },
    { url = "https://files.pythonhosted.org/packages/d1/a0/704c7292f7014c7e74ec84eddb7b109e1fbae74a16deae9c1504b1d15565/shapely-2.1.2-cp312-cp312-musllinux_1_2_x86_64.whl", hash = "sha256:980c777c612514c0cf99bc8a9de6d286f5e186dcaf9091252fcd444e5638193d", size = 4152714, upload-time = "2025-09-24T13:50:39.9Z" },
    { url = "https://files.pythonhosted.org/packages/53/46/319c9dc788884ad0785242543cdffac0e6530e4d0deb6c4862bc4143dcf3/shapely-2.1.2-cp312-cp312-win32.whl", hash = "sha256:9111274b88e4d7b54a95218e243282709b330ef52b7b86bc6aaf4f805306f454", size = 1542745, upload-time = "2025-09-24T13:50:41.414Z" },
    { url = "https://files.pythonhosted.org/packages/ec/bf/cb6c1c505cb31e818e900b9312d514f381fbfa5c4363edfce0fcc4f8c1a4/shapely-2.1.2-cp312-cp312-win_amd64.whl", hash = "sha256:743044b4cfb34f9a67205cee9279feaf60ba7d02e69febc2afc609047cb49179", size = 1722861, upload-time = "2025-09-24T13:50:43.35Z" },
    { url = "https://files.pythonhosted.org/packages/c3/90/98ef257c23c46425dc4d1d31005ad7c8d649fe423a38b917db02c30f1f5a/shapely-2.1.2-cp313-cp313-macosx_10_13_x86_64.whl", hash = "sha256:b510dda1a3672d6879beb319bc7c5fd302c6c354584690973c838f46ec3e0fa8", size = 1832644, upload-time = "2025-09-24T13:50:44.886Z" },
    { url = "https://files.pythonhosted.org/packages/6d/ab/0bee5a830d209adcd3a01f2d4b70e587cdd9fd7380d5198c064091005af8/shapely-2.1.2-cp313-cp313-macosx_11_0_arm64.whl", hash = "sha256:8cff473e81017594d20ec55d86b54bc635544897e13a7cfc12e36909c5309a2a", size = 1642887, upload-time = "2025-09-24T13:50:46.735Z" },
    { url = "https://files.pythonhosted.org/packages/2d/5e/7d7f54ba960c13302584c73704d8c4d15404a51024631adb60b126a4ae88/shapely-2.1.2-cp313-cp313-manylinux2014_aarch64.manylinux_2_17_aarch64.whl", hash = "sha256:fe7b77dc63d707c09726b7908f575fc04ff1d1ad0f3fb92aec212396bc6cfe5e", size = 2970931, upload-time = "2025-09-24T13:50:48.374Z" },
    { url = "https://files.pythonhosted.org/packages/f2/a2/83fc37e2a58090e3d2ff79175a95493c664bcd0b653dd75cb9134645a4e5/shapely-2.1.2-cp313-cp313-manylinux2014_x86_64.manylinux_2_17_x86_64.whl", hash = "sha256:7ed1a5bbfb386ee8332713bf7508bc24e32d24b74fc9a7b9f8529a55db9f4ee6", size = 3082855, upload-time = "2025-09-24T13:50:50.037Z" },
    { url = "https://files.pythonhosted.org/packages/44/2b/578faf235a5b09f16b5f02833c53822294d7f21b242f8e2d0cf03fb64321/shapely-2.1.2-cp313-cp313-musllinux_1_2_aarch64.whl", hash = "sha256:a84e0582858d841d54355246ddfcbd1fce3179f185da7470f41ce39d001ee1af", size = 3979960, upload-time = "2025-09-24T13:50:51.74Z" },
    { url = "https://files.pythonhosted.org/packages/4d/04/167f096386120f692cc4ca02f75a17b961858997a95e67a3cb6a7bbd6b53/shapely-2.1.2-cp313-cp313-musllinux_1_2_x86_64.whl", hash = "sha256:dc3487447a43d42adcdf52d7ac73804f2312cbfa5d433a7d2c506dcab0033dfd", size = 4142851, upload-time = "2025-09-24T13:50:53.49Z" },
    { url = "https://files.pythonhosted.org/packages/48/74/fb402c5a6235d1c65a97348b48cdedb75fb19eca2b1d66d04969fc1c6091/shapely-2.1.2-cp313-cp313-win32.whl", hash = "sha256:9c3a3c648aedc9f99c09263b39f2d8252f199cb3ac154fadc173283d7d111350", size = 1541890, upload-time = "2025-09-24T13:50:55.337Z" },
    { url = "https://files.pythonhosted.org/packages/41/47/3647fe7ad990af60ad98b889657a976042c9988c2807cf322a9d6685f462/shapely-2.1.2-cp313-cp313-win_amd64.whl", hash = "sha256:ca2591bff6645c216695bdf1614fca9c82ea1144d4a7591a466fef64f28f0715", size = 1722151, upload-time = "2025-09-24T13:50:57.153Z" },
    { url = "https://files.pythonhosted.org/packages/3c/49/63953754faa51ffe7d8189bfbe9ca34def29f8c0e34c67cbe2a2795f269d/shapely-2.1.2-cp313-cp313t-macosx_10_13_x86_64.whl", hash = "sha256:2d93d23bdd2ed9dc157b46bc2f19b7da143ca8714464249bef6771c679d5ff40", size = 1834130, upload-time = "2025-09-24T13:50:58.49Z" },
    { url = "https://files.pythonhosted.org/packages/7f/ee/dce001c1984052970ff60eb4727164892fb2d08052c575042a47f5a9e88f/shapely-2.1.2-cp313-cp313t-macosx_11_0_arm64.whl", hash = "sha256:01d0d304b25634d60bd7cf291828119ab55a3bab87dc4af1e44b07fb225f188b", size = 1642802, upload-time = "2025-09-24T13:50:59.871Z" },
    { url = "https://files.pythonhosted.org/packages/da/e7/fc4e9a19929522877fa602f705706b96e78376afb7fad09cad5b9af1553c/shapely-2.1.2-cp313-cp313t-manylinux2014_aarch64.manylinux_2_17_aarch64.whl", hash = "sha256:8d8382dd120d64b03698b7298b89611a6ea6f55ada9d39942838b79c9bc89801", size = 3018460, upload-time = "2025-09-24T13:51:02.08Z" },
    { url = "https://files.pythonhosted.org/packages/a1/18/7519a25db21847b525696883ddc8e6a0ecaa36159ea88e0fef11466384d0/shapely-2.1.2-cp313-cp313t-manylinux2014_x86_64.manylinux_2_17_x86_64.whl", hash = "sha256:19efa3611eef966e776183e338b2d7ea43569ae99ab34f8d17c2c054d3205cc0", size = 3095223, upload-time = "2025-09-24T13:51:04.472Z" },
    { url = "https://files.pythonhosted.org/packages/48/de/b59a620b1f3a129c3fecc2737104a0a7e04e79335bd3b0a1f1609744cf17/shapely-2.1.2-cp313-cp313t-musllinux_1_2_aarch64.whl", hash = "sha256:346ec0c1a0fcd32f57f00e4134d1200e14bf3f5ae12af87ba83ca275c502498c", size = 4030760, upload-time = "2025-09-24T13:51:06.455Z" },
    { url = "https://files.pythonhosted.org/packages/96/b3/c6655ee7232b417562bae192ae0d3ceaadb1cc0ffc2088a2ddf415456cc2/shapely-2.1.2-cp313-cp313t-musllinux_1_2_x86_64.whl", hash = "sha256:6305993a35989391bd3476ee538a5c9a845861462327efe00dd11a5c8c709a99", size = 4170078, upload-time = "2025-09-24T13:51:08.584Z" },
    { url = "https://files.pythonhosted.org/packages/a0/8e/605c76808d73503c9333af8f6cbe7e1354d2d238bda5f88eea36bfe0f42a/shapely-2.1.2-cp313-cp313t-win32.whl", hash = "sha256:c8876673449f3401f278c86eb33224c5764582f72b653a415d0e6672fde887bf", size = 1559178, upload-time = "2025-09-24T13:51:10.73Z" },
    { url = "https://files.pythonhosted.org/packages/36/f7/d317eb232352a1f1444d11002d477e54514a4a6045536d49d0c59783c0da/shapely-2.1.2-cp313-cp313t-win_amd64.whl", hash = "sha256:4a44bc62a10d84c11a7a3d7c1c4fe857f7477c3506e24c9062da0db0ae0c449c", size = 1739756, upload-time = "2025-09-24T13:51:12.105Z" },
    { url = "https://files.pythonhosted.org/packages/fc/c4/3ce4c2d9b6aabd27d26ec988f08cb877ba9e6e96086eff81bfea93e688c7/shapely-2.1.2-cp314-cp314-macosx_10_13_x86_64.whl", hash = "sha256:9a522f460d28e2bf4e12396240a5fc1518788b2fcd73535166d748399ef0c223", size = 1831290, upload-time = "2025-09-24T13:51:13.56Z" },
    { url = "https://files.pythonhosted.org/packages/17/b9/f6ab8918fc15429f79cb04afa9f9913546212d7fb5e5196132a2af46676b/shapely-2.1.2-cp314-cp314-macosx_11_0_arm64.whl", hash = "sha256:1ff629e00818033b8d71139565527ced7d776c269a49bd78c9df84e8f852190c", size = 1641463, upload-time = "2025-09-24T13:51:14.972Z" },
    { url = "https://files.pythonhosted.org/packages/a5/57/91d59ae525ca641e7ac5551c04c9503aee6f29b92b392f31790fcb1a4358/shapely-2.1.2-cp314-cp314-manylinux2014_aarch64.manylinux_2_17_aarch64.whl", hash = "sha256:f67b34271dedc3c653eba4e3d7111aa421d5be9b4c4c7d38d30907f796cb30df", size = 2970145, upload-time = "2025-09-24T13:51:16.961Z" },
    { url = "https://files.pythonhosted.org/packages/8a/cb/4948be52ee1da6927831ab59e10d4c29baa2a714f599f1f0d1bc747f5777/shapely-2.1.2-cp314-cp314-manylinux2014_x86_64.manylinux_2_17_x86_64.whl", hash = "sha256:21952dc00df38a2c28375659b07a3979d22641aeb104751e769c3ee825aadecf", size = 3073806, upload-time = "2025-09-24T13:51:18.712Z" },
    { url = "https://files.pythonhosted.org/packages/03/83/f768a54af775eb41ef2e7bec8a0a0dbe7d2431c3e78c0a8bdba7ab17e446/shapely-2.1.2-cp314-cp314-musllinux_1_2_aarch64.whl", hash = "sha256:1f2f33f486777456586948e333a56ae21f35ae273be99255a191f5c1fa302eb4", size = 3980803, upload-time = "2025-09-24T13:51:20.37Z" },
    { url = "https://files.pythonhosted.org/packages/9f/cb/559c7c195807c91c79d38a1f6901384a2878a76fbdf3f1048893a9b7534d/shapely-2.1.2-cp314-cp314-musllinux_1_2_x86_64.whl", hash = "sha256:cf831a13e0d5a7eb519e96f58ec26e049b1fad411fc6fc23b162a7ce04d9cffc", size = 4133301, upload-time = "2025-09-24T13:51:21.887Z" },
    { url = "https://files.pythonhosted.org/packages/80/cd/60d5ae203241c53ef3abd2ef27c6800e21afd6c94e39db5315ea0cbafb4a/shapely-2.1.2-cp314-cp314-win32.whl", hash = "sha256:61edcd8d0d17dd99075d320a1dd39c0cb9616f7572f10ef91b4b5b00c4aeb566", size = 1583247, upload-time = "2025-09-24T13:51:23.401Z" },
    { url = "https://files.pythonhosted.org/packages/74/d4/135684f342e909330e50d31d441ace06bf83c7dc0777e11043f99167b123/shapely-2.1.2-cp314-cp314-win_amd64.whl", hash = "sha256:a444e7afccdb0999e203b976adb37ea633725333e5b119ad40b1ca291ecf311c", size = 1773019, upload-time = "2025-09-24T13:51:24.873Z" },
    { url = "https://files.pythonhosted.org/packages/a3/05/a44f3f9f695fa3ada22786dc9da33c933da1cbc4bfe876fe3a100bafe263/shapely-2.1.2-cp314-cp314t-macosx_10_13_x86_64.whl", hash = "sha256:5ebe3f84c6112ad3d4632b1fd2290665aa75d4cef5f6c5d77c4c95b324527c6a", size = 1834137, upload-time = "2025-09-24T13:51:26.665Z" },
    { url = "https://files.pythonhosted.org/packages/52/7e/4d57db45bf314573427b0a70dfca15d912d108e6023f623947fa69f39b72/shapely-2.1.2-cp314-cp314t-macosx_11_0_arm64.whl", hash = "sha256:5860eb9f00a1d49ebb14e881f5caf6c2cf472c7fd38bd7f253bbd34f934eb076", size = 1642884, upload-time = "2025-09-24T13:51:28.029Z" },
    { url = "https://files.pythonhosted.org/packages/5a/27/4e29c0a55d6d14ad7422bf86995d7ff3f54af0eba59617eb95caf84b9680/shapely-2.1.2-cp314-cp314t-manylinux2014_aarch64.manylinux_2_17_aarch64.whl", hash = "sha256:b705c99c76695702656327b819c9660768ec33f5ce01fa32b2af62b56ba400a1", size = 3018320, upload-time = "2025-09-24T13:51:29.903Z" },
    { url = "https://files.pythonhosted.org/packages/9f/bb/992e6a3c463f4d29d4cd6ab8963b75b1b1040199edbd72beada4af46bde5/shapely-2.1.2-cp314-cp314t-manylinux2014_x86_64.manylinux_2_17_x86_64.whl", hash = "sha256:a1fd0ea855b2cf7c9cddaf25543e914dd75af9de08785f20ca3085f2c9ca60b0", size = 3094931, upload-time = "2025-09-24T13:51:32.699Z" },
    { url = "https://files.pythonhosted.org/packages/9c/16/82e65e21070e473f0ed6451224ed9fa0be85033d17e0c6e7213a12f59d12/shapely-2.1.2-cp314-cp314t-musllinux_1_2_aarch64.whl", hash = "sha256:df90e2db118c3671a0754f38e36802db75fe0920d211a27481daf50a711fdf26", size = 4030406, upload-time = "2025-09-24T13:51:34.189Z" },
    { url = "https://files.pythonhosted.org/packages/7c/75/c24ed871c576d7e2b64b04b1fe3d075157f6eb54e59670d3f5ffb36e25c7/shapely-2.1.2-cp314-cp314t-musllinux_1_2_x86_64.whl", hash = "sha256:361b6d45030b4ac64ddd0a26046906c8202eb60d0f9f53085f5179f1d23021a0", size = 4169511, upload-time = "2025-09-24T13:51:36.297Z" },
    { url = "https://files.pythonhosted.org/packages/b1/f7/b3d1d6d18ebf55236eec1c681ce5e665742aab3c0b7b232720a7d43df7b6/shapely-2.1.2-cp314-cp314t-win32.whl", hash = "sha256:b54df60f1fbdecc8ebc2c5b11870461a6417b3d617f555e5033f1505d36e5735", size = 1602607, upload-time = "2025-09-24T13:51:37.757Z" },
    { url = "https://files.pythonhosted.org/packages/9a/f6/f09272a71976dfc138129b8faf435d064a811ae2f708cb147dccdf7aacdb/shapely-2.1.2-cp314-cp314t-win_amd64.whl", hash = "sha256:0036ac886e0923417932c2e6369b6c52e38e0ff5d9120b90eef5cd9a5fc5cae9", size = 1796682, upload-time = "2025-09-24T13:51:39.233Z" },
=======
name = "selenium"
version = "4.35.0"
source = { registry = "https://pypi.org/simple" }
dependencies = [
    { name = "certifi" },
    { name = "trio" },
    { name = "trio-websocket" },
    { name = "typing-extensions" },
    { name = "urllib3", extra = ["socks"] },
    { name = "websocket-client" },
]
sdist = { url = "https://files.pythonhosted.org/packages/75/67/9016942b5781843cfea6f5bc1383cea852d9fa08f85f55a0547874525b5c/selenium-4.35.0.tar.gz", hash = "sha256:83937a538afb40ef01e384c1405c0863fa184c26c759d34a1ebbe7b925d3481c", size = 907991, upload-time = "2025-08-12T15:46:40.822Z" }
wheels = [
    { url = "https://files.pythonhosted.org/packages/17/ef/d0e033e1b3f19a0325ce03863b68d709780908381135fc0f9436dea76a7b/selenium-4.35.0-py3-none-any.whl", hash = "sha256:90bb6c6091fa55805785cf1660fa1e2176220475ccdb466190f654ef8eef6114", size = 9602106, upload-time = "2025-08-12T15:46:38.244Z" },
>>>>>>> 8c405ea2
]

[[package]]
name = "six"
version = "1.17.0"
source = { registry = "https://pypi.org/simple" }
sdist = { url = "https://files.pythonhosted.org/packages/94/e7/b2c673351809dca68a0e064b6af791aa332cf192da575fd474ed7d6f16a2/six-1.17.0.tar.gz", hash = "sha256:ff70335d468e7eb6ec65b95b99d3a2836546063f63acc5171de367e834932a81", size = 34031, upload-time = "2024-12-04T17:35:28.174Z" }
wheels = [
    { url = "https://files.pythonhosted.org/packages/b7/ce/149a00dd41f10bc29e5921b496af8b574d8413afcd5e30dfa0ed46c2cc5e/six-1.17.0-py2.py3-none-any.whl", hash = "sha256:4721f391ed90541fddacab5acf947aa0d3dc7d27b2e1e8eda2be8970586c3274", size = 11050, upload-time = "2024-12-04T17:35:26.475Z" },
]

[[package]]
name = "smart-meter-analysis"
version = "0.0.1"
source = { editable = "." }
dependencies = [
<<<<<<< HEAD
    { name = "boto3" },
    { name = "cenpy" },
    { name = "ipykernel" },
    { name = "openpyxl" },
    { name = "polars" },
    { name = "scikit-learn", version = "1.6.1", source = { registry = "https://pypi.org/simple" }, marker = "python_full_version < '3.10'" },
    { name = "scikit-learn", version = "1.7.2", source = { registry = "https://pypi.org/simple" }, marker = "python_full_version >= '3.10'" },
=======
    { name = "pyyaml" },
    { name = "requests" },
    { name = "selenium" },
>>>>>>> 8c405ea2
]

[package.dev-dependencies]
dev = [
    { name = "boto3-stubs" },
    { name = "deptry" },
    { name = "mkdocs" },
    { name = "mkdocs-material" },
    { name = "mkdocstrings", extra = ["python"] },
    { name = "mypy" },
    { name = "pre-commit" },
    { name = "pytest" },
    { name = "ruff" },
    { name = "tox-uv" },
]

[package.metadata]
requires-dist = [
<<<<<<< HEAD
    { name = "boto3", specifier = ">=1.40.46" },
    { name = "cenpy", specifier = ">=1.0.1" },
    { name = "ipykernel", specifier = ">=6.30.1" },
    { name = "openpyxl", specifier = ">=3.1.5" },
    { name = "polars", specifier = ">=1.31.0" },
    { name = "scikit-learn", specifier = ">=1.6.1" },
=======
    { name = "pyyaml", specifier = ">=6.0.2" },
    { name = "requests", specifier = ">=2.32.4" },
    { name = "selenium", specifier = ">=4.35.0" },
>>>>>>> 8c405ea2
]

[package.metadata.requires-dev]
dev = [
    { name = "boto3-stubs", specifier = ">=1.40.46" },
    { name = "deptry", specifier = ">=0.23.0" },
    { name = "mkdocs", specifier = ">=1.4.2" },
    { name = "mkdocs-material", specifier = ">=8.5.10" },
    { name = "mkdocstrings", extras = ["python"], specifier = ">=0.26.1" },
    { name = "mypy", specifier = ">=0.991" },
    { name = "pre-commit", specifier = ">=2.20.0" },
    { name = "pytest", specifier = ">=7.2.0" },
    { name = "ruff", specifier = ">=0.11.5" },
    { name = "tox-uv", specifier = ">=1.11.3" },
]

[[package]]
<<<<<<< HEAD
name = "soupsieve"
version = "2.8"
source = { registry = "https://pypi.org/simple" }
sdist = { url = "https://files.pythonhosted.org/packages/6d/e6/21ccce3262dd4889aa3332e5a119a3491a95e8f60939870a3a035aabac0d/soupsieve-2.8.tar.gz", hash = "sha256:e2dd4a40a628cb5f28f6d4b0db8800b8f581b65bb380b97de22ba5ca8d72572f", size = 103472, upload-time = "2025-08-27T15:39:51.78Z" }
wheels = [
    { url = "https://files.pythonhosted.org/packages/14/a0/bb38d3b76b8cae341dad93a2dd83ab7462e6dbcdd84d43f54ee60a8dc167/soupsieve-2.8-py3-none-any.whl", hash = "sha256:0cc76456a30e20f5d7f2e14a98a4ae2ee4e5abdc7c5ea0aafe795f344bc7984c", size = 36679, upload-time = "2025-08-27T15:39:50.179Z" },
]

[[package]]
name = "stack-data"
version = "0.6.3"
=======
name = "sniffio"
version = "1.3.1"
>>>>>>> 8c405ea2
source = { registry = "https://pypi.org/simple" }
sdist = { url = "https://files.pythonhosted.org/packages/a2/87/a6771e1546d97e7e041b6ae58d80074f81b7d5121207425c964ddf5cfdbd/sniffio-1.3.1.tar.gz", hash = "sha256:f4324edc670a0f49750a81b895f35c3adb843cca46f0530f79fc1babb23789dc", size = 20372, upload-time = "2024-02-25T23:20:04.057Z" }
wheels = [
    { url = "https://files.pythonhosted.org/packages/e9/44/75a9c9421471a6c4805dbf2356f7c181a29c1879239abab1ea2cc8f38b40/sniffio-1.3.1-py3-none-any.whl", hash = "sha256:2f6da418d1f1e0fddd844478f41680e794e6051915791a034ff65e5f100525a2", size = 10235, upload-time = "2024-02-25T23:20:01.196Z" },
]

[[package]]
name = "sortedcontainers"
version = "2.4.0"
source = { registry = "https://pypi.org/simple" }
sdist = { url = "https://files.pythonhosted.org/packages/e8/c4/ba2f8066cceb6f23394729afe52f3bf7adec04bf9ed2c820b39e19299111/sortedcontainers-2.4.0.tar.gz", hash = "sha256:25caa5a06cc30b6b83d11423433f65d1f9d76c4c6a0c90e3379eaa43b9bfdb88", size = 30594, upload-time = "2021-05-16T22:03:42.897Z" }
wheels = [
    { url = "https://files.pythonhosted.org/packages/32/46/9cb0e58b2deb7f82b84065f37f3bffeb12413f947f9388e4cac22c4621ce/sortedcontainers-2.4.0-py2.py3-none-any.whl", hash = "sha256:a163dcaede0f1c021485e957a39245190e74249897e2ae4b2aa38595db237ee0", size = 29575, upload-time = "2021-05-16T22:03:41.177Z" },
]

[[package]]
name = "threadpoolctl"
version = "3.6.0"
source = { registry = "https://pypi.org/simple" }
sdist = { url = "https://files.pythonhosted.org/packages/b7/4d/08c89e34946fce2aec4fbb45c9016efd5f4d7f24af8e5d93296e935631d8/threadpoolctl-3.6.0.tar.gz", hash = "sha256:8ab8b4aa3491d812b623328249fab5302a68d2d71745c8a4c719a2fcaba9f44e", size = 21274, upload-time = "2025-03-13T13:49:23.031Z" }
wheels = [
    { url = "https://files.pythonhosted.org/packages/32/d5/f9a850d79b0851d1d4ef6456097579a9005b31fea68726a4ae5f2d82ddd9/threadpoolctl-3.6.0-py3-none-any.whl", hash = "sha256:43a0b8fd5a2928500110039e43a5eed8480b918967083ea48dc3ab9f13c4a7fb", size = 18638, upload-time = "2025-03-13T13:49:21.846Z" },
]

[[package]]
name = "tomli"
version = "2.2.1"
source = { registry = "https://pypi.org/simple" }
sdist = { url = "https://files.pythonhosted.org/packages/18/87/302344fed471e44a87289cf4967697d07e532f2421fdaf868a303cbae4ff/tomli-2.2.1.tar.gz", hash = "sha256:cd45e1dc79c835ce60f7404ec8119f2eb06d38b1deba146f07ced3bbc44505ff", size = 17175, upload-time = "2024-11-27T22:38:36.873Z" }
wheels = [
    { url = "https://files.pythonhosted.org/packages/43/ca/75707e6efa2b37c77dadb324ae7d9571cb424e61ea73fad7c56c2d14527f/tomli-2.2.1-cp311-cp311-macosx_10_9_x86_64.whl", hash = "sha256:678e4fa69e4575eb77d103de3df8a895e1591b48e740211bd1067378c69e8249", size = 131077, upload-time = "2024-11-27T22:37:54.956Z" },
    { url = "https://files.pythonhosted.org/packages/c7/16/51ae563a8615d472fdbffc43a3f3d46588c264ac4f024f63f01283becfbb/tomli-2.2.1-cp311-cp311-macosx_11_0_arm64.whl", hash = "sha256:023aa114dd824ade0100497eb2318602af309e5a55595f76b626d6d9f3b7b0a6", size = 123429, upload-time = "2024-11-27T22:37:56.698Z" },
    { url = "https://files.pythonhosted.org/packages/f1/dd/4f6cd1e7b160041db83c694abc78e100473c15d54620083dbd5aae7b990e/tomli-2.2.1-cp311-cp311-manylinux_2_17_aarch64.manylinux2014_aarch64.whl", hash = "sha256:ece47d672db52ac607a3d9599a9d48dcb2f2f735c6c2d1f34130085bb12b112a", size = 226067, upload-time = "2024-11-27T22:37:57.63Z" },
    { url = "https://files.pythonhosted.org/packages/a9/6b/c54ede5dc70d648cc6361eaf429304b02f2871a345bbdd51e993d6cdf550/tomli-2.2.1-cp311-cp311-manylinux_2_17_x86_64.manylinux2014_x86_64.whl", hash = "sha256:6972ca9c9cc9f0acaa56a8ca1ff51e7af152a9f87fb64623e31d5c83700080ee", size = 236030, upload-time = "2024-11-27T22:37:59.344Z" },
    { url = "https://files.pythonhosted.org/packages/1f/47/999514fa49cfaf7a92c805a86c3c43f4215621855d151b61c602abb38091/tomli-2.2.1-cp311-cp311-manylinux_2_5_i686.manylinux1_i686.manylinux_2_17_i686.manylinux2014_i686.whl", hash = "sha256:c954d2250168d28797dd4e3ac5cf812a406cd5a92674ee4c8f123c889786aa8e", size = 240898, upload-time = "2024-11-27T22:38:00.429Z" },
    { url = "https://files.pythonhosted.org/packages/73/41/0a01279a7ae09ee1573b423318e7934674ce06eb33f50936655071d81a24/tomli-2.2.1-cp311-cp311-musllinux_1_2_aarch64.whl", hash = "sha256:8dd28b3e155b80f4d54beb40a441d366adcfe740969820caf156c019fb5c7ec4", size = 229894, upload-time = "2024-11-27T22:38:02.094Z" },
    { url = "https://files.pythonhosted.org/packages/55/18/5d8bc5b0a0362311ce4d18830a5d28943667599a60d20118074ea1b01bb7/tomli-2.2.1-cp311-cp311-musllinux_1_2_i686.whl", hash = "sha256:e59e304978767a54663af13c07b3d1af22ddee3bb2fb0618ca1593e4f593a106", size = 245319, upload-time = "2024-11-27T22:38:03.206Z" },
    { url = "https://files.pythonhosted.org/packages/92/a3/7ade0576d17f3cdf5ff44d61390d4b3febb8a9fc2b480c75c47ea048c646/tomli-2.2.1-cp311-cp311-musllinux_1_2_x86_64.whl", hash = "sha256:33580bccab0338d00994d7f16f4c4ec25b776af3ffaac1ed74e0b3fc95e885a8", size = 238273, upload-time = "2024-11-27T22:38:04.217Z" },
    { url = "https://files.pythonhosted.org/packages/72/6f/fa64ef058ac1446a1e51110c375339b3ec6be245af9d14c87c4a6412dd32/tomli-2.2.1-cp311-cp311-win32.whl", hash = "sha256:465af0e0875402f1d226519c9904f37254b3045fc5084697cefb9bdde1ff99ff", size = 98310, upload-time = "2024-11-27T22:38:05.908Z" },
    { url = "https://files.pythonhosted.org/packages/6a/1c/4a2dcde4a51b81be3530565e92eda625d94dafb46dbeb15069df4caffc34/tomli-2.2.1-cp311-cp311-win_amd64.whl", hash = "sha256:2d0f2fdd22b02c6d81637a3c95f8cd77f995846af7414c5c4b8d0545afa1bc4b", size = 108309, upload-time = "2024-11-27T22:38:06.812Z" },
    { url = "https://files.pythonhosted.org/packages/52/e1/f8af4c2fcde17500422858155aeb0d7e93477a0d59a98e56cbfe75070fd0/tomli-2.2.1-cp312-cp312-macosx_10_13_x86_64.whl", hash = "sha256:4a8f6e44de52d5e6c657c9fe83b562f5f4256d8ebbfe4ff922c495620a7f6cea", size = 132762, upload-time = "2024-11-27T22:38:07.731Z" },
    { url = "https://files.pythonhosted.org/packages/03/b8/152c68bb84fc00396b83e7bbddd5ec0bd3dd409db4195e2a9b3e398ad2e3/tomli-2.2.1-cp312-cp312-macosx_11_0_arm64.whl", hash = "sha256:8d57ca8095a641b8237d5b079147646153d22552f1c637fd3ba7f4b0b29167a8", size = 123453, upload-time = "2024-11-27T22:38:09.384Z" },
    { url = "https://files.pythonhosted.org/packages/c8/d6/fc9267af9166f79ac528ff7e8c55c8181ded34eb4b0e93daa767b8841573/tomli-2.2.1-cp312-cp312-manylinux_2_17_aarch64.manylinux2014_aarch64.whl", hash = "sha256:4e340144ad7ae1533cb897d406382b4b6fede8890a03738ff1683af800d54192", size = 233486, upload-time = "2024-11-27T22:38:10.329Z" },
    { url = "https://files.pythonhosted.org/packages/5c/51/51c3f2884d7bab89af25f678447ea7d297b53b5a3b5730a7cb2ef6069f07/tomli-2.2.1-cp312-cp312-manylinux_2_17_x86_64.manylinux2014_x86_64.whl", hash = "sha256:db2b95f9de79181805df90bedc5a5ab4c165e6ec3fe99f970d0e302f384ad222", size = 242349, upload-time = "2024-11-27T22:38:11.443Z" },
    { url = "https://files.pythonhosted.org/packages/ab/df/bfa89627d13a5cc22402e441e8a931ef2108403db390ff3345c05253935e/tomli-2.2.1-cp312-cp312-manylinux_2_5_i686.manylinux1_i686.manylinux_2_17_i686.manylinux2014_i686.whl", hash = "sha256:40741994320b232529c802f8bc86da4e1aa9f413db394617b9a256ae0f9a7f77", size = 252159, upload-time = "2024-11-27T22:38:13.099Z" },
    { url = "https://files.pythonhosted.org/packages/9e/6e/fa2b916dced65763a5168c6ccb91066f7639bdc88b48adda990db10c8c0b/tomli-2.2.1-cp312-cp312-musllinux_1_2_aarch64.whl", hash = "sha256:400e720fe168c0f8521520190686ef8ef033fb19fc493da09779e592861b78c6", size = 237243, upload-time = "2024-11-27T22:38:14.766Z" },
    { url = "https://files.pythonhosted.org/packages/b4/04/885d3b1f650e1153cbb93a6a9782c58a972b94ea4483ae4ac5cedd5e4a09/tomli-2.2.1-cp312-cp312-musllinux_1_2_i686.whl", hash = "sha256:02abe224de6ae62c19f090f68da4e27b10af2b93213d36cf44e6e1c5abd19fdd", size = 259645, upload-time = "2024-11-27T22:38:15.843Z" },
    { url = "https://files.pythonhosted.org/packages/9c/de/6b432d66e986e501586da298e28ebeefd3edc2c780f3ad73d22566034239/tomli-2.2.1-cp312-cp312-musllinux_1_2_x86_64.whl", hash = "sha256:b82ebccc8c8a36f2094e969560a1b836758481f3dc360ce9a3277c65f374285e", size = 244584, upload-time = "2024-11-27T22:38:17.645Z" },
    { url = "https://files.pythonhosted.org/packages/1c/9a/47c0449b98e6e7d1be6cbac02f93dd79003234ddc4aaab6ba07a9a7482e2/tomli-2.2.1-cp312-cp312-win32.whl", hash = "sha256:889f80ef92701b9dbb224e49ec87c645ce5df3fa2cc548664eb8a25e03127a98", size = 98875, upload-time = "2024-11-27T22:38:19.159Z" },
    { url = "https://files.pythonhosted.org/packages/ef/60/9b9638f081c6f1261e2688bd487625cd1e660d0a85bd469e91d8db969734/tomli-2.2.1-cp312-cp312-win_amd64.whl", hash = "sha256:7fc04e92e1d624a4a63c76474610238576942d6b8950a2d7f908a340494e67e4", size = 109418, upload-time = "2024-11-27T22:38:20.064Z" },
    { url = "https://files.pythonhosted.org/packages/04/90/2ee5f2e0362cb8a0b6499dc44f4d7d48f8fff06d28ba46e6f1eaa61a1388/tomli-2.2.1-cp313-cp313-macosx_10_13_x86_64.whl", hash = "sha256:f4039b9cbc3048b2416cc57ab3bda989a6fcf9b36cf8937f01a6e731b64f80d7", size = 132708, upload-time = "2024-11-27T22:38:21.659Z" },
    { url = "https://files.pythonhosted.org/packages/c0/ec/46b4108816de6b385141f082ba99e315501ccd0a2ea23db4a100dd3990ea/tomli-2.2.1-cp313-cp313-macosx_11_0_arm64.whl", hash = "sha256:286f0ca2ffeeb5b9bd4fcc8d6c330534323ec51b2f52da063b11c502da16f30c", size = 123582, upload-time = "2024-11-27T22:38:22.693Z" },
    { url = "https://files.pythonhosted.org/packages/a0/bd/b470466d0137b37b68d24556c38a0cc819e8febe392d5b199dcd7f578365/tomli-2.2.1-cp313-cp313-manylinux_2_17_aarch64.manylinux2014_aarch64.whl", hash = "sha256:a92ef1a44547e894e2a17d24e7557a5e85a9e1d0048b0b5e7541f76c5032cb13", size = 232543, upload-time = "2024-11-27T22:38:24.367Z" },
    { url = "https://files.pythonhosted.org/packages/d9/e5/82e80ff3b751373f7cead2815bcbe2d51c895b3c990686741a8e56ec42ab/tomli-2.2.1-cp313-cp313-manylinux_2_17_x86_64.manylinux2014_x86_64.whl", hash = "sha256:9316dc65bed1684c9a98ee68759ceaed29d229e985297003e494aa825ebb0281", size = 241691, upload-time = "2024-11-27T22:38:26.081Z" },
    { url = "https://files.pythonhosted.org/packages/05/7e/2a110bc2713557d6a1bfb06af23dd01e7dde52b6ee7dadc589868f9abfac/tomli-2.2.1-cp313-cp313-manylinux_2_5_i686.manylinux1_i686.manylinux_2_17_i686.manylinux2014_i686.whl", hash = "sha256:e85e99945e688e32d5a35c1ff38ed0b3f41f43fad8df0bdf79f72b2ba7bc5272", size = 251170, upload-time = "2024-11-27T22:38:27.921Z" },
    { url = "https://files.pythonhosted.org/packages/64/7b/22d713946efe00e0adbcdfd6d1aa119ae03fd0b60ebed51ebb3fa9f5a2e5/tomli-2.2.1-cp313-cp313-musllinux_1_2_aarch64.whl", hash = "sha256:ac065718db92ca818f8d6141b5f66369833d4a80a9d74435a268c52bdfa73140", size = 236530, upload-time = "2024-11-27T22:38:29.591Z" },
    { url = "https://files.pythonhosted.org/packages/38/31/3a76f67da4b0cf37b742ca76beaf819dca0ebef26d78fc794a576e08accf/tomli-2.2.1-cp313-cp313-musllinux_1_2_i686.whl", hash = "sha256:d920f33822747519673ee656a4b6ac33e382eca9d331c87770faa3eef562aeb2", size = 258666, upload-time = "2024-11-27T22:38:30.639Z" },
    { url = "https://files.pythonhosted.org/packages/07/10/5af1293da642aded87e8a988753945d0cf7e00a9452d3911dd3bb354c9e2/tomli-2.2.1-cp313-cp313-musllinux_1_2_x86_64.whl", hash = "sha256:a198f10c4d1b1375d7687bc25294306e551bf1abfa4eace6650070a5c1ae2744", size = 243954, upload-time = "2024-11-27T22:38:31.702Z" },
    { url = "https://files.pythonhosted.org/packages/5b/b9/1ed31d167be802da0fc95020d04cd27b7d7065cc6fbefdd2f9186f60d7bd/tomli-2.2.1-cp313-cp313-win32.whl", hash = "sha256:d3f5614314d758649ab2ab3a62d4f2004c825922f9e370b29416484086b264ec", size = 98724, upload-time = "2024-11-27T22:38:32.837Z" },
    { url = "https://files.pythonhosted.org/packages/c7/32/b0963458706accd9afcfeb867c0f9175a741bf7b19cd424230714d722198/tomli-2.2.1-cp313-cp313-win_amd64.whl", hash = "sha256:a38aa0308e754b0e3c67e344754dff64999ff9b513e691d0e786265c93583c69", size = 109383, upload-time = "2024-11-27T22:38:34.455Z" },
    { url = "https://files.pythonhosted.org/packages/6e/c2/61d3e0f47e2b74ef40a68b9e6ad5984f6241a942f7cd3bbfbdbd03861ea9/tomli-2.2.1-py3-none-any.whl", hash = "sha256:cb55c73c5f4408779d0cf3eef9f762b9c9f147a77de7b258bef0a5628adc85cc", size = 14257, upload-time = "2024-11-27T22:38:35.385Z" },
]

[[package]]
name = "tox"
version = "4.28.4"
source = { registry = "https://pypi.org/simple" }
dependencies = [
    { name = "cachetools" },
    { name = "chardet" },
    { name = "colorama" },
    { name = "filelock" },
    { name = "packaging" },
    { name = "platformdirs" },
    { name = "pluggy" },
    { name = "pyproject-api" },
    { name = "tomli", marker = "python_full_version < '3.11'" },
    { name = "typing-extensions", marker = "python_full_version < '3.11'" },
    { name = "virtualenv" },
]
sdist = { url = "https://files.pythonhosted.org/packages/cf/01/321c98e3cc584fd101d869c85be2a8236a41a84842bc6af5c078b10c2126/tox-4.28.4.tar.gz", hash = "sha256:b5b14c6307bd8994ff1eba5074275826620325ee1a4f61316959d562bfd70b9d", size = 199692, upload-time = "2025-07-31T21:20:26.6Z" }
wheels = [
    { url = "https://files.pythonhosted.org/packages/fe/54/564a33093e41a585e2e997220986182c037bc998abf03a0eb4a7a67c4eff/tox-4.28.4-py3-none-any.whl", hash = "sha256:8d4ad9ee916ebbb59272bb045e154a10fa12e3bbdcf94cc5185cbdaf9b241f99", size = 174058, upload-time = "2025-07-31T21:20:24.836Z" },
]

[[package]]
name = "tox-uv"
version = "1.26.2"
source = { registry = "https://pypi.org/simple" }
dependencies = [
    { name = "packaging" },
    { name = "tox" },
    { name = "typing-extensions", marker = "python_full_version < '3.10'" },
    { name = "uv" },
]
sdist = { url = "https://files.pythonhosted.org/packages/7e/31/2c02a8b4d85d3538d6e9a7aa55dfaf3ea372b2007496b9235047e18c0953/tox_uv-1.26.2.tar.gz", hash = "sha256:5270d5d49e26c1303d902b90d6143a593b43ae148ccc5107251b79bf5bd4fefd", size = 21895, upload-time = "2025-07-21T17:03:39.196Z" }
wheels = [
    { url = "https://files.pythonhosted.org/packages/73/c9/354b2a28112ce9619616f09a3e8363dae01f9a4c5a2716fa92bcfcf6ccc5/tox_uv-1.26.2-py3-none-any.whl", hash = "sha256:f95c8635b6e046534faf4de88f46c46ac0d644f2dbe0104fc6adac637e0d44b6", size = 16666, upload-time = "2025-07-21T17:03:38.037Z" },
]

[[package]]
name = "trio"
version = "0.30.0"
source = { registry = "https://pypi.org/simple" }
dependencies = [
    { name = "attrs" },
    { name = "cffi", marker = "implementation_name != 'pypy' and os_name == 'nt'" },
    { name = "exceptiongroup", marker = "python_full_version < '3.11'" },
    { name = "idna" },
    { name = "outcome" },
    { name = "sniffio" },
    { name = "sortedcontainers" },
]
sdist = { url = "https://files.pythonhosted.org/packages/01/c1/68d582b4d3a1c1f8118e18042464bb12a7c1b75d64d75111b297687041e3/trio-0.30.0.tar.gz", hash = "sha256:0781c857c0c81f8f51e0089929a26b5bb63d57f927728a5586f7e36171f064df", size = 593776, upload-time = "2025-04-21T00:48:19.507Z" }
wheels = [
    { url = "https://files.pythonhosted.org/packages/69/8e/3f6dfda475ecd940e786defe6df6c500734e686c9cd0a0f8ef6821e9b2f2/trio-0.30.0-py3-none-any.whl", hash = "sha256:3bf4f06b8decf8d3cf00af85f40a89824669e2d033bb32469d34840edcfc22a5", size = 499194, upload-time = "2025-04-21T00:48:17.167Z" },
]

[[package]]
name = "trio-websocket"
version = "0.12.2"
source = { registry = "https://pypi.org/simple" }
dependencies = [
    { name = "exceptiongroup", marker = "python_full_version < '3.11'" },
    { name = "outcome" },
    { name = "trio" },
    { name = "wsproto" },
]
sdist = { url = "https://files.pythonhosted.org/packages/d1/3c/8b4358e81f2f2cfe71b66a267f023a91db20a817b9425dd964873796980a/trio_websocket-0.12.2.tar.gz", hash = "sha256:22c72c436f3d1e264d0910a3951934798dcc5b00ae56fc4ee079d46c7cf20fae", size = 33549, upload-time = "2025-02-25T05:16:58.947Z" }
wheels = [
    { url = "https://files.pythonhosted.org/packages/c7/19/eb640a397bba49ba49ef9dbe2e7e5c04202ba045b6ce2ec36e9cadc51e04/trio_websocket-0.12.2-py3-none-any.whl", hash = "sha256:df605665f1db533f4a386c94525870851096a223adcb97f72a07e8b4beba45b6", size = 21221, upload-time = "2025-02-25T05:16:57.545Z" },
]

[[package]]
name = "types-awscrt"
version = "0.27.6"
source = { registry = "https://pypi.org/simple" }
sdist = { url = "https://files.pythonhosted.org/packages/56/ce/5d84526a39f44c420ce61b16654193f8437d74b54f21597ea2ac65d89954/types_awscrt-0.27.6.tar.gz", hash = "sha256:9d3f1865a93b8b2c32f137514ac88cb048b5bc438739945ba19d972698995bfb", size = 16937, upload-time = "2025-08-13T01:54:54.659Z" }
wheels = [
    { url = "https://files.pythonhosted.org/packages/ac/af/e3d20e3e81d235b3964846adf46a334645a8a9b25a0d3d472743eb079552/types_awscrt-0.27.6-py3-none-any.whl", hash = "sha256:18aced46da00a57f02eb97637a32e5894dc5aa3dc6a905ba3e5ed85b9f3c526b", size = 39626, upload-time = "2025-08-13T01:54:53.454Z" },
]

[[package]]
name = "types-s3transfer"
version = "0.13.1"
source = { registry = "https://pypi.org/simple" }
sdist = { url = "https://files.pythonhosted.org/packages/a5/c5/23946fac96c9dd5815ec97afd1c8ad6d22efa76c04a79a4823f2f67692a5/types_s3transfer-0.13.1.tar.gz", hash = "sha256:ce488d79fdd7d3b9d39071939121eca814ec65de3aa36bdce1f9189c0a61cc80", size = 14181, upload-time = "2025-08-31T16:57:06.93Z" }
wheels = [
    { url = "https://files.pythonhosted.org/packages/8e/dc/b3f9b5c93eed6ffe768f4972661250584d5e4f248b548029026964373bcd/types_s3transfer-0.13.1-py3-none-any.whl", hash = "sha256:4ff730e464a3fd3785b5541f0f555c1bd02ad408cf82b6b7a95429f6b0d26b4a", size = 19617, upload-time = "2025-08-31T16:57:05.73Z" },
]

[[package]]
name = "typing-extensions"
version = "4.14.1"
source = { registry = "https://pypi.org/simple" }
sdist = { url = "https://files.pythonhosted.org/packages/98/5a/da40306b885cc8c09109dc2e1abd358d5684b1425678151cdaed4731c822/typing_extensions-4.14.1.tar.gz", hash = "sha256:38b39f4aeeab64884ce9f74c94263ef78f3c22467c8724005483154c26648d36", size = 107673, upload-time = "2025-07-04T13:28:34.16Z" }
wheels = [
    { url = "https://files.pythonhosted.org/packages/b5/00/d631e67a838026495268c2f6884f3711a15a9a2a96cd244fdaea53b823fb/typing_extensions-4.14.1-py3-none-any.whl", hash = "sha256:d1e1e3b58374dc93031d6eda2420a48ea44a36c2b4766a4fdeb3710755731d76", size = 43906, upload-time = "2025-07-04T13:28:32.743Z" },
]

[[package]]
name = "tzdata"
version = "2025.2"
source = { registry = "https://pypi.org/simple" }
sdist = { url = "https://files.pythonhosted.org/packages/95/32/1a225d6164441be760d75c2c42e2780dc0873fe382da3e98a2e1e48361e5/tzdata-2025.2.tar.gz", hash = "sha256:b60a638fcc0daffadf82fe0f57e53d06bdec2f36c4df66280ae79bce6bd6f2b9", size = 196380, upload-time = "2025-03-23T13:54:43.652Z" }
wheels = [
    { url = "https://files.pythonhosted.org/packages/5c/23/c7abc0ca0a1526a0774eca151daeb8de62ec457e77262b66b359c3c7679e/tzdata-2025.2-py2.py3-none-any.whl", hash = "sha256:1a403fada01ff9221ca8044d701868fa132215d84beb92242d9acd2147f667a8", size = 347839, upload-time = "2025-03-23T13:54:41.845Z" },
]

[[package]]
name = "urllib3"
version = "1.26.20"
source = { registry = "https://pypi.org/simple" }
resolution-markers = [
    "python_full_version < '3.10'",
]
sdist = { url = "https://files.pythonhosted.org/packages/e4/e8/6ff5e6bc22095cfc59b6ea711b687e2b7ed4bdb373f7eeec370a97d7392f/urllib3-1.26.20.tar.gz", hash = "sha256:40c2dc0c681e47eb8f90e7e27bf6ff7df2e677421fd46756da1161c39ca70d32", size = 307380, upload-time = "2024-08-29T15:43:11.37Z" }
wheels = [
    { url = "https://files.pythonhosted.org/packages/33/cf/8435d5a7159e2a9c83a95896ed596f68cf798005fe107cc655b5c5c14704/urllib3-1.26.20-py2.py3-none-any.whl", hash = "sha256:0ed14ccfbf1c30a9072c7ca157e4319b70d65f623e91e7b32fadb2853431016e", size = 144225, upload-time = "2024-08-29T15:43:08.921Z" },
]

[[package]]
name = "urllib3"
version = "2.5.0"
source = { registry = "https://pypi.org/simple" }
resolution-markers = [
    "python_full_version >= '3.12'",
    "python_full_version == '3.11.*'",
    "python_full_version == '3.10.*'",
]
sdist = { url = "https://files.pythonhosted.org/packages/15/22/9ee70a2574a4f4599c47dd506532914ce044817c7752a79b6a51286319bc/urllib3-2.5.0.tar.gz", hash = "sha256:3fc47733c7e419d4bc3f6b3dc2b4f890bb743906a30d56ba4a5bfa4bbff92760", size = 393185, upload-time = "2025-06-18T14:07:41.644Z" }
wheels = [
    { url = "https://files.pythonhosted.org/packages/a7/c2/fe1e52489ae3122415c51f387e221dd0773709bad6c6cdaa599e8a2c5185/urllib3-2.5.0-py3-none-any.whl", hash = "sha256:e6b01673c0fa6a13e374b50871808eb3bf7046c4b125b216f6bf1cc604cff0dc", size = 129795, upload-time = "2025-06-18T14:07:40.39Z" },
]

[package.optional-dependencies]
socks = [
    { name = "pysocks" },
]

[[package]]
name = "uv"
version = "0.8.4"
source = { registry = "https://pypi.org/simple" }
sdist = { url = "https://files.pythonhosted.org/packages/71/05/779581d8e5cd8d12dc3e2297280a03293f7b465bb5f53308479e508c5c44/uv-0.8.4.tar.gz", hash = "sha256:2ab21c32a28dbe434c9074f899ed8084955f7b09ac5e7ffac548d3454f77516f", size = 3442716, upload-time = "2025-07-30T17:10:56.404Z" }
wheels = [
    { url = "https://files.pythonhosted.org/packages/96/10/4d52b081defca3cfb4a11d6af3af4314fe7f289ba19e40d6cfab778f9257/uv-0.8.4-py3-none-linux_armv6l.whl", hash = "sha256:f9a5da616ca0d2bbe79367db9cf339cbaf1affee5d6b130a3be2779a917c14fa", size = 18077025, upload-time = "2025-07-30T17:10:13.016Z" },
    { url = "https://files.pythonhosted.org/packages/36/fa/7847373d214de987e96ef6b820a4ed2fa5e1c392ecc73cd53e94013d6074/uv-0.8.4-py3-none-macosx_10_12_x86_64.whl", hash = "sha256:4d8422b3058998d87fee46d4d1a437e202407cafca8b8ac69e01c6479fbe0271", size = 18143542, upload-time = "2025-07-30T17:10:18.006Z" },
    { url = "https://files.pythonhosted.org/packages/16/39/7d4b68132868c550ae97c3b2c348c55db47a987dff05ab0e5f577bf0e197/uv-0.8.4-py3-none-macosx_11_0_arm64.whl", hash = "sha256:edc813645348665a3b4716a7d5e961cf7c8d1d3bfb9d907a4f18cf87c712a430", size = 16860749, upload-time = "2025-07-30T17:10:20.417Z" },
    { url = "https://files.pythonhosted.org/packages/e3/8f/f703e4ba41aae195d4958b701c2ee6cdbbbb8cdccb082845d6abfe834cf9/uv-0.8.4-py3-none-manylinux_2_17_aarch64.manylinux2014_aarch64.musllinux_1_1_aarch64.whl", hash = "sha256:c2323e915ae562db4ebcdf5e20d3dd37a14959d07cc54939d86ab0dcdbf08f58", size = 17469507, upload-time = "2025-07-30T17:10:22.779Z" },
    { url = "https://files.pythonhosted.org/packages/59/f8/9366ceeb63f9dd6aa11375047762c1033d36521722e748b65a24e435f459/uv-0.8.4-py3-none-manylinux_2_17_armv7l.manylinux2014_armv7l.whl", hash = "sha256:96d7a68c360383d638c283811d57558fbf7b5f769ff4bdbc99ee2a3bf9a6e574", size = 17766700, upload-time = "2025-07-30T17:10:24.903Z" },
    { url = "https://files.pythonhosted.org/packages/f2/e3/190eb0ca91b8a0e5f80f93aeb7924b12be89656066170d6e1244e90c5e80/uv-0.8.4-py3-none-manylinux_2_17_i686.manylinux2014_i686.whl", hash = "sha256:385dec5a0c0909d5a24af5b02db24b49b025cbed59c6225e4c794ff40069d9aa", size = 18432996, upload-time = "2025-07-30T17:10:27.239Z" },
    { url = "https://files.pythonhosted.org/packages/ab/f6/b5fc5fe6e93e0294cbd8ba228d10b12e46a5e27b143565e868da758e0209/uv-0.8.4-py3-none-manylinux_2_17_ppc64.manylinux2014_ppc64.whl", hash = "sha256:b2230310ca303328c9fd351044fb81349f3ccfaa2863f135d37bfcee707adfd1", size = 19842168, upload-time = "2025-07-30T17:10:29.958Z" },
    { url = "https://files.pythonhosted.org/packages/f5/f0/d01779df4ac2ae39bf440c97f53346f1b9eef17cc84a45ed66206e348650/uv-0.8.4-py3-none-manylinux_2_17_ppc64le.manylinux2014_ppc64le.whl", hash = "sha256:86d64c66993eb0d9821caea27920175a27cd24df1eba8a340d8b3ae4074fac77", size = 19497445, upload-time = "2025-07-30T17:10:32.064Z" },
    { url = "https://files.pythonhosted.org/packages/80/ca/48c78393cb3a73940e768b74f74c30ca7719de6f83457a125b9cfa0c37e0/uv-0.8.4-py3-none-manylinux_2_17_s390x.manylinux2014_s390x.whl", hash = "sha256:624cf5b7bdc5cc0253115fefaad40008205d4acf34b77b294479dfe4eacb9697", size = 18852025, upload-time = "2025-07-30T17:10:34.34Z" },
    { url = "https://files.pythonhosted.org/packages/42/e2/5cf11c85fb48276b49979ea06e92c1e95524e1e4c5bccbd591a334c8de68/uv-0.8.4-py3-none-manylinux_2_17_x86_64.manylinux2014_x86_64.whl", hash = "sha256:f9cd287982f62419f98ca7182fbbc2fd0fad1a04008b956a88eb85ce1d522611", size = 18806944, upload-time = "2025-07-30T17:10:36.819Z" },
    { url = "https://files.pythonhosted.org/packages/1c/b1/773dcd5ef4947a5bd7c183f1cc8afb9e761488ff1b48b46cb0d95bc5c8cf/uv-0.8.4-py3-none-manylinux_2_28_aarch64.whl", hash = "sha256:e6fa3754a2b965dceecfce8c38cacf7cd6b76a2787b9e189cf33acdb64a7472a", size = 17706599, upload-time = "2025-07-30T17:10:38.976Z" },
    { url = "https://files.pythonhosted.org/packages/e6/8f/20dcb6aaa9c9d7e16320b5143b1fdaa5fd1ebc42a99e2d5f4283aafc59f1/uv-0.8.4-py3-none-manylinux_2_31_riscv64.whl", hash = "sha256:9f2a7042553e85c66884a6a3c1b88e116bc5fe5e5d1c9b62f025b1de41534734", size = 18564686, upload-time = "2025-07-30T17:10:41.163Z" },
    { url = "https://files.pythonhosted.org/packages/8a/19/9f9df99259d6725fc269d5394606919f32c3e0d21f486277c040cb7c5dad/uv-0.8.4-py3-none-musllinux_1_1_armv7l.whl", hash = "sha256:2c80470d7253bd26c5990f4914cfddc68a6bb4da7c7da316a29e99feafe272a1", size = 17722213, upload-time = "2025-07-30T17:10:43.354Z" },
    { url = "https://files.pythonhosted.org/packages/00/f4/358576eea98eb4ba58135690a60f8052dbd8b50173a5c0e93e59c8797c2c/uv-0.8.4-py3-none-musllinux_1_1_i686.whl", hash = "sha256:b90eb86019ff92922dea54b8772074909ce7ab3359b2e8f8f3fe4d0658d3a898", size = 17997363, upload-time = "2025-07-30T17:10:45.631Z" },
    { url = "https://files.pythonhosted.org/packages/51/0f/9e5ff7d73846d8c924a5ef262dee247b453b7b2bd2ba5db1a819c72bd176/uv-0.8.4-py3-none-musllinux_1_1_x86_64.whl", hash = "sha256:cad63a02a735ba591679d713376767fc7649ad1e7097a95d0d267a68c2e803fc", size = 18954586, upload-time = "2025-07-30T17:10:47.789Z" },
    { url = "https://files.pythonhosted.org/packages/3c/fa/58c416c634253bdd7ec50baa5d79010f887453425a62e6a23f9668a75305/uv-0.8.4-py3-none-win32.whl", hash = "sha256:b83cd9eeb4c63ab69c6e8d0e26e57b5a9a8b1dca4015f4ddf088ed4a234e7018", size = 17907610, upload-time = "2025-07-30T17:10:49.966Z" },
    { url = "https://files.pythonhosted.org/packages/76/8e/2d6f5bce0f41074122caed1672f90f7ed5df2bd9827c8723c73a657bea7b/uv-0.8.4-py3-none-win_amd64.whl", hash = "sha256:ad056c8f6568d9f495e402753e79a092f28d513e6b5146d1c8dc2bdea668adb1", size = 19704945, upload-time = "2025-07-30T17:10:52.145Z" },
    { url = "https://files.pythonhosted.org/packages/58/de/196e862af4c3b2ff8cb4a7a3ad38ecf0306fa87d03ec9275f16e2f5dc416/uv-0.8.4-py3-none-win_arm64.whl", hash = "sha256:41f3a22550811bf7a0980b3d4dfce09e2c93aec7c42c92313ae3d3d0b97e1054", size = 18316402, upload-time = "2025-07-30T17:10:54.507Z" },
]

[[package]]
name = "virtualenv"
version = "20.33.1"
source = { registry = "https://pypi.org/simple" }
dependencies = [
    { name = "distlib" },
    { name = "filelock" },
    { name = "platformdirs" },
]
sdist = { url = "https://files.pythonhosted.org/packages/8b/60/4f20960df6c7b363a18a55ab034c8f2bcd5d9770d1f94f9370ec104c1855/virtualenv-20.33.1.tar.gz", hash = "sha256:1b44478d9e261b3fb8baa5e74a0ca3bc0e05f21aa36167bf9cbf850e542765b8", size = 6082160, upload-time = "2025-08-05T16:10:55.605Z" }
wheels = [
    { url = "https://files.pythonhosted.org/packages/ca/ff/ded57ac5ff40a09e6e198550bab075d780941e0b0f83cbeabd087c59383a/virtualenv-20.33.1-py3-none-any.whl", hash = "sha256:07c19bc66c11acab6a5958b815cbcee30891cd1c2ccf53785a28651a0d8d8a67", size = 6060362, upload-time = "2025-08-05T16:10:52.81Z" },
]

[[package]]
name = "watchdog"
version = "6.0.0"
source = { registry = "https://pypi.org/simple" }
sdist = { url = "https://files.pythonhosted.org/packages/db/7d/7f3d619e951c88ed75c6037b246ddcf2d322812ee8ea189be89511721d54/watchdog-6.0.0.tar.gz", hash = "sha256:9ddf7c82fda3ae8e24decda1338ede66e1c99883db93711d8fb941eaa2d8c282", size = 131220, upload-time = "2024-11-01T14:07:13.037Z" }
wheels = [
    { url = "https://files.pythonhosted.org/packages/0c/56/90994d789c61df619bfc5ce2ecdabd5eeff564e1eb47512bd01b5e019569/watchdog-6.0.0-cp310-cp310-macosx_10_9_universal2.whl", hash = "sha256:d1cdb490583ebd691c012b3d6dae011000fe42edb7a82ece80965b42abd61f26", size = 96390, upload-time = "2024-11-01T14:06:24.793Z" },
    { url = "https://files.pythonhosted.org/packages/55/46/9a67ee697342ddf3c6daa97e3a587a56d6c4052f881ed926a849fcf7371c/watchdog-6.0.0-cp310-cp310-macosx_10_9_x86_64.whl", hash = "sha256:bc64ab3bdb6a04d69d4023b29422170b74681784ffb9463ed4870cf2f3e66112", size = 88389, upload-time = "2024-11-01T14:06:27.112Z" },
    { url = "https://files.pythonhosted.org/packages/44/65/91b0985747c52064d8701e1075eb96f8c40a79df889e59a399453adfb882/watchdog-6.0.0-cp310-cp310-macosx_11_0_arm64.whl", hash = "sha256:c897ac1b55c5a1461e16dae288d22bb2e412ba9807df8397a635d88f671d36c3", size = 89020, upload-time = "2024-11-01T14:06:29.876Z" },
    { url = "https://files.pythonhosted.org/packages/e0/24/d9be5cd6642a6aa68352ded4b4b10fb0d7889cb7f45814fb92cecd35f101/watchdog-6.0.0-cp311-cp311-macosx_10_9_universal2.whl", hash = "sha256:6eb11feb5a0d452ee41f824e271ca311a09e250441c262ca2fd7ebcf2461a06c", size = 96393, upload-time = "2024-11-01T14:06:31.756Z" },
    { url = "https://files.pythonhosted.org/packages/63/7a/6013b0d8dbc56adca7fdd4f0beed381c59f6752341b12fa0886fa7afc78b/watchdog-6.0.0-cp311-cp311-macosx_10_9_x86_64.whl", hash = "sha256:ef810fbf7b781a5a593894e4f439773830bdecb885e6880d957d5b9382a960d2", size = 88392, upload-time = "2024-11-01T14:06:32.99Z" },
    { url = "https://files.pythonhosted.org/packages/d1/40/b75381494851556de56281e053700e46bff5b37bf4c7267e858640af5a7f/watchdog-6.0.0-cp311-cp311-macosx_11_0_arm64.whl", hash = "sha256:afd0fe1b2270917c5e23c2a65ce50c2a4abb63daafb0d419fde368e272a76b7c", size = 89019, upload-time = "2024-11-01T14:06:34.963Z" },
    { url = "https://files.pythonhosted.org/packages/39/ea/3930d07dafc9e286ed356a679aa02d777c06e9bfd1164fa7c19c288a5483/watchdog-6.0.0-cp312-cp312-macosx_10_13_universal2.whl", hash = "sha256:bdd4e6f14b8b18c334febb9c4425a878a2ac20efd1e0b231978e7b150f92a948", size = 96471, upload-time = "2024-11-01T14:06:37.745Z" },
    { url = "https://files.pythonhosted.org/packages/12/87/48361531f70b1f87928b045df868a9fd4e253d9ae087fa4cf3f7113be363/watchdog-6.0.0-cp312-cp312-macosx_10_13_x86_64.whl", hash = "sha256:c7c15dda13c4eb00d6fb6fc508b3c0ed88b9d5d374056b239c4ad1611125c860", size = 88449, upload-time = "2024-11-01T14:06:39.748Z" },
    { url = "https://files.pythonhosted.org/packages/5b/7e/8f322f5e600812e6f9a31b75d242631068ca8f4ef0582dd3ae6e72daecc8/watchdog-6.0.0-cp312-cp312-macosx_11_0_arm64.whl", hash = "sha256:6f10cb2d5902447c7d0da897e2c6768bca89174d0c6e1e30abec5421af97a5b0", size = 89054, upload-time = "2024-11-01T14:06:41.009Z" },
    { url = "https://files.pythonhosted.org/packages/68/98/b0345cabdce2041a01293ba483333582891a3bd5769b08eceb0d406056ef/watchdog-6.0.0-cp313-cp313-macosx_10_13_universal2.whl", hash = "sha256:490ab2ef84f11129844c23fb14ecf30ef3d8a6abafd3754a6f75ca1e6654136c", size = 96480, upload-time = "2024-11-01T14:06:42.952Z" },
    { url = "https://files.pythonhosted.org/packages/85/83/cdf13902c626b28eedef7ec4f10745c52aad8a8fe7eb04ed7b1f111ca20e/watchdog-6.0.0-cp313-cp313-macosx_10_13_x86_64.whl", hash = "sha256:76aae96b00ae814b181bb25b1b98076d5fc84e8a53cd8885a318b42b6d3a5134", size = 88451, upload-time = "2024-11-01T14:06:45.084Z" },
    { url = "https://files.pythonhosted.org/packages/fe/c4/225c87bae08c8b9ec99030cd48ae9c4eca050a59bf5c2255853e18c87b50/watchdog-6.0.0-cp313-cp313-macosx_11_0_arm64.whl", hash = "sha256:a175f755fc2279e0b7312c0035d52e27211a5bc39719dd529625b1930917345b", size = 89057, upload-time = "2024-11-01T14:06:47.324Z" },
    { url = "https://files.pythonhosted.org/packages/05/52/7223011bb760fce8ddc53416beb65b83a3ea6d7d13738dde75eeb2c89679/watchdog-6.0.0-cp39-cp39-macosx_10_9_universal2.whl", hash = "sha256:e6f0e77c9417e7cd62af82529b10563db3423625c5fce018430b249bf977f9e8", size = 96390, upload-time = "2024-11-01T14:06:49.325Z" },
    { url = "https://files.pythonhosted.org/packages/9c/62/d2b21bc4e706d3a9d467561f487c2938cbd881c69f3808c43ac1ec242391/watchdog-6.0.0-cp39-cp39-macosx_10_9_x86_64.whl", hash = "sha256:90c8e78f3b94014f7aaae121e6b909674df5b46ec24d6bebc45c44c56729af2a", size = 88386, upload-time = "2024-11-01T14:06:50.536Z" },
    { url = "https://files.pythonhosted.org/packages/ea/22/1c90b20eda9f4132e4603a26296108728a8bfe9584b006bd05dd94548853/watchdog-6.0.0-cp39-cp39-macosx_11_0_arm64.whl", hash = "sha256:e7631a77ffb1f7d2eefa4445ebbee491c720a5661ddf6df3498ebecae5ed375c", size = 89017, upload-time = "2024-11-01T14:06:51.717Z" },
    { url = "https://files.pythonhosted.org/packages/30/ad/d17b5d42e28a8b91f8ed01cb949da092827afb9995d4559fd448d0472763/watchdog-6.0.0-pp310-pypy310_pp73-macosx_10_15_x86_64.whl", hash = "sha256:c7ac31a19f4545dd92fc25d200694098f42c9a8e391bc00bdd362c5736dbf881", size = 87902, upload-time = "2024-11-01T14:06:53.119Z" },
    { url = "https://files.pythonhosted.org/packages/5c/ca/c3649991d140ff6ab67bfc85ab42b165ead119c9e12211e08089d763ece5/watchdog-6.0.0-pp310-pypy310_pp73-macosx_11_0_arm64.whl", hash = "sha256:9513f27a1a582d9808cf21a07dae516f0fab1cf2d7683a742c498b93eedabb11", size = 88380, upload-time = "2024-11-01T14:06:55.19Z" },
    { url = "https://files.pythonhosted.org/packages/5b/79/69f2b0e8d3f2afd462029031baafb1b75d11bb62703f0e1022b2e54d49ee/watchdog-6.0.0-pp39-pypy39_pp73-macosx_10_15_x86_64.whl", hash = "sha256:7a0e56874cfbc4b9b05c60c8a1926fedf56324bb08cfbc188969777940aef3aa", size = 87903, upload-time = "2024-11-01T14:06:57.052Z" },
    { url = "https://files.pythonhosted.org/packages/e2/2b/dc048dd71c2e5f0f7ebc04dd7912981ec45793a03c0dc462438e0591ba5d/watchdog-6.0.0-pp39-pypy39_pp73-macosx_11_0_arm64.whl", hash = "sha256:e6439e374fc012255b4ec786ae3c4bc838cd7309a540e5fe0952d03687d8804e", size = 88381, upload-time = "2024-11-01T14:06:58.193Z" },
    { url = "https://files.pythonhosted.org/packages/a9/c7/ca4bf3e518cb57a686b2feb4f55a1892fd9a3dd13f470fca14e00f80ea36/watchdog-6.0.0-py3-none-manylinux2014_aarch64.whl", hash = "sha256:7607498efa04a3542ae3e05e64da8202e58159aa1fa4acddf7678d34a35d4f13", size = 79079, upload-time = "2024-11-01T14:06:59.472Z" },
    { url = "https://files.pythonhosted.org/packages/5c/51/d46dc9332f9a647593c947b4b88e2381c8dfc0942d15b8edc0310fa4abb1/watchdog-6.0.0-py3-none-manylinux2014_armv7l.whl", hash = "sha256:9041567ee8953024c83343288ccc458fd0a2d811d6a0fd68c4c22609e3490379", size = 79078, upload-time = "2024-11-01T14:07:01.431Z" },
    { url = "https://files.pythonhosted.org/packages/d4/57/04edbf5e169cd318d5f07b4766fee38e825d64b6913ca157ca32d1a42267/watchdog-6.0.0-py3-none-manylinux2014_i686.whl", hash = "sha256:82dc3e3143c7e38ec49d61af98d6558288c415eac98486a5c581726e0737c00e", size = 79076, upload-time = "2024-11-01T14:07:02.568Z" },
    { url = "https://files.pythonhosted.org/packages/ab/cc/da8422b300e13cb187d2203f20b9253e91058aaf7db65b74142013478e66/watchdog-6.0.0-py3-none-manylinux2014_ppc64.whl", hash = "sha256:212ac9b8bf1161dc91bd09c048048a95ca3a4c4f5e5d4a7d1b1a7d5752a7f96f", size = 79077, upload-time = "2024-11-01T14:07:03.893Z" },
    { url = "https://files.pythonhosted.org/packages/2c/3b/b8964e04ae1a025c44ba8e4291f86e97fac443bca31de8bd98d3263d2fcf/watchdog-6.0.0-py3-none-manylinux2014_ppc64le.whl", hash = "sha256:e3df4cbb9a450c6d49318f6d14f4bbc80d763fa587ba46ec86f99f9e6876bb26", size = 79078, upload-time = "2024-11-01T14:07:05.189Z" },
    { url = "https://files.pythonhosted.org/packages/62/ae/a696eb424bedff7407801c257d4b1afda455fe40821a2be430e173660e81/watchdog-6.0.0-py3-none-manylinux2014_s390x.whl", hash = "sha256:2cce7cfc2008eb51feb6aab51251fd79b85d9894e98ba847408f662b3395ca3c", size = 79077, upload-time = "2024-11-01T14:07:06.376Z" },
    { url = "https://files.pythonhosted.org/packages/b5/e8/dbf020b4d98251a9860752a094d09a65e1b436ad181faf929983f697048f/watchdog-6.0.0-py3-none-manylinux2014_x86_64.whl", hash = "sha256:20ffe5b202af80ab4266dcd3e91aae72bf2da48c0d33bdb15c66658e685e94e2", size = 79078, upload-time = "2024-11-01T14:07:07.547Z" },
    { url = "https://files.pythonhosted.org/packages/07/f6/d0e5b343768e8bcb4cda79f0f2f55051bf26177ecd5651f84c07567461cf/watchdog-6.0.0-py3-none-win32.whl", hash = "sha256:07df1fdd701c5d4c8e55ef6cf55b8f0120fe1aef7ef39a1c6fc6bc2e606d517a", size = 79065, upload-time = "2024-11-01T14:07:09.525Z" },
    { url = "https://files.pythonhosted.org/packages/db/d9/c495884c6e548fce18a8f40568ff120bc3a4b7b99813081c8ac0c936fa64/watchdog-6.0.0-py3-none-win_amd64.whl", hash = "sha256:cbafb470cf848d93b5d013e2ecb245d4aa1c8fd0504e863ccefa32445359d680", size = 79070, upload-time = "2024-11-01T14:07:10.686Z" },
    { url = "https://files.pythonhosted.org/packages/33/e8/e40370e6d74ddba47f002a32919d91310d6074130fe4e17dabcafc15cbf1/watchdog-6.0.0-py3-none-win_ia64.whl", hash = "sha256:a1914259fa9e1454315171103c6a30961236f508b9b623eae470268bbcc6a22f", size = 79067, upload-time = "2024-11-01T14:07:11.845Z" },
]

[[package]]
name = "websocket-client"
version = "1.8.0"
source = { registry = "https://pypi.org/simple" }
sdist = { url = "https://files.pythonhosted.org/packages/e6/30/fba0d96b4b5fbf5948ed3f4681f7da2f9f64512e1d303f94b4cc174c24a5/websocket_client-1.8.0.tar.gz", hash = "sha256:3239df9f44da632f96012472805d40a23281a991027ce11d2f45a6f24ac4c3da", size = 54648, upload-time = "2024-04-23T22:16:16.976Z" }
wheels = [
    { url = "https://files.pythonhosted.org/packages/5a/84/44687a29792a70e111c5c477230a72c4b957d88d16141199bf9acb7537a3/websocket_client-1.8.0-py3-none-any.whl", hash = "sha256:17b44cc997f5c498e809b22cdf2d9c7a9e71c02c8cc2b6c56e7c2d1239bfa526", size = 58826, upload-time = "2024-04-23T22:16:14.422Z" },
]

[[package]]
name = "wsproto"
version = "1.2.0"
source = { registry = "https://pypi.org/simple" }
dependencies = [
    { name = "h11" },
]
sdist = { url = "https://files.pythonhosted.org/packages/c9/4a/44d3c295350d776427904d73c189e10aeae66d7f555bb2feee16d1e4ba5a/wsproto-1.2.0.tar.gz", hash = "sha256:ad565f26ecb92588a3e43bc3d96164de84cd9902482b130d0ddbaa9664a85065", size = 53425, upload-time = "2022-08-23T19:58:21.447Z" }
wheels = [
    { url = "https://files.pythonhosted.org/packages/78/58/e860788190eba3bcce367f74d29c4675466ce8dddfba85f7827588416f01/wsproto-1.2.0-py3-none-any.whl", hash = "sha256:b9acddd652b585d75b20477888c56642fdade28bdfd3579aa24a4d2c037dd736", size = 24226, upload-time = "2022-08-23T19:58:19.96Z" },
]

[[package]]
name = "zipp"
version = "3.23.0"
source = { registry = "https://pypi.org/simple" }
sdist = { url = "https://files.pythonhosted.org/packages/e3/02/0f2892c661036d50ede074e376733dca2ae7c6eb617489437771209d4180/zipp-3.23.0.tar.gz", hash = "sha256:a07157588a12518c9d4034df3fbbee09c814741a33ff63c05fa29d26a2404166", size = 25547, upload-time = "2025-06-08T17:06:39.4Z" }
wheels = [
    { url = "https://files.pythonhosted.org/packages/2e/54/647ade08bf0db230bfea292f893923872fd20be6ac6f53b2b936ba839d75/zipp-3.23.0-py3-none-any.whl", hash = "sha256:071652d6115ed432f5ce1d34c336c0adfd6a884660d1e9712a256d3d3bd4b14e", size = 10276, upload-time = "2025-06-08T17:06:38.034Z" },
]<|MERGE_RESOLUTION|>--- conflicted
+++ resolved
@@ -9,7 +9,6 @@
 ]
 
 [[package]]
-<<<<<<< HEAD
 name = "appnope"
 version = "0.1.4"
 source = { registry = "https://pypi.org/simple" }
@@ -25,14 +24,6 @@
 sdist = { url = "https://files.pythonhosted.org/packages/4a/e7/82da0a03e7ba5141f05cce0d302e6eed121ae055e0456ca228bf693984bc/asttokens-3.0.0.tar.gz", hash = "sha256:0dcd8baa8d62b0c1d118b399b2ddba3c4aff271d0d7a9e0d4c1681c79035bbc7", size = 61978, upload-time = "2024-11-30T04:30:14.439Z" }
 wheels = [
     { url = "https://files.pythonhosted.org/packages/25/8a/c46dcc25341b5bce5472c718902eb3d38600a903b14fa6aeecef3f21a46f/asttokens-3.0.0-py3-none-any.whl", hash = "sha256:e3078351a059199dd5138cb1c706e6430c05eff2ff136af5eb4790f9d28932e2", size = 26918, upload-time = "2024-11-30T04:30:10.946Z" },
-=======
-name = "attrs"
-version = "25.3.0"
-source = { registry = "https://pypi.org/simple" }
-sdist = { url = "https://files.pythonhosted.org/packages/5a/b0/1367933a8532ee6ff8d63537de4f1177af4bff9f3e829baf7331f595bb24/attrs-25.3.0.tar.gz", hash = "sha256:75d7cefc7fb576747b2c81b4442d4d4a1ce0900973527c011d1030fd3bf4af1b", size = 812032, upload-time = "2025-03-13T11:10:22.779Z" }
-wheels = [
-    { url = "https://files.pythonhosted.org/packages/77/06/bb80f5f86020c4551da315d78b3ab75e8228f89f0162f2c3a819e407941a/attrs-25.3.0-py3-none-any.whl", hash = "sha256:427318ce031701fea540783410126f03899a97ffc6f61596ad581ac2e40e3bc3", size = 63815, upload-time = "2025-03-13T11:10:21.14Z" },
->>>>>>> 8c405ea2
 ]
 
 [[package]]
@@ -389,7 +380,6 @@
 ]
 
 [[package]]
-<<<<<<< HEAD
 name = "executing"
 version = "2.2.0"
 source = { registry = "https://pypi.org/simple" }
@@ -410,10 +400,6 @@
 [[package]]
 name = "fuzzywuzzy"
 version = "0.18.0"
-=======
-name = "filelock"
-version = "3.18.0"
->>>>>>> 8c405ea2
 source = { registry = "https://pypi.org/simple" }
 sdist = { url = "https://files.pythonhosted.org/packages/11/4b/0a002eea91be6048a2b5d53c5f1b4dafd57ba2e36eea961d05086d7c28ce/fuzzywuzzy-0.18.0.tar.gz", hash = "sha256:45016e92264780e58972dca1b3d939ac864b78437422beecebb3095f8efd00e8", size = 28888, upload-time = "2020-02-13T21:06:27.054Z" }
 wheels = [
@@ -537,7 +523,6 @@
 ]
 
 [[package]]
-<<<<<<< HEAD
 name = "ipykernel"
 version = "6.30.1"
 source = { registry = "https://pypi.org/simple" }
@@ -664,8 +649,6 @@
 ]
 
 [[package]]
-=======
->>>>>>> 8c405ea2
 name = "jinja2"
 version = "3.1.6"
 source = { registry = "https://pypi.org/simple" }
@@ -678,7 +661,6 @@
 ]
 
 [[package]]
-<<<<<<< HEAD
 name = "jmespath"
 version = "1.0.1"
 source = { registry = "https://pypi.org/simple" }
@@ -779,8 +761,6 @@
 ]
 
 [[package]]
-=======
->>>>>>> 8c405ea2
 name = "markdown"
 version = "3.8.2"
 source = { registry = "https://pypi.org/simple" }
@@ -1054,33 +1034,21 @@
 ]
 
 [[package]]
-<<<<<<< HEAD
 name = "nest-asyncio"
 version = "1.6.0"
 source = { registry = "https://pypi.org/simple" }
 sdist = { url = "https://files.pythonhosted.org/packages/83/f8/51569ac65d696c8ecbee95938f89d4abf00f47d58d48f6fbabfe8f0baefe/nest_asyncio-1.6.0.tar.gz", hash = "sha256:6f172d5449aca15afd6c646851f4e31e02c598d553a667e38cafa997cfec55fe", size = 7418, upload-time = "2024-01-21T14:25:19.227Z" }
 wheels = [
     { url = "https://files.pythonhosted.org/packages/a0/c4/c2971a3ba4c6103a3d10c4b0f24f461ddc027f0f09763220cf35ca1401b3/nest_asyncio-1.6.0-py3-none-any.whl", hash = "sha256:87af6efd6b5e897c81050477ef65c62e2b2f35d51703cae01aff2905b1852e1c", size = 5195, upload-time = "2024-01-21T14:25:17.223Z" },
-=======
+]
+
+[[package]]
 name = "nodeenv"
 version = "1.9.1"
 source = { registry = "https://pypi.org/simple" }
 sdist = { url = "https://files.pythonhosted.org/packages/43/16/fc88b08840de0e0a72a2f9d8c6bae36be573e475a6326ae854bcc549fc45/nodeenv-1.9.1.tar.gz", hash = "sha256:6ec12890a2dab7946721edbfbcd91f3319c6ccc9aec47be7c7e6b7011ee6645f", size = 47437, upload-time = "2024-06-04T18:44:11.171Z" }
 wheels = [
     { url = "https://files.pythonhosted.org/packages/d2/1d/1b658dbd2b9fa9c4c9f32accbfc0205d532c8c6194dc0f2a4c0428e7128a/nodeenv-1.9.1-py2.py3-none-any.whl", hash = "sha256:ba11c9782d29c27c70ffbdda2d7415098754709be8a7056d79a737cd901155c9", size = 22314, upload-time = "2024-06-04T18:44:08.352Z" },
-]
-
-[[package]]
-name = "outcome"
-version = "1.3.0.post0"
-source = { registry = "https://pypi.org/simple" }
-dependencies = [
-    { name = "attrs" },
->>>>>>> 8c405ea2
-]
-sdist = { url = "https://files.pythonhosted.org/packages/98/df/77698abfac98571e65ffeb0c1fba8ffd692ab8458d617a0eed7d9a8d38f2/outcome-1.3.0.post0.tar.gz", hash = "sha256:9dcf02e65f2971b80047b377468e72a268e15c0af3cf1238e6ff14f7f91143b8", size = 21060, upload-time = "2023-10-26T04:26:04.361Z" }
-wheels = [
-    { url = "https://files.pythonhosted.org/packages/55/8b/5ab7257531a5d830fc8000c476e63c935488d74609b50f9384a643ec0a62/outcome-1.3.0.post0-py2.py3-none-any.whl", hash = "sha256:e771c5ce06d1415e356078d3bdd68523f284b4ce5419828922b6871e65eda82b", size = 10692, upload-time = "2023-10-26T04:26:02.532Z" },
 ]
 
 [[package]]
@@ -1319,7 +1287,6 @@
 ]
 
 [[package]]
-<<<<<<< HEAD
 name = "pandas"
 version = "2.3.3"
 source = { registry = "https://pypi.org/simple" }
@@ -1399,8 +1366,6 @@
 ]
 
 [[package]]
-=======
->>>>>>> 8c405ea2
 name = "pathspec"
 version = "0.12.1"
 source = { registry = "https://pypi.org/simple" }
@@ -1727,7 +1692,6 @@
 ]
 
 [[package]]
-<<<<<<< HEAD
 name = "pytz"
 version = "2025.2"
 source = { registry = "https://pypi.org/simple" }
@@ -1762,8 +1726,6 @@
 ]
 
 [[package]]
-=======
->>>>>>> 8c405ea2
 name = "pyyaml"
 version = "6.0.2"
 source = { registry = "https://pypi.org/simple" }
@@ -1829,7 +1791,6 @@
 ]
 
 [[package]]
-<<<<<<< HEAD
 name = "pyzmq"
 version = "27.0.1"
 source = { registry = "https://pypi.org/simple" }
@@ -1918,8 +1879,6 @@
 ]
 
 [[package]]
-=======
->>>>>>> 8c405ea2
 name = "requests"
 version = "2.32.4"
 source = { registry = "https://pypi.org/simple" }
@@ -1948,7 +1907,6 @@
 ]
 
 [[package]]
-<<<<<<< HEAD
 name = "rtree"
 version = "1.4.1"
 source = { registry = "https://pypi.org/simple" }
@@ -1965,8 +1923,6 @@
 ]
 
 [[package]]
-=======
->>>>>>> 8c405ea2
 name = "ruff"
 version = "0.12.7"
 source = { registry = "https://pypi.org/simple" }
@@ -1992,7 +1948,6 @@
 ]
 
 [[package]]
-<<<<<<< HEAD
 name = "s3transfer"
 version = "0.14.0"
 source = { registry = "https://pypi.org/simple" }
@@ -2388,22 +2343,6 @@
     { url = "https://files.pythonhosted.org/packages/7c/75/c24ed871c576d7e2b64b04b1fe3d075157f6eb54e59670d3f5ffb36e25c7/shapely-2.1.2-cp314-cp314t-musllinux_1_2_x86_64.whl", hash = "sha256:361b6d45030b4ac64ddd0a26046906c8202eb60d0f9f53085f5179f1d23021a0", size = 4169511, upload-time = "2025-09-24T13:51:36.297Z" },
     { url = "https://files.pythonhosted.org/packages/b1/f7/b3d1d6d18ebf55236eec1c681ce5e665742aab3c0b7b232720a7d43df7b6/shapely-2.1.2-cp314-cp314t-win32.whl", hash = "sha256:b54df60f1fbdecc8ebc2c5b11870461a6417b3d617f555e5033f1505d36e5735", size = 1602607, upload-time = "2025-09-24T13:51:37.757Z" },
     { url = "https://files.pythonhosted.org/packages/9a/f6/f09272a71976dfc138129b8faf435d064a811ae2f708cb147dccdf7aacdb/shapely-2.1.2-cp314-cp314t-win_amd64.whl", hash = "sha256:0036ac886e0923417932c2e6369b6c52e38e0ff5d9120b90eef5cd9a5fc5cae9", size = 1796682, upload-time = "2025-09-24T13:51:39.233Z" },
-=======
-name = "selenium"
-version = "4.35.0"
-source = { registry = "https://pypi.org/simple" }
-dependencies = [
-    { name = "certifi" },
-    { name = "trio" },
-    { name = "trio-websocket" },
-    { name = "typing-extensions" },
-    { name = "urllib3", extra = ["socks"] },
-    { name = "websocket-client" },
-]
-sdist = { url = "https://files.pythonhosted.org/packages/75/67/9016942b5781843cfea6f5bc1383cea852d9fa08f85f55a0547874525b5c/selenium-4.35.0.tar.gz", hash = "sha256:83937a538afb40ef01e384c1405c0863fa184c26c759d34a1ebbe7b925d3481c", size = 907991, upload-time = "2025-08-12T15:46:40.822Z" }
-wheels = [
-    { url = "https://files.pythonhosted.org/packages/17/ef/d0e033e1b3f19a0325ce03863b68d709780908381135fc0f9436dea76a7b/selenium-4.35.0-py3-none-any.whl", hash = "sha256:90bb6c6091fa55805785cf1660fa1e2176220475ccdb466190f654ef8eef6114", size = 9602106, upload-time = "2025-08-12T15:46:38.244Z" },
->>>>>>> 8c405ea2
 ]
 
 [[package]]
@@ -2420,7 +2359,6 @@
 version = "0.0.1"
 source = { editable = "." }
 dependencies = [
-<<<<<<< HEAD
     { name = "boto3" },
     { name = "cenpy" },
     { name = "ipykernel" },
@@ -2428,11 +2366,6 @@
     { name = "polars" },
     { name = "scikit-learn", version = "1.6.1", source = { registry = "https://pypi.org/simple" }, marker = "python_full_version < '3.10'" },
     { name = "scikit-learn", version = "1.7.2", source = { registry = "https://pypi.org/simple" }, marker = "python_full_version >= '3.10'" },
-=======
-    { name = "pyyaml" },
-    { name = "requests" },
-    { name = "selenium" },
->>>>>>> 8c405ea2
 ]
 
 [package.dev-dependencies]
@@ -2451,18 +2384,12 @@
 
 [package.metadata]
 requires-dist = [
-<<<<<<< HEAD
     { name = "boto3", specifier = ">=1.40.46" },
     { name = "cenpy", specifier = ">=1.0.1" },
     { name = "ipykernel", specifier = ">=6.30.1" },
     { name = "openpyxl", specifier = ">=3.1.5" },
     { name = "polars", specifier = ">=1.31.0" },
     { name = "scikit-learn", specifier = ">=1.6.1" },
-=======
-    { name = "pyyaml", specifier = ">=6.0.2" },
-    { name = "requests", specifier = ">=2.32.4" },
-    { name = "selenium", specifier = ">=4.35.0" },
->>>>>>> 8c405ea2
 ]
 
 [package.metadata.requires-dev]
@@ -2480,7 +2407,6 @@
 ]
 
 [[package]]
-<<<<<<< HEAD
 name = "soupsieve"
 version = "2.8"
 source = { registry = "https://pypi.org/simple" }
@@ -2492,10 +2418,6 @@
 [[package]]
 name = "stack-data"
 version = "0.6.3"
-=======
-name = "sniffio"
-version = "1.3.1"
->>>>>>> 8c405ea2
 source = { registry = "https://pypi.org/simple" }
 sdist = { url = "https://files.pythonhosted.org/packages/a2/87/a6771e1546d97e7e041b6ae58d80074f81b7d5121207425c964ddf5cfdbd/sniffio-1.3.1.tar.gz", hash = "sha256:f4324edc670a0f49750a81b895f35c3adb843cca46f0530f79fc1babb23789dc", size = 20372, upload-time = "2024-02-25T23:20:04.057Z" }
 wheels = [
