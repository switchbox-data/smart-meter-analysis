# =============================================================================
# 🔍 CODE QUALITY & TESTING
# =============================================================================

check:
    echo "🚀 Checking lock file consistency with 'pyproject.toml'"
    uv lock --locked
    echo "🚀 Linting code: Running pre-commit"
    uv run pre-commit run -a
    echo "🚀 Static type checking: Running mypy"
    uv run mypy
    echo "🚀 Checking for obsolete dependencies: Running deptry"
    uv run deptry .

test:
    echo "🚀 Testing code: Running pytest"
    uv run python -m pytest --doctest-modules

# =============================================================================
# 📚 DOCUMENTATION
# =============================================================================

docs-test:
    uv run mkdocs build -s

docs:
    uv run mkdocs serve

# =============================================================================
# 📦 BUILD & RELEASE
# =============================================================================

clean-build:
    echo "🚀 Removing build artifacts"
    uv run python - <<'PY'
import shutil, os, pathlib
p = pathlib.Path("dist")
shutil.rmtree(p, ignore_errors=True)
print("Removed 'dist' (if it existed).")
PY

build: clean-build
    echo "🚀 Creating wheel file"
    uvx --from build pyproject-build --installer uv

publish:
    echo "🚀 Publishing."
    uvx twine upload --repository-url https://upload.pypi.org/legacy/ dist/*

build-and-publish: build publish

# =============================================================================
# 🏗️  DEVELOPMENT ENVIRONMENT SETUP
# =============================================================================

install:
    echo "🚀 Creating virtual environment using uv"
    uv sync
    uv run pre-commit install

# =============================================================================
# 🏗️  CHICAGO-WIDE SAMPLER
# =============================================================================
# Usage:
#   just sample-city zips=60622,60614 start=202412 end=202401 \
#        out=analysis/chicago_2024_full_year \
#        bucket=smart-meter-data-sb prefix=sharepoint-files/Zip4 \
#        target=200 cm90=0.90
#
#   just sample-city-file zips_file=zips.txt start=202412 end=202401 \
#        out=analysis/chicago_2024_full_year \
#        bucket=smart-meter-data-sb prefix=sharepoint-files/Zip4 \
#        target=100

# City-wide sample (comma-separated ZIPs)
sample-city zips start end out bucket prefix target:=200 cm90:=""
    set -euo pipefail
    CM90="{{cm90}}"
    if [ -n "$$CM90" ]; then EXTRA="--cm90 $$CM90"; else EXTRA=""; fi
    python scripts/tasks/task_runner.py sample \
      --zips "{{zips}}" \
      --start "{{start}}" \
      --end "{{end}}" \
      --bucket "{{bucket}}" \
      --prefix-base "{{prefix}}" \
      --target-per-zip {{target}} \
      --out "{{out}}" \
      $$EXTRA

<<<<<<< HEAD
# City-wide sample from a file (one ZIP per line)
sample-city-file zips_file start end out bucket prefix target:=100 cm90:=""
    set -euo pipefail
    CM90="{{cm90}}"
    if [ -n "$$CM90" ]; then EXTRA="--cm90 $$CM90"; else EXTRA=""; fi
    python scripts/tasks/task_runner.py sample \
      --zips-file "{{zips_file}}" \
      --start "{{start}}" \
      --end "{{end}}" \
      --bucket "{{bucket}}" \
      --prefix-base "{{prefix}}" \
      --target-per-zip {{target}} \
      --out "{{out}}" \
      $$EXTRA

# Build visuals from a parquet you choose
viz inp out
    python scripts/tasks/task_runner.py viz --inp "{{inp}}" --out "{{out}}"
=======
# -------------------- Ameren Data Collection --------------------

# Download Ameren CSV files and upload to S3 (interactive mode)
# Uses default bucket 'smart-meter-data-sb' unless specified with download-ameren-bucket
# Note: Requires AWS credentials configured; script will fail without S3 access
# May require 2-3 runs due to server rate limiting
# Automatically skips files already in S3

download-ameren:
    uv run python scripts/data_collection/ameren_scraper.py

# Download Ameren files with force flag (skip all prompts, overwrite existing)
download-ameren-force:
    uv run python scripts/data_collection/ameren_scraper.py --force
>>>>>>> 7351d2f4
<|MERGE_RESOLUTION|>--- conflicted
+++ resolved
@@ -1,3 +1,22 @@
+# =============================================================================
+# 🔍 CODE QUALITY & TESTING
+# =============================================================================
+
+check:
+    echo "🚀 Checking lock file consistency with 'pyproject.toml'"
+    uv lock --locked
+    echo "🚀 Linting code: Running pre-commit"
+    uv run pre-commit run -a
+    echo "🚀 Static type checking: Running mypy"
+    uv run mypy
+    echo "🚀 Checking for obsolete dependencies: Running deptry"
+    uv run deptry .
+
+test:
+    echo "🚀 Testing code: Running pytest"
+    uv run python -m pytest --doctest-modules
+
+
 # =============================================================================
 # 🔍 CODE QUALITY & TESTING
 # =============================================================================
@@ -87,7 +106,6 @@
       --out "{{out}}" \
       $$EXTRA
 
-<<<<<<< HEAD
 # City-wide sample from a file (one ZIP per line)
 sample-city-file zips_file start end out bucket prefix target:=100 cm90:=""
     set -euo pipefail
@@ -106,19 +124,19 @@
 # Build visuals from a parquet you choose
 viz inp out
     python scripts/tasks/task_runner.py viz --inp "{{inp}}" --out "{{out}}"
-=======
-# -------------------- Ameren Data Collection --------------------
+
+# =============================================================================
+# 🗄️  Ameren Data Collection
+# =============================================================================
 
 # Download Ameren CSV files and upload to S3 (interactive mode)
 # Uses default bucket 'smart-meter-data-sb' unless specified with download-ameren-bucket
 # Note: Requires AWS credentials configured; script will fail without S3 access
 # May require 2-3 runs due to server rate limiting
 # Automatically skips files already in S3
-
 download-ameren:
     uv run python scripts/data_collection/ameren_scraper.py
 
 # Download Ameren files with force flag (skip all prompts, overwrite existing)
 download-ameren-force:
-    uv run python scripts/data_collection/ameren_scraper.py --force
->>>>>>> 7351d2f4
+    uv run python scripts/data_collection/ameren_scraper.py --force