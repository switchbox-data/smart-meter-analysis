# ---------------- CODE QUALITY & TESTING ----------------

check:
	@echo "🚀 Checking lock file consistency with 'pyproject.toml'"
	uv lock --locked
	@echo "🚀 Linting code: Running pre-commit"
	uv run pre-commit run -a
	@echo "🚀 Static type checking: Running mypy"
	uv run mypy
	@echo "🚀 Checking for obsolete dependencies: Running deptry"
	uv run deptry .

test:
	@echo "🚀 Testing code: Running pytest"
	uv run python -m pytest --doctest-modules

# ---------------- DOCUMENTATION ----------------

docs-test:
	uv run mkdocs build -s

docs:
	uv run mkdocs serve

# ---------------- BUILD & RELEASE ----------------

clean-build:
	@echo "🚀 Removing build artifacts"
	rm -rf dist

build: clean-build
	@echo "🚀 Creating wheel file"
	uvx --from build pyproject-build --installer uv

publish:
	@echo "🚀 Publishing."
	uvx twine upload --repository-url https://upload.pypi.org/legacy/ dist/*

build-and-publish: build publish

# ---------------- DEV ENV SETUP ----------------

install:
	@echo "🚀 Creating virtual environment using uv"
	uv sync
	uv run pre-commit install

# ---------------- UTILITIES FOR YOUR PIPELINE ----------------

# List a few S3 keys for a month
list MONTH="202311" BUCKET="smart-meter-data-sb" PREFIX="sharepoint-files/Zip4/":
	uv run python - <<'PY'
	from smart_meter_analysis.aws_loader import list_s3_files
	keys = list_s3_files("{{MONTH}}", bucket="{{BUCKET}}", prefix="{{PREFIX}}", max_files=5)
	print("found:", len(keys))
	for k in keys:
	print(" •", k)
	PY

<<<<<<< HEAD
# Build BG features (strict month) with a small cap for smoke testing
smoke-features YEAR="2023" MONTH="11" CROSSWALK="data/zip4_to_bg_smoke_202311.parquet" MAX='1' MINDAYS='1' BUCKET="smart-meter-data-sb" PREFIX="sharepoint-files/Zip4/":
	uv run python -m smart_meter_analysis.bg_usage_features \
	--mode month \
	--year "{{YEAR}}" --month "{{MONTH}}" \
	--zip4_to_bg {{CROSSWALK}} \
	--bucket {{BUCKET}} \
	--prefix {{PREFIX}} \
	--out out/features_bg_{{YEAR}}{{MONTH}}.parquet \
	--quality_out out/features_bg_{{YEAR}}{{MONTH}}.quality.json \
	--max_files {{MAX}} \
	--min_days {{MINDAYS}} \
	--strict_month

# Generate the quality HTML
quality YEAR="2023" MONTH="11":
	uv run python -m smart_meter_analysis.bg_quality_report \
	--features out/features_bg_{{YEAR}}{{MONTH}}.parquet \
	--quality_json out/features_bg_{{YEAR}}{{MONTH}}.quality.json \
	--html_out out/features_bg_{{YEAR}}{{MONTH}}.report.html
=======
# -------------------- Ameren Data Collection --------------------

# Download Ameren CSV files and upload to S3 (interactive mode)
# Uses default bucket 'smart-meter-data-sb' unless specified with download-ameren-bucket
# Note: Requires AWS credentials configured; script will fail without S3 access
# May require 2-3 runs due to server rate limiting
# Automatically skips files already in S3

download-ameren:
    uv run python scripts/data_collection/ameren_scraper.py

# Download Ameren files with force flag (skip all prompts, overwrite existing)
download-ameren-force:
    uv run python scripts/data_collection/ameren_scraper.py --force
>>>>>>> 7351d2f4
<|MERGE_RESOLUTION|>--- conflicted
+++ resolved
@@ -57,7 +57,6 @@
 	print(" •", k)
 	PY
 
-<<<<<<< HEAD
 # Build BG features (strict month) with a small cap for smoke testing
 smoke-features YEAR="2023" MONTH="11" CROSSWALK="data/zip4_to_bg_smoke_202311.parquet" MAX='1' MINDAYS='1' BUCKET="smart-meter-data-sb" PREFIX="sharepoint-files/Zip4/":
 	uv run python -m smart_meter_analysis.bg_usage_features \
@@ -78,7 +77,7 @@
 	--features out/features_bg_{{YEAR}}{{MONTH}}.parquet \
 	--quality_json out/features_bg_{{YEAR}}{{MONTH}}.quality.json \
 	--html_out out/features_bg_{{YEAR}}{{MONTH}}.report.html
-=======
+
 # -------------------- Ameren Data Collection --------------------
 
 # Download Ameren CSV files and upload to S3 (interactive mode)
@@ -92,5 +91,4 @@
 
 # Download Ameren files with force flag (skip all prompts, overwrite existing)
 download-ameren-force:
-    uv run python scripts/data_collection/ameren_scraper.py --force
->>>>>>> 7351d2f4
+    uv run python scripts/data_collection/ameren_scraper.py --force